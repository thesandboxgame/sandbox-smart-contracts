--- conflicted
+++ resolved
@@ -146,9 +146,6 @@
   return users;
 }
 
-<<<<<<< HEAD
-// @todo merge these 2 functions into 1 generic one
-=======
 export async function setupUser<T extends Contracts>(
   address: string,
   contracts: T
@@ -157,7 +154,6 @@
   return users[0];
 }
 
->>>>>>> ada2c77d
 export function getAssetChainIndex(id: BigNumber): number {
   // js bitwise & operands are converted to 32-bit integers
   const idAsHexString = utils.hexValue(id);
