--- conflicted
+++ resolved
@@ -15,6 +15,7 @@
     deployContract,
     increaseTime,
     expectRevert,
+    getChainCurrentTime,
 } = require('../utils');
 
 const {
@@ -76,15 +77,14 @@
     }
 ];
 
-const saleStart = Math.floor(Date.now() / 1000);
-const saleDuration = 30 * 24 * 60 * 60;
-const saleEnd = saleStart + saleDuration;
-
-function usdToSand(usd) {
-    return new BN(usd).mul(new BN('1000000000000000000')).div(new BN('14400000000000000')).toString(10);
-}
+let saleStart;
+let saleDuration;
+let saleEnd;
 
 async function setupTestLandSale(contracts) {
+    saleStart = getChainCurrentTime();
+    saleDuration = 60 * 60;
+    saleEnd = saleStart + saleDuration;
     const daiMedianizer = getDeployedContract('DAIMedianizer');
     const dai = getDeployedContract('DAI');
     const landHashArray = createDataArray(testLands);
@@ -128,7 +128,6 @@
             await tx(contracts.Sand, 'transferFrom', {from: sandBeneficiary, gas}, sandBeneficiary, others[1], '1000000000000000000000000');
         });
 
-<<<<<<< HEAD
         t.test('-> Sand payments', async (t) => {
             t.test('can buy Land with SAND', async () => {
                 const proof = tree.getProof(calculateLandHash(lands[0]));
@@ -146,76 +145,6 @@
                 const balance = await call(contracts.Land, 'balanceOf', {from: others[0]}, others[0]);
                 assert.equal(balance, 1, 'Balance is wrong');
             });
-=======
-        t.test('can buy Land', async (t) => {
-            const proof = tree.getProof(calculateLandHash(lands[0]));
-            await tx(contracts.LandSale, 'buyLandWithSand', {from: others[0], gas},
-                others[0],
-                others[0],
-                zeroAddress,
-                400, 106, 1,
-                lands[0].price,
-                lands[0].salt,
-                proof
-            );
-        });
-
-        t.test('cannot buy Land without any tokens', async (t) => {
-            const proof = tree.getProof(calculateLandHash(lands[1]));
-
-            await expectThrow(tx(contracts.LandSale, 'buyLandWithSand', {from: others[2], gas},
-                others[2],
-                others[2],
-                zeroAddress,
-                99, 99, 3,
-                lands[1].price,
-                lands[1].salt,
-                proof
-            ));
-        });
-
-        t.test('cannot buy Land without enough tokens', async (t) => {
-            await tx(contracts.Sand, 'transferFrom', {from: sandBeneficiary, gas}, sandBeneficiary, others[2], usdToSand(4046));
-            const proof = tree.getProof(calculateLandHash(lands[1]));
-
-            await expectThrow(tx(contracts.LandSale, 'buyLandWithSand', {from: others[2], gas},
-                others[2],
-                others[2],
-                zeroAddress,
-                400, 106, 1,
-                lands[1].price,
-                lands[0].salt,
-                proof
-            ));
-        });
-
-        t.test('can buy Land with just enough tokens', async (t) => {
-            await tx(contracts.Sand, 'transferFrom', {from: sandBeneficiary, gas}, sandBeneficiary, others[2], usdToSand(lands[0].price));
-            const proof = tree.getProof(calculateLandHash(lands[0]));
-            await tx(contracts.LandSale, 'buyLandWithSand', {from: others[2], gas},
-                others[2],
-                others[2],
-                zeroAddress,
-                400, 106, 1,
-                lands[0].price,
-                lands[0].salt,
-                proof
-            );
-        });
-
-        t.test('cannot buy Land from a non reserved Land with reserved param', async (t) => {
-            const proof = tree.getProof(calculateLandHash(lands[0]));
-            await expectThrow(tx(contracts.LandSale, 'buyLandWithSand', {from: others[0], gas},
-                others[0],
-                others[0],
-                others[0],
-                400, 106, 1,
-                lands[0].price,
-                lands[0].salt,
-                proof
-            ));
-        });
->>>>>>> c6abf6c5
 
             t.test('cannot buy Land with SAND if not enabled', async () => {
                 await tx(contracts.LandSale, 'setSANDEnabled', {from: landSaleAdmin, gas}, false);
@@ -237,7 +166,6 @@
                 );
             });
 
-<<<<<<< HEAD
             t.test('can disable SAND payment', async () => {
                 await tx(contracts.LandSale, 'setSANDEnabled', {from: landSaleAdmin, gas}, false);
                 const isSANDEnabled = await call(contracts.LandSale, 'isSANDEnabled', {from: landSaleAdmin});
@@ -268,7 +196,7 @@
             });
 
             t.test('cannot buy Land without enough tokens', async () => {
-                await tx(contracts.Sand, 'transferFrom', {from: sandBeneficiary, gas}, sandBeneficiary, others[2], usdToSand(4046));
+                await tx(contracts.Sand, 'transferFrom', {from: sandBeneficiary, gas}, sandBeneficiary, others[2], 4046);
                 const proof = tree.getProof(calculateLandHash(lands[1]));
 
                 await expectThrow(
@@ -285,8 +213,26 @@
                 );
             });
 
+            t.test('cannot buy Land without just enough tokens', async () => {
+                await tx(contracts.Sand, 'transferFrom', {from: sandBeneficiary, gas}, sandBeneficiary, others[2], new BN(lands[0].price).sub(new BN(1)).toString(10));
+                const proof = tree.getProof(calculateLandHash(lands[1]));
+
+                await expectThrow(
+                    tx(
+                        contracts.LandSale, 'buyLandWithSand', {from: others[2], gas},
+                        others[2],
+                        others[2],
+                        zeroAddress,
+                        400, 106, 1,
+                        lands[1].price,
+                        lands[0].salt,
+                        proof
+                    ),
+                );
+            });
+
             t.test('can buy Land with just enough tokens', async () => {
-                await tx(contracts.Sand, 'transferFrom', {from: sandBeneficiary, gas}, sandBeneficiary, others[2], usdToSand(lands[0].price));
+                await tx(contracts.Sand, 'transferFrom', {from: sandBeneficiary, gas}, sandBeneficiary, others[2], lands[0].price);
                 const proof = tree.getProof(calculateLandHash(lands[0]));
 
                 await tx(contracts.LandSale, 'buyLandWithSand', {from: others[2], gas},
@@ -382,104 +328,6 @@
                 const owner = await call(contracts.Land, 'ownerOf', null, 400 + (106 * 408));
                 assert.equal(owner, others[2]);
             });
-=======
-        t.test('CANNOT buy Land when minter rights revoked', async (t) => {
-            await tx(contracts.Land, 'setMinter', {from: landAdmin, gas}, contracts.LandSale.options.address, false);
-            const proof = tree.getProof(calculateLandHash(lands[0]));
-            await expectThrow(tx(contracts.LandSale, 'buyLandWithSand', {from: others[0], gas},
-                others[0],
-                others[0],
-                zeroAddress,
-                400, 106, 1,
-                lands[0].price,
-                lands[0].salt,
-                proof
-            ));
-        });
-
-        t.test('CANNOT buy Land twice', async (t) => {
-            const proof = tree.getProof(calculateLandHash(lands[0]));
-            await tx(contracts.LandSale, 'buyLandWithSand', {from: others[0], gas},
-                others[0],
-                others[0],
-                zeroAddress,
-                400, 106, 1,
-                lands[0].price,
-                lands[0].salt,
-                proof
-            );
-            await expectThrow(tx(contracts.LandSale, 'buyLandWithSand', {from: others[0], gas},
-                others[0],
-                others[0],
-                zeroAddress,
-                400, 106, 1,
-                lands[0].price,
-                lands[0].salt,
-                proof
-            ));
-        });
-
-        t.test('CANNOT generate proof for Land not on sale', async (t) => {
-            assert.throws(() => tree.getProof(calculateLandHash({
-                x: 400,
-                y: 106,
-                size: 3,
-                price: lands[0].price,
-                salt: lands[0].salt
-            })));
-        });
-
-        t.test('CANNOT buy Land with invalid proof', async (t) => {
-            const proof = [
-                '0x0000000000000000000000000000000000000000000000000000000000000001',
-                '0x0000000000000000000000000000000000000000000000000000000000000002',
-                '0x0000000000000000000000000000000000000000000000000000000000000003',
-            ];
-            await expectThrow(tx(contracts.LandSale, 'buyLandWithSand', {from: others[0], gas},
-                others[0],
-                others[0],
-                zeroAddress,
-                400, 106, 1,
-                lands[0].price,
-                lands[0].salt,
-                proof
-            ));
-        });
-
-        t.test('CANNOT buy Land with wrong proof', async (t) => {
-            const proof = tree.getProof(calculateLandHash(lands[2]));
-            await expectThrow(tx(contracts.LandSale, 'buyLandWithSand', {from: others[0], gas},
-                others[0],
-                others[0],
-                zeroAddress,
-                400, 106, 1,
-                lands[0].price,
-                lands[0].salt,
-                proof
-            ));
-        });
-
-        t.test('after buying user own all Land bought', async (t) => {
-            const proof = tree.getProof(calculateLandHash(lands[2]));
-            await tx(contracts.LandSale, 'buyLandWithSand', {from: others[0], gas},
-                others[0],
-                others[0],
-                zeroAddress,
-                120, 144, 12,
-                lands[2].price,
-                lands[2].salt,
-                proof
-            );
-            for (let x = 120; x < 120 + 12; x++) {
-                for (let y = 144; y < 144 + 12; y++) {
-                    const owner = await call(contracts.Land, 'ownerOf', null, x + (y * 408));
-                    const balance = await call(contracts.Land, 'balanceOf', null, others[0]);
-                    assert.equal(owner, others[0]);
-                    assert.equal(balance, 144);
-                }
-            }
-        });
->>>>>>> c6abf6c5
 
             t.test('CANNOT buy Land when minter rights revoked', async () => {
                 await tx(contracts.Land, 'setMinter', {from: landAdmin, gas}, contracts.LandSale.options.address, false);
@@ -610,8 +458,6 @@
             });
 
             t.test('Cannot buy a land after the expiry time', async () => {
-                await increaseTime(saleDuration);
-
                 const {contract, tree} = await setupTestLandSale(contracts);
                 const proof = tree.getProof(calculateLandHash({
                     x: 400,
@@ -622,6 +468,8 @@
                     salt: '0x1111111111111111111111111111111111111111111111111111111111111111'
                 }));
 
+                await increaseTime(saleDuration);
+
                 await expectRevert(
                     tx(
                         contract, 'buyLandWithSand', {from: others[0], gas},
