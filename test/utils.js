const Web3 = require('web3');

const assert = require('assert');
const rocketh = require('rocketh');

const web3 = new Web3();
web3.setProvider(rocketh.ethereum);

// const truffleConfig = require('../../truffle-config.js');

const gas = 4000000;
const deployGas = 6721975; // 6000000;

function getEventsFromReceipt(contract, sig, receipt) {
    return contract.getPastEvents(sig, {
        fromBlock: receipt.blockNumber,
        toBlock: receipt.blockNumber
    });
}

function getPastEvents(contract, sig, options) {
    return contract.getPastEvents(sig, options || {
        fromBlock: 0,
        toBlock: 'latest'
    });
}

function tx(contract, functionName, options, ...args) {
    // console.log(functionName, ...args);
    return contract.methods[functionName](...args).send(options);
}

function call(contract, functionName, options, ...args) {
    return contract.methods[functionName](...args).call(options);
}

function encodeCall(contract, functionName, ...args) {
    return contract.methods[functionName](...args).encodeABI();
}

async function deployProxyContract(from, contract, initData) {
    const adminUpgradeabilityProxy = await deployContract(from, 'AdminUpgradeabilityProxy', from, contract.options.address, initData);
    // const AdminUpgradeabilityProxyInfo = rocketh.contractInfo('AdminUpgradeabilityProxy');
    const matchingEvents = await adminUpgradeabilityProxy.getPastEvents('AdminChanged');
    const adminAddress = matchingEvents[0].returnValues.newAdmin;
    const ProxyAdminContractInfo = rocketh.contractInfo('ProxyAdmin');
    const admin = new web3.eth.Contract(ProxyAdminContractInfo.abi, adminAddress);
    const proxy = new web3.eth.Contract(contract.options.jsonInterface, adminUpgradeabilityProxy.options.address);
    // const proxyAsAdmin = new web3.eth.Contract(AdminUpgradeabilityProxyInfo.abi, adminUpgradeabilityProxy.options.address)
    return {
        proxy,
        admin,
        proxyAsAdmin: adminUpgradeabilityProxy
    };
}

function deployContract(from, contractName, ...args) {
    const ContractInfo = rocketh.contractInfo(contractName);
    const Contract = new web3.eth.Contract(ContractInfo.abi, {data: '0x' + ContractInfo.evm.bytecode.object});
    return Contract.deploy({arguments: args}).send({from, gas: deployGas});
}

module.exports = {
    web3,
    tx,
    encodeCall,
    call,
    deployContract,
    deployProxyContract,
    encodeEventSignature: web3.eth.abi.encodeEventSignature,

    soliditySha3: web3.utils.soliditySha3,
    ethSign: web3.eth.sign,
    sendTransaction: web3.eth.sendTransaction,
    instantiateContract(...args) {
        return new web3.eth.Contract(...args);
    },
    revertToSnapshot: (id) => {
        return new Promise((resolve, reject) => {
            // console.log('reverting to snapshot ' + id + '...');
            web3.currentProvider.sendAsync({
                method: 'evm_revert',
                params: [id],
                jsonrpc: '2.0',
                id: '2'
            }, (err, result) => {
                if (err) {
                    reject(err);
                } else {
                    resolve(result);
                }
            });
        });
    },

    saveSnapshot: () => {
        return new Promise((resolve, reject) => {
            // console.log('snapshot...');
            web3.currentProvider.sendAsync({
                method: 'evm_snapshot',
                params: [],
                jsonrpc: '2.0',
                id: '2'
            }, (err, result) => {
                if (err) {
                    reject(err);
                } else {
                    resolve(result.result);
                }
            });
        });
    },

    increaseTime: (timeInSeconds) => {
        return new Promise((resolve, reject) => {
            web3.currentProvider.sendAsync({
                method: 'evm_increaseTime',
                params: [timeInSeconds],
                jsonrpc: '2.0',
                id: '2'
            }, (err) => {
                if (err) {
                    reject(err);
                } else {
                    resolve();
                }
            });
        });
    },

    mine: () => {
        return new Promise((resolve, reject) => {
            console.log('mining...');
            web3.currentProvider.sendAsync({
                method: 'evm_mine',
                params: [],
                jsonrpc: '2.0',
                id: '2'
            }, (err) => {
                if (err) {
                    reject(err);
                } else {
                    resolve();
                }
            });
        });
    },

    stopAutoMine: () => {
        return new Promise((resolve, reject) => {
            web3.currentProvider.sendAsync({
                method: 'miner_stop',
                params: [],
                jsonrpc: '2.0',
                id: '3'
            }, (err, result) => {
                if (err) {
                    console.log('error while calling miner_stop', err);
                    reject(err);
                } else {
                    resolve(result);
                }
            });
        });
    },
    expectRevert: async (promise, expectedMessage) => {
        let receipt;
        try {
            receipt = await promise;
        } catch (error) {
            const isExpectedMessagePresent = error.message.search(expectedMessage) >= 0;
<<<<<<< HEAD

            assert.ok(isExpectedMessagePresent, 'Revert message not present');
            return;
        }

        if (receipt.status === '0x0') {
            return;
        }

        assert.fail('Expected revert not received');
    },
    // Took this from https://github.com/OpenZeppelin/zeppelin-solidity/blob/master/test/helpers/expectThrow.js
    // Doesn't seem to work any more :(
    // Changing to use the invalid opcode error instead works
=======

            assert.ok(isExpectedMessagePresent, 'Revert message not present');
            return;
        }

        if (receipt.status === '0x0') {
            return;
        }

        assert.fail('Expected revert not received');
    },
>>>>>>> fa0496ac
    expectThrow: async (promise) => {
        let receipt;
        try {
            receipt = await promise;
        } catch (error) {
            console.log(error.message);

            // TODO: Check jump destination to destinguish between a throw
            //       and an actual invalid jump.
            const invalidOpcode = error.message.search('invalid opcode') >= 0;
            // TODO: When we contract A calls contract B, and B throws, instead
            //       of an 'invalid jump', we get an 'out of gas' error. How do
            //       we distinguish this from an actual out of gas event? (The
            //       ganache log actually show an 'invalid jump' event.)
            const outOfGas = error.message.search('out of gas') >= 0;
            const revert = error.message.search('revert') >= 0;
            const status0x0 = error.message.search('status": "0x0"') >= 0 || error.message.search('status":"0x0"') >= 0; // TODO better
            assert(
                invalidOpcode || outOfGas || revert || status0x0,
                'Expected throw, got \'' + error + '\' instead',
            );
            return;
        }
        if (receipt.status == '0x0') {
            return;
        }
        assert.fail('Expected throw not received');
    },
    toHex: web3.utils.toHex,
    padLeft: web3.utils.padLeft,
    toWei: web3.utils.toWei,
    fromWei: web3.utils.fromWei,
    getBalance: web3.eth.getBalance,
    getBlockNumber: web3.eth.getBlockNumber,
    getBlock: web3.eth.getBlock,
    gas,
    deployGas,
    toChecksumAddress: Web3.utils.toChecksumAddress,
    getEventsFromReceipt,
    getPastEvents,
    zeroAddress: '0x0000000000000000000000000000000000000000',
    emptyBytes: '0x',
    decodeEvents: (inputs, receipt, logIndex) => {
        const event = receipt.events[String(logIndex)];
        return web3.eth.abi.decodeLog(inputs, event.raw.data, event.raw.topics);
    },
    decodeLogs: (inputs, receipt, logIndex) => {
        const log = receipt.logs[logIndex];
        return web3.eth.abi.decodeLog(inputs, log.data, log.topics);
    },
    sendSignedTransaction(txData, to, privateKey) {
        const data = txData instanceof Object ? txData.encodeABI() : txData;
        const privateKeyHex = privateKey instanceof Buffer ? ('0x' + privateKey.toString('hex')) : privateKey;
        return web3.eth.accounts.signTransaction({data, to, gas}, privateKeyHex).then((signedTx) => {
            return web3.eth.sendSignedTransaction(signedTx.rawTransaction);
        });
    },
    encodeParameters: web3.eth.abi.encodeParameters.bind(web3.eth.abi)
    // (types, params) => {
    //   return web3.eth.abi.encodeParameters({inputs:types.map(v => {type:v})},params);
    // }
};<|MERGE_RESOLUTION|>--- conflicted
+++ resolved
@@ -169,7 +169,6 @@
             receipt = await promise;
         } catch (error) {
             const isExpectedMessagePresent = error.message.search(expectedMessage) >= 0;
-<<<<<<< HEAD
 
             assert.ok(isExpectedMessagePresent, 'Revert message not present');
             return;
@@ -181,22 +180,6 @@
 
         assert.fail('Expected revert not received');
     },
-    // Took this from https://github.com/OpenZeppelin/zeppelin-solidity/blob/master/test/helpers/expectThrow.js
-    // Doesn't seem to work any more :(
-    // Changing to use the invalid opcode error instead works
-=======
-
-            assert.ok(isExpectedMessagePresent, 'Revert message not present');
-            return;
-        }
-
-        if (receipt.status === '0x0') {
-            return;
-        }
-
-        assert.fail('Expected revert not received');
-    },
->>>>>>> fa0496ac
     expectThrow: async (promise) => {
         let receipt;
         try {
