import {ethers, getUnnamedAccounts} from 'hardhat';
import {BigNumber} from '@ethersproject/bignumber';
import {expect} from '../../chai-setup';
import {setupGemsAndCatalysts} from './fixtures';
<<<<<<< HEAD
=======
import {waitFor} from '../../utils';
>>>>>>> db434831
describe('GemsCatalystsRegistry', function () {
  it('getMaxGems for catalystId = 1 should be 1', async function () {
    const {
      gemsCatalystsRegistry,
      commonCatalyst,
    } = await setupGemsAndCatalysts();
    const catalystId = await commonCatalyst.catalystId();
    const maxGems = await gemsCatalystsRegistry.getMaxGems(catalystId);
    expect(maxGems).to.equal(1);
  });

  it('getMaxGems for non existing catalystId should fail', async function () {
    const {gemsCatalystsRegistry} = await setupGemsAndCatalysts();
    await expect(gemsCatalystsRegistry.getMaxGems(10)).to.be.revertedWith(
      'CATALYST_DOES_NOT_EXIST'
    );
  });

  it('burnCatalyst should burn 2 common catalysts from catalystOwner account', async function () {
    const {
      gemsCatalystsRegistry,
      commonCatalyst,
      catalystOwner,
    } = await setupGemsAndCatalysts();
    const catalystId = await commonCatalyst.catalystId();
    const totalSupplyBefore = await commonCatalyst.totalSupply();
    const balanceBeforeBurning = await commonCatalyst.balanceOf(catalystOwner);
    const burnAmount = BigNumber.from('2');
    await waitFor(
      gemsCatalystsRegistry
        .connect(ethers.provider.getSigner(catalystOwner))
        .burnCatalyst(catalystOwner, catalystId, burnAmount)
    );
    const totalSupplyAfter = await commonCatalyst.totalSupply();
    const balanceAfterBurning = await commonCatalyst.balanceOf(catalystOwner);
    expect(balanceAfterBurning).to.equal(balanceBeforeBurning.sub(burnAmount));
    expect(totalSupplyAfter).to.equal(totalSupplyBefore.sub(burnAmount));
  });

  it('burnCatalyst should burn 2 common catalysts from superOperator account', async function () {
    const {
      gemsCatalystsRegistry,
      gemsCatalystsRegistrySuperOperator,
      commonCatalyst,
      catalystOwner,
    } = await setupGemsAndCatalysts();
    const catalystId = await commonCatalyst.catalystId();
    const totalSupplyBefore = await commonCatalyst.totalSupply();
    const balanceBeforeBurning = await commonCatalyst.balanceOf(catalystOwner);
    const burnAmount = BigNumber.from('2');
    await waitFor(
      gemsCatalystsRegistry
        .connect(ethers.provider.getSigner(gemsCatalystsRegistrySuperOperator))
        .burnCatalyst(catalystOwner, catalystId, burnAmount)
    );
    const totalSupplyAfter = await commonCatalyst.totalSupply();
    const balanceAfterBurning = await commonCatalyst.balanceOf(catalystOwner);
    expect(balanceAfterBurning).to.equal(balanceBeforeBurning.sub(burnAmount));
    expect(totalSupplyAfter).to.equal(totalSupplyBefore.sub(burnAmount));
  });
  it('burnCatalyst should fail for unauthorized account', async function () {
    const {
      gemsCatalystsRegistry,
      commonCatalyst,
      catalystOwner,
    } = await setupGemsAndCatalysts();
    const catalystId = await commonCatalyst.catalystId();
    const burnAmount = BigNumber.from('2');
    const users = await getUnnamedAccounts();
    await expect(
      gemsCatalystsRegistry
        .connect(ethers.provider.getSigner(users[3]))
        .burnCatalyst(catalystOwner, catalystId, burnAmount)
    ).to.be.revertedWith('NOT_AUTHORIZED');
  });

  it('burnCatalyst should fail for non existing catalystId', async function () {
    const {
      gemsCatalystsRegistry,
      gemsCatalystsRegistryAdmin,
    } = await setupGemsAndCatalysts();
    const burnAmount = BigNumber.from('2');
    const gemsCatalystsRegistryAsAdmin = await gemsCatalystsRegistry.connect(
      ethers.provider.getSigner(gemsCatalystsRegistryAdmin)
    );
    await expect(
      gemsCatalystsRegistryAsAdmin.burnCatalyst(
        gemsCatalystsRegistryAdmin,
        101,
        burnAmount
      )
    ).to.be.revertedWith('CATALYST_DOES_NOT_EXIST');
  });

  it('burnCatalyst should fail for insufficient amount', async function () {
    const {
      gemsCatalystsRegistry,
      commonCatalyst,
      catalystMinter,
    } = await setupGemsAndCatalysts();
    const catalystId = await commonCatalyst.catalystId();
    const burnAmount = BigNumber.from('200');
    await expect(
      gemsCatalystsRegistry
        .connect(ethers.provider.getSigner(catalystMinter))
        .burnCatalyst(catalystMinter, catalystId, burnAmount)
    ).to.be.revertedWith('INSUFFICIENT_FUNDS');
  });

  it('burnCatalyst should fail for account with no gems', async function () {
    const {
      gemsCatalystsRegistry,
      commonCatalyst,
    } = await setupGemsAndCatalysts();
    const users = await getUnnamedAccounts();
    const catalystId = await commonCatalyst.catalystId();
    const burnAmount = BigNumber.from('200');
    await expect(
      gemsCatalystsRegistry
        .connect(ethers.provider.getSigner(users[3]))
        .burnGem(users[3], catalystId, burnAmount)
    ).to.be.revertedWith('INSUFFICIENT_FUNDS');
  });

  it('burnGem should burn 3 power gems from gemOwner account', async function () {
    const {
      gemsCatalystsRegistry,
      powerGem,
      gemOwner,
    } = await setupGemsAndCatalysts();
    const gemId = await powerGem.gemId();
    const totalSupplyBefore = await powerGem.totalSupply();
    const balanceBeforeBurning = await powerGem.balanceOf(gemOwner);
    const burnAmount = BigNumber.from('3');
    await waitFor(
      gemsCatalystsRegistry
        .connect(ethers.provider.getSigner(gemOwner))
        .burnGem(gemOwner, gemId, burnAmount)
    );
    const balanceAfterBurning = await powerGem.balanceOf(gemOwner);
    const totalSupplyAfter = await powerGem.totalSupply();
    expect(balanceAfterBurning).to.equal(balanceBeforeBurning.sub(burnAmount));
    expect(totalSupplyAfter).to.equal(totalSupplyBefore.sub(burnAmount));
  });

  it('burnGem should burn 3 power gems from superOperator account', async function () {
    const {
      gemsCatalystsRegistry,
      gemsCatalystsRegistrySuperOperator,
      powerGem,
      gemOwner,
    } = await setupGemsAndCatalysts();
    const gemId = await powerGem.gemId();
    const totalSupplyBefore = await powerGem.totalSupply();
    const balanceBeforeBurning = await powerGem.balanceOf(gemOwner);
    const burnAmount = BigNumber.from('3');
    await waitFor(
      gemsCatalystsRegistry
        .connect(ethers.provider.getSigner(gemsCatalystsRegistrySuperOperator))
        .burnGem(gemOwner, gemId, burnAmount)
    );
    const balanceAfterBurning = await powerGem.balanceOf(gemOwner);
    const totalSupplyAfter = await powerGem.totalSupply();
    expect(balanceAfterBurning).to.equal(balanceBeforeBurning.sub(burnAmount));
    expect(totalSupplyAfter).to.equal(totalSupplyBefore.sub(burnAmount));
  });

  it('burnGem should fail for unauthorized account', async function () {
    const {
      gemsCatalystsRegistry,
      powerGem,
      gemOwner,
    } = await setupGemsAndCatalysts();
    const gemId = await powerGem.gemId();
    const burnAmount = BigNumber.from('2');
    const users = await getUnnamedAccounts();
    await expect(
      gemsCatalystsRegistry
        .connect(ethers.provider.getSigner(users[3]))
        .burnGem(gemOwner, gemId, burnAmount)
    ).to.be.revertedWith('NOT_AUTHORIZED');
  });
  it('burnGem should fail for non existing gemId', async function () {
    const {gemsCatalystsRegistry, gemMinter} = await setupGemsAndCatalysts();
    const burnAmount = BigNumber.from('2');
    await expect(
      gemsCatalystsRegistry
        .connect(ethers.provider.getSigner(gemMinter))
        .burnGem(gemMinter, 101, burnAmount)
    ).to.be.revertedWith('GEM_DOES_NOT_EXIST');
  });

  it('burnGem should fail for insufficient amount', async function () {
    const {
      gemsCatalystsRegistry,
      powerGem,
      gemMinter,
    } = await setupGemsAndCatalysts();
    const gemId = await powerGem.gemId();
    const burnAmount = BigNumber.from('200');
    await expect(
      gemsCatalystsRegistry
        .connect(ethers.provider.getSigner(gemMinter))
        .burnGem(gemMinter, gemId, burnAmount)
    ).to.be.revertedWith('INSUFFICIENT_FUNDS');
  });

  it('burnGem should fail for account with no gems', async function () {
    const {gemsCatalystsRegistry, powerGem} = await setupGemsAndCatalysts();
    const users = await getUnnamedAccounts();
    const gemId = await powerGem.gemId();
    const burnAmount = BigNumber.from('200');
    expect(
      gemsCatalystsRegistry
        .connect(ethers.provider.getSigner(users[3]))
        .burnGem(users[3], gemId, burnAmount)
    ).to.be.revertedWith('INSUFFICIENT_FUNDS');
  });

  it('addGemsAndCatalysts should fail for existing gemId', async function () {
    const {
      gemsCatalystsRegistry,
      powerGem,
      commonCatalyst,
      gemsCatalystsRegistryAdmin,
    } = await setupGemsAndCatalysts();
    await expect(
      gemsCatalystsRegistry
        .connect(ethers.provider.getSigner(gemsCatalystsRegistryAdmin))
        .addGemsAndCatalysts([powerGem.address], [commonCatalyst.address])
    ).to.be.revertedWith('GEM_ID_NOT_IN_ORDER');
  });

  it('addGemsAndCatalysts should fail for existing catalystd', async function () {
    const {
      gemsCatalystsRegistry,
      commonCatalyst,
      gemsCatalystsRegistryAdmin,
    } = await setupGemsAndCatalysts();
    await expect(
      gemsCatalystsRegistry
        .connect(ethers.provider.getSigner(gemsCatalystsRegistryAdmin))
        .addGemsAndCatalysts([], [commonCatalyst.address])
    ).to.be.revertedWith('CATALYST_ID_NOT_IN_ORDER');
  });

  it('addGemsAndCatalysts should add gemExample', async function () {
    const {
      gemsCatalystsRegistry,
      gemExample,
      gemsCatalystsRegistryAdmin,
    } = await setupGemsAndCatalysts();
    await waitFor(
      gemsCatalystsRegistry
        .connect(ethers.provider.getSigner(gemsCatalystsRegistryAdmin))
        .addGemsAndCatalysts([gemExample.address], [])
    );
    const gemId = await gemExample.gemId();
    expect(await gemsCatalystsRegistry.doesGemExist(gemId)).to.equal(true);
  });

  it('addGemsAndCatalysts should add catalystExample', async function () {
    const {
      gemsCatalystsRegistry,
      catalystExample,
      gemsCatalystsRegistryAdmin,
    } = await setupGemsAndCatalysts();
    await waitFor(
      gemsCatalystsRegistry
        .connect(ethers.provider.getSigner(gemsCatalystsRegistryAdmin))
        .addGemsAndCatalysts([], [catalystExample.address])
    );
    const catalystId = await catalystExample.catalystId();
    expect(await gemsCatalystsRegistry.doesCatalystExist(catalystId)).to.equal(
      true
    );
  });

  it('addGemsAndCatalysts should fail for gem id not in order', async function () {
    const {
      gemsCatalystsRegistry,
      gemNotInOrder,
      gemsCatalystsRegistryAdmin,
    } = await setupGemsAndCatalysts();
    await expect(
      gemsCatalystsRegistry
        .connect(ethers.provider.getSigner(gemsCatalystsRegistryAdmin))
        .addGemsAndCatalysts([gemNotInOrder.address], [])
    ).to.be.revertedWith('GEM_ID_NOT_IN_ORDER');
  });

  it('addGemsAndCatalysts should fail for unauthorized user', async function () {
    const {gemsCatalystsRegistry, gemExample} = await setupGemsAndCatalysts();
    const users = await getUnnamedAccounts();
    await expect(
      gemsCatalystsRegistry
        .connect(ethers.provider.getSigner(users[3]))
        .addGemsAndCatalysts([gemExample.address], [])
    ).to.be.revertedWith('NOT_AUTHORIZED');
  });

  it('burnDifferentGems for two different gem tokens', async function () {
    const {
      gemsCatalystsRegistry,
      powerGem,
      defenseGem,
      gemOwner,
    } = await setupGemsAndCatalysts();
    const powerGemId = await powerGem.gemId();
    const defenseGemId = await defenseGem.gemId();
    const balanceBeforeBurningPowerGem = await powerGem.balanceOf(gemOwner);
    const balanceBeforeBurningDefenseGem = await defenseGem.balanceOf(gemOwner);
    const totalSupplyBeforeBurningPowerGem = await powerGem.totalSupply();
    const totalSupplyBeforeBurningDefenseGem = await defenseGem.totalSupply();
    await waitFor(
      gemsCatalystsRegistry
        .connect(ethers.provider.getSigner(gemOwner))
        .burnDifferentGems(gemOwner, [defenseGemId, powerGemId], 1)
    ); // TODO test multiple
    const balanceAfterBurningPowerGem = await powerGem.balanceOf(gemOwner);
    const balanceAfterBurningDefenseGem = await defenseGem.balanceOf(gemOwner);
    const totalSupplyAfterBurningPowerGem = await powerGem.totalSupply();
    const totalSupplyAfterBurningDefenseGem = await defenseGem.totalSupply();
    const burnAmount = BigNumber.from('1');
    expect(balanceAfterBurningPowerGem).to.equal(
      balanceBeforeBurningPowerGem.sub(burnAmount)
    );
    expect(balanceAfterBurningDefenseGem).to.equal(
      balanceBeforeBurningDefenseGem.sub(burnAmount)
    );
    expect(totalSupplyAfterBurningPowerGem).to.equal(
      totalSupplyBeforeBurningPowerGem.sub(burnAmount)
    );
    expect(totalSupplyAfterBurningDefenseGem).to.equal(
      totalSupplyBeforeBurningDefenseGem.sub(burnAmount)
    );
  });

  it('burnDifferentCatalysts for two different catalyst tokens', async function () {
    const {
      gemsCatalystsRegistry,
      rareCatalyst,
      commonCatalyst,
      catalystOwner,
    } = await setupGemsAndCatalysts();
    const rareCatalystId = await rareCatalyst.catalystId();
    const commonCatalystId = await commonCatalyst.catalystId();
    const balanceBeforeBurningRareCatalyst = await rareCatalyst.balanceOf(
      catalystOwner
    );
    const balanceBeforeBurningCommonCatalyst = await commonCatalyst.balanceOf(
      catalystOwner
    );
    const totalSupplyBeforeBurningRareCatalyst = await rareCatalyst.totalSupply();
    const totalSupplyBeforeBurningDefenseGem = await commonCatalyst.totalSupply();
    await waitFor(
      gemsCatalystsRegistry
        .connect(ethers.provider.getSigner(catalystOwner))
        .burnDifferentCatalysts(
          catalystOwner,
          [rareCatalystId, commonCatalystId],
          1
        )
    ); // TODO test multiple
    const balanceAfterBurningRareCatalyst = await rareCatalyst.balanceOf(
      catalystOwner
    );
    const balanceAfterBurningCommonCatalyst = await commonCatalyst.balanceOf(
      catalystOwner
    );
    const totalSupplyAfterBurningRareCatalyst = await rareCatalyst.totalSupply();
    const totalSupplyAfterBurningDefenseGem = await commonCatalyst.totalSupply();
    const burnAmount = BigNumber.from('1');
    expect(balanceAfterBurningRareCatalyst).to.equal(
      balanceBeforeBurningRareCatalyst.sub(burnAmount)
    );
    expect(balanceAfterBurningCommonCatalyst).to.equal(
      balanceBeforeBurningCommonCatalyst.sub(burnAmount)
    );
    expect(totalSupplyAfterBurningRareCatalyst).to.equal(
      totalSupplyBeforeBurningRareCatalyst.sub(burnAmount)
    );
    expect(totalSupplyAfterBurningDefenseGem).to.equal(
      totalSupplyBeforeBurningDefenseGem.sub(burnAmount)
    );
  });

  it('batchBurnGems for two different gem tokens and two different amounts', async function () {
    const {
      gemsCatalystsRegistry,
      powerGem,
      defenseGem,
      gemOwner,
    } = await setupGemsAndCatalysts();
    const powerGemId = await powerGem.gemId();
    const defenseGemId = await defenseGem.gemId();
    const balanceBeforeBurningPowerGem = await powerGem.balanceOf(gemOwner);
    const balanceBeforeBurningDefenseGem = await defenseGem.balanceOf(gemOwner);
    const totalSupplyBeforeBurningPowerGem = await powerGem.totalSupply();
    const totalSupplyBeforeBurningDefenseGem = await defenseGem.totalSupply();
    const burnAmounts = [BigNumber.from('4'), BigNumber.from('6')];
    await waitFor(
      gemsCatalystsRegistry
        .connect(ethers.provider.getSigner(gemOwner))
        .batchBurnGems(gemOwner, [defenseGemId, powerGemId], burnAmounts)
    );
    const balanceAfterBurningPowerGem = await powerGem.balanceOf(gemOwner);
    const balanceAfterBurningDefenseGem = await defenseGem.balanceOf(gemOwner);
    const totalSupplyAfterBurningPowerGem = await powerGem.totalSupply();
    const totalSupplyAfterBurningDefenseGem = await defenseGem.totalSupply();
    expect(balanceAfterBurningPowerGem).to.equal(
      balanceBeforeBurningPowerGem.sub(burnAmounts[1])
    );
    expect(balanceAfterBurningDefenseGem).to.equal(
      balanceBeforeBurningDefenseGem.sub(burnAmounts[0])
    );
    expect(totalSupplyAfterBurningPowerGem).to.equal(
      totalSupplyBeforeBurningPowerGem.sub(burnAmounts[1])
    );
    expect(totalSupplyAfterBurningDefenseGem).to.equal(
      totalSupplyBeforeBurningDefenseGem.sub(burnAmounts[0])
    );
  });
});<|MERGE_RESOLUTION|>--- conflicted
+++ resolved
@@ -2,10 +2,7 @@
 import {BigNumber} from '@ethersproject/bignumber';
 import {expect} from '../../chai-setup';
 import {setupGemsAndCatalysts} from './fixtures';
-<<<<<<< HEAD
-=======
 import {waitFor} from '../../utils';
->>>>>>> db434831
 describe('GemsCatalystsRegistry', function () {
   it('getMaxGems for catalystId = 1 should be 1', async function () {
     const {
