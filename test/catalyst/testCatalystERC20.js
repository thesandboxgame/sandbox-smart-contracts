--- conflicted
+++ resolved
@@ -32,14 +32,5 @@
   });
 }
 
-<<<<<<< HEAD
-describe("Catalyst:ERC20", function () {
-  for (const test of erc20Tests) {
-    // eslint-disable-next-line mocha/no-setup-in-describe
-    recurse(test);
-  }
-});
-=======
 testCatalyst("EpicCatalyst");
-testCatalyst("CommonCatalyst");
->>>>>>> 9caa343a
+testCatalyst("CommonCatalyst");