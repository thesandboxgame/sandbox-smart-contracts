import {
  ethers,
  deployments,
  getUnnamedAccounts,
  getNamedAccounts,
} from 'hardhat';
import { Contract, BigNumber } from 'ethers';


<<<<<<< HEAD
export const setupAssetAttributesRegistry = deployments.createFixture(async () => {
  await deployments.fixture();
  const assetAttributesRegistry: Contract = await ethers.getContract(
    'AssetAttributesRegistry'
=======
export const setupGemsAndCatalysts = deployments.createFixture(async () => {
  await deployments.fixture(); // TODO which fixture do we need ?
  const gemsCatalystsRegistry: Contract = await ethers.getContract(
    'GemsCatalystsRegistry'
>>>>>>> 2904570f
  );
  const { assetAttributesRegistryAdmin } = await getNamedAccounts();


<<<<<<< HEAD
=======
  await deployments.deploy(`Gem_NotInOrder`, {
    contract: 'Gem',
    from: gemOwner,
    args: ['Gem_NotInOrder', 'Gem_NotInOrder', gemOwner, notInOrderGemId],
  });
  const gemNotInOrder: Contract = await ethers.getContract('Gem_NotInOrder');

  const DefaultAttributes = await deployments.get(`DefaultAttributes`);

  await deployments.deploy(`Catalyst_Example`, {
    contract: 'Catalyst',
    from: catalystOwner,
    args: [
      'Catalyst_Example',
      'Catalyst_Example',
      catalystOwner,
      5,
      exampleCatalystId,
      DefaultAttributes.address,
    ],
  });
  const catalystExample: Contract = await ethers.getContract(
    'Catalyst_Example'
  );

  await commonCatalyst
    .connect(ethers.provider.getSigner(catalystMinter))
    .mint(catalystOwner, BigNumber.from('8'));
  await commonCatalyst
    .connect(ethers.provider.getSigner(catalystMinter))
    .setSuperOperator(gemsCatalystsRegistry.address, true);

  await rareCatalyst
    .connect(ethers.provider.getSigner(catalystMinter))
    .mint(catalystOwner, BigNumber.from('8'));
  await rareCatalyst
    .connect(ethers.provider.getSigner(catalystMinter))
    .setSuperOperator(gemsCatalystsRegistry.address, true);

  await powerGem
    .connect(ethers.provider.getSigner(gemMinter))
    .mint(gemOwner, BigNumber.from('100'));
  await powerGem
    .connect(ethers.provider.getSigner(gemMinter))
    .setSuperOperator(gemsCatalystsRegistry.address, true);

  await defenseGem
    .connect(ethers.provider.getSigner(gemMinter))
    .mint(gemOwner, BigNumber.from('50'));
  await defenseGem
    .connect(ethers.provider.getSigner(gemMinter))
    .setSuperOperator(gemsCatalystsRegistry.address, true);

  await gemsCatalystsRegistry
    .connect(ethers.provider.getSigner(gemsCatalystsRegistryAdmin))
    .setSuperOperator(gemsCatalystsRegistrySuperOperator, true);
>>>>>>> 2904570f

  return {
    assetAttributesRegistry,
    assetAttributesRegistryAdmin
  };
});<|MERGE_RESOLUTION|>--- conflicted
+++ resolved
@@ -1,86 +1,16 @@
 import {
   ethers,
   deployments,
-  getUnnamedAccounts,
   getNamedAccounts,
 } from 'hardhat';
-import { Contract, BigNumber } from 'ethers';
+import { Contract } from 'ethers';
 
-
-<<<<<<< HEAD
 export const setupAssetAttributesRegistry = deployments.createFixture(async () => {
   await deployments.fixture();
   const assetAttributesRegistry: Contract = await ethers.getContract(
     'AssetAttributesRegistry'
-=======
-export const setupGemsAndCatalysts = deployments.createFixture(async () => {
-  await deployments.fixture(); // TODO which fixture do we need ?
-  const gemsCatalystsRegistry: Contract = await ethers.getContract(
-    'GemsCatalystsRegistry'
->>>>>>> 2904570f
   );
   const { assetAttributesRegistryAdmin } = await getNamedAccounts();
-
-
-<<<<<<< HEAD
-=======
-  await deployments.deploy(`Gem_NotInOrder`, {
-    contract: 'Gem',
-    from: gemOwner,
-    args: ['Gem_NotInOrder', 'Gem_NotInOrder', gemOwner, notInOrderGemId],
-  });
-  const gemNotInOrder: Contract = await ethers.getContract('Gem_NotInOrder');
-
-  const DefaultAttributes = await deployments.get(`DefaultAttributes`);
-
-  await deployments.deploy(`Catalyst_Example`, {
-    contract: 'Catalyst',
-    from: catalystOwner,
-    args: [
-      'Catalyst_Example',
-      'Catalyst_Example',
-      catalystOwner,
-      5,
-      exampleCatalystId,
-      DefaultAttributes.address,
-    ],
-  });
-  const catalystExample: Contract = await ethers.getContract(
-    'Catalyst_Example'
-  );
-
-  await commonCatalyst
-    .connect(ethers.provider.getSigner(catalystMinter))
-    .mint(catalystOwner, BigNumber.from('8'));
-  await commonCatalyst
-    .connect(ethers.provider.getSigner(catalystMinter))
-    .setSuperOperator(gemsCatalystsRegistry.address, true);
-
-  await rareCatalyst
-    .connect(ethers.provider.getSigner(catalystMinter))
-    .mint(catalystOwner, BigNumber.from('8'));
-  await rareCatalyst
-    .connect(ethers.provider.getSigner(catalystMinter))
-    .setSuperOperator(gemsCatalystsRegistry.address, true);
-
-  await powerGem
-    .connect(ethers.provider.getSigner(gemMinter))
-    .mint(gemOwner, BigNumber.from('100'));
-  await powerGem
-    .connect(ethers.provider.getSigner(gemMinter))
-    .setSuperOperator(gemsCatalystsRegistry.address, true);
-
-  await defenseGem
-    .connect(ethers.provider.getSigner(gemMinter))
-    .mint(gemOwner, BigNumber.from('50'));
-  await defenseGem
-    .connect(ethers.provider.getSigner(gemMinter))
-    .setSuperOperator(gemsCatalystsRegistry.address, true);
-
-  await gemsCatalystsRegistry
-    .connect(ethers.provider.getSigner(gemsCatalystsRegistryAdmin))
-    .setSuperOperator(gemsCatalystsRegistrySuperOperator, true);
->>>>>>> 2904570f
 
   return {
     assetAttributesRegistry,
