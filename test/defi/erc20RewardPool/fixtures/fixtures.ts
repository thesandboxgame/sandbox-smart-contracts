import {getUnnamedAccounts} from 'hardhat';
import {setupUsers, toWei, withSnapshot} from '../../../utils';
import {BigNumber, BigNumberish, Contract} from 'ethers';
import {randomBigNumber} from '../../sandRewardPool/utils';

export const ContributionRulesSetup = withSnapshot([], async function (hre) {
  const contractName = 'ContributionRules';
  const {deployments, getNamedAccounts, ethers} = hre;
  const {deployer} = await getNamedAccounts();
  const [admin, other] = await getUnnamedAccounts();

  await deployments.deploy('ERC721Token', {
    from: deployer,
    contract: 'ERC721Mintable',
    args: ['ERC721Token', 'LTK'],
  });

  const ERC721Token = await ethers.getContract('ERC721Token', deployer);

  await deployments.deploy('ERC1155Token', {
    from: deployer,
    contract: 'ERC1155Mintable',
    args: ['asset.sandbox.game'],
  });

  const ERC1155Token = await ethers.getContract('ERC1155Token', deployer);

  await deployments.deploy(contractName, {
    from: deployer,
  });
  const contract = await ethers.getContract(contractName, deployer);
  await contract.transferOwnership(admin);
  const contractAsAdmin = await ethers.getContract(contractName, admin);
  const contractAsOther = await ethers.getContract(contractName, other);
  return {
    contract,
    contractAsAdmin,
    contractAsOther,
    ERC721Token,
    ERC1155Token,
    deployer,
    admin,
    other,
  };
});

export const setupERC20RewardPoolTest = withSnapshot([], async function (hre) {
  const {deployments, getNamedAccounts, ethers} = hre;
  const {deployer} = await getNamedAccounts();
  await deployments.deploy('RewardCalculatorMock', {from: deployer});
  const rewardCalculatorMock = await ethers.getContract(
    'RewardCalculatorMock',
    deployer
  );
  await deployments.deploy('ContributionRulesMock', {from: deployer});
  const contributionRulesMock = await ethers.getContract(
    'ContributionRulesMock',
    deployer
  );
  await deployments.deploy('RewardToken', {
    from: deployer,
    contract: 'ERC20Mintable',
    args: ['RewardToken', 'RTK'],
  });
  const rewardToken = await ethers.getContract('RewardToken', deployer);
  await deployments.deploy('StakeToken', {
    from: deployer,
    contract: 'ERC20Mintable',
    args: ['StakeToken', 'STK'],
  });
  const stakeToken = await ethers.getContract('StakeToken', deployer);

  await deployments.deploy('ReplaceToken', {
    from: deployer,
    contract: 'ERC721Mintable',
    args: ['ReplaceToken', 'RPK'],
  });

  const replaceToken = await ethers.getContract('ReplaceToken', deployer);

  await deployments.deploy('TestMetaTxForwarder', {
    from: deployer,
  });
  const trustedForwarder = await ethers.getContract('TestMetaTxForwarder');

  await deployments.deploy('ERC721Token', {
    from: deployer,
    contract: 'ERC721Mintable',
    args: ['ERC721Token', 'LTK'],
  });

  const ERC721Token = await ethers.getContract('ERC721Token', deployer);

  await deployments.deploy('ERC1155Token', {
    from: deployer,
    contract: 'ERC1155Mintable',
    args: ['asset.sandbox.game'],
  });

  const ERC1155Token = await ethers.getContract('ERC1155Token', deployer);

  await deployments.deploy('ERC20RewardPool', {
    from: deployer,
    args: [stakeToken.address, rewardToken.address, trustedForwarder.address],
  });
  const contract = await ethers.getContract('ERC20RewardPool', deployer);
  const totalRewardMinted = toWei(10000);
  await rewardToken.mint(contract.address, totalRewardMinted);
  const others = await getUnnamedAccounts();

  const getUsers = async (
    cant: number,
    initialStake: BigNumberish = 1000000
  ) => {
    const users = (
      await setupUsers(others.slice(0, cant), {
        reward: rewardToken,
        stake: stakeToken,
        pool: contract,
      })
    ).map((u) => ({
      ...u,
      contributed: randomBigNumber(toWei(100)),
      staked: randomBigNumber(initialStake),
    }));
    for (const u of users) {
      await u.stake.mint(u.address, initialStake);
      await u.stake.approve(contract.address, initialStake);
      await contributionRulesMock.setContribution(u.address, u.contributed);
    }
    return users;
  };

  const contractAsOther = await ethers.getContract(
    'ERC20RewardPool',
    others[1]
  );

  return {
    totalRewardMinted,
    contract,
    stakeToken,
    rewardToken,
<<<<<<< HEAD
    replaceToken,
=======
    ERC721Token,
    ERC1155Token,
>>>>>>> aae2db09
    rewardCalculatorMock,
    contributionRulesMock,
    deployer,
    contractAsOther,
    trustedForwarder,
    setRewardAndStake: async (
      reward: BigNumberish,
      contract: Contract,
      stake: BigNumberish
    ) => {
      await rewardCalculatorMock.setReward(reward);
      await contract.stake(stake);
    },
    balances: async (
      user: string,
      prev: {stake: BigNumberish; reward: BigNumberish} = {stake: 0, reward: 0}
    ) => {
      return {
        stake: BigNumber.from(await stakeToken.balanceOf(user)).sub(prev.stake),
        reward: BigNumber.from(await rewardToken.balanceOf(user)).sub(
          prev.reward
        ),
      };
    },
    getUsers,
    getUser: async () => {
      const users = await getUsers(1);
      return users[0];
    },
    getEarnings: async (users: {pool: Contract; address: string}[]) => {
      const earnings = await Promise.all(
        users.map((u) => u.pool.earned(u.address))
      );
      return earnings.map((x) => BigNumber.from(x).toNumber());
    },
  };
});

export const sum = (arr: BigNumberish[]): BigNumber =>
  arr.reduce((acc: BigNumber, val) => acc.add(val), BigNumber.from(0));<|MERGE_RESOLUTION|>--- conflicted
+++ resolved
@@ -141,12 +141,9 @@
     contract,
     stakeToken,
     rewardToken,
-<<<<<<< HEAD
     replaceToken,
-=======
     ERC721Token,
     ERC1155Token,
->>>>>>> aae2db09
     rewardCalculatorMock,
     contributionRulesMock,
     deployer,
