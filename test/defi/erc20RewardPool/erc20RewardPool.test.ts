import {expect} from '../../chai-setup';
import {ethers} from 'hardhat';
import {Contract} from 'ethers';
import {setupERC20RewardPoolTest, sum} from './fixtures/fixtures';
import {toWei} from '../../utils';
import {randomBigNumber} from '../sandRewardPool/utils';
import {sendMetaTx} from '../../sendMetaTx';
import {AddressZero} from '@ethersproject/constants';

describe('ERC20RewardPool main contract tests', function () {
  describe('roles', function () {
    function defaultAdminRoleTest(
      funcName: string,
      method: (contract: Contract, rewardToken: string) => Promise<void>
    ) {
      it('admin should be able to call ' + funcName, async function () {
        const {contract, rewardToken} = await setupERC20RewardPoolTest();
        await expect(method(contract, rewardToken.address)).not.to.be.reverted;
      });
      it('other should fail to call ' + funcName, async function () {
        const {
          rewardToken,
          contract,
          getUser,
        } = await setupERC20RewardPoolTest();
        const user = await getUser();
        const poolAsOther = contract.connect(
          await ethers.getSigner(user.address)
        );
        await expect(
          method(poolAsOther, rewardToken.address)
        ).to.be.revertedWith('not admin');
        await expect(method(poolAsOther, AddressZero)).to.be.revertedWith(
          'ERC20RewardPool: is not a contract'
        );
      });
    }

    // eslint-disable-next-line mocha/no-setup-in-describe
    defaultAdminRoleTest('setContributionRules', (c, rewardToken) =>
      c.setContributionRules(rewardToken)
    );
    // eslint-disable-next-line mocha/no-setup-in-describe
    defaultAdminRoleTest('setRewardToken', (c, rewardToken) =>
      c.setRewardToken(rewardToken)
    );
    // eslint-disable-next-line mocha/no-setup-in-describe
    defaultAdminRoleTest('setStakeToken', (c, rewardToken) =>
      c.setStakeToken(rewardToken)
    );
    // eslint-disable-next-line mocha/no-setup-in-describe
    defaultAdminRoleTest('setRewardCalculator', (c, rewardToken) =>
      c.setRewardCalculator(rewardToken, false)
    );
    it('admin should be able to call recoverFunds', async function () {
      const {
        contract,
        rewardToken,
        totalRewardMinted,
        getUser,
      } = await setupERC20RewardPoolTest();
      const user = await getUser();
      expect(await rewardToken.balanceOf(contract.address)).to.be.equal(
        totalRewardMinted
      );
      expect(await rewardToken.balanceOf(user.address)).to.be.equal(0);
      await expect(contract.recoverFunds(user.address)).not.to.be.reverted;
      expect(await rewardToken.balanceOf(contract.address)).to.be.equal(0);
      expect(await rewardToken.balanceOf(user.address)).to.be.equal(
        totalRewardMinted
      );
    });
    it('other should fail to call recoverFunds', async function () {
      const {getUser} = await setupERC20RewardPoolTest();
      const user = await getUser();
      await expect(user.pool.recoverFunds(user.address)).to.be.revertedWith(
        'caller is not the owner'
      );
    });
    it('recoverFunds must fail with address zero', async function () {
      const {contract} = await setupERC20RewardPoolTest();
      await expect(contract.recoverFunds(AddressZero)).to.be.revertedWith(
        'ERC20RewardPool: zero address'
      );
    });
    it('contract should have enough funds to replace the stakeToken', async function () {
      const {
        contract,
        replaceToken,
        rewardToken,
        getUser,
      } = await setupERC20RewardPoolTest();

      const user = await getUser();

      await user.pool.stake(1000);

      await expect(
        contract.setStakeToken(replaceToken.address)
      ).to.be.revertedWith('ERC20RewardPool: insufficient balance');

      await expect(contract.setStakeToken(rewardToken.address)).not.to.be
        .reverted;
    });
    it('contract should have enough funds to replace the rewardToken', async function () {
      const {contract, stakeToken} = await setupERC20RewardPoolTest();

      await expect(
        contract.setRewardToken(stakeToken.address)
      ).to.be.revertedWith('ERC20RewardPool: insufficient balance');

      await stakeToken.mint(contract.address, '10000000000000000000000');

      await expect(contract.setRewardToken(stakeToken.address)).not.to.be
        .reverted;
    });
  });
  describe('reward distribution', function () {
    describe('only one user', function () {
      it('reward before stake', async function () {
        const {
          contract,
          setRewardAndStake,
          balances,
          getUser,
          rewardCalculatorMock,
        } = await setupERC20RewardPoolTest();
        await contract.setRewardCalculator(rewardCalculatorMock.address, false);
        const user = await getUser();

        const initialBalance = await balances(user.address);

        await setRewardAndStake(30, user.pool, 1000);
        expect(await contract.earned(user.address)).to.be.equal(30);

        await setRewardAndStake(50, user.pool, 1000);
        expect(await contract.earned(user.address)).to.be.equal(80);

        await setRewardAndStake(70, user.pool, 1000);
        expect(await contract.earned(user.address)).to.be.equal(150);

        await setRewardAndStake(20, user.pool, 1000);
        // Rounding.... earned = 140
        expect(await contract.earned(user.address)).to.be.equal(169);

        await user.pool.exit();
        expect(await contract.earned(user.address)).to.be.equal(0);
        const deltas = await balances(user.address, initialBalance);
        expect(deltas.stake).to.be.equal(0);
        expect(deltas.reward).to.be.equal(169);
      });
      it('stake before rewards', async function () {
        const {
          contract,
          setRewardAndStake,
          balances,
          getUser,
          rewardCalculatorMock,
        } = await setupERC20RewardPoolTest();
        await contract.setRewardCalculator(rewardCalculatorMock.address, false);
        const user = await getUser();

        const initialBalance = await balances(user.address);

        await user.pool.stake(1000);
        expect(await contract.earned(user.address)).to.be.equal(0);

        const rewards = [30, 50, 70];
        let earned = 0;
        for (const r of rewards) {
          expect(await contract.earned(user.address)).to.be.equal(earned);
          await setRewardAndStake(r, user.pool, 1000);
          earned += r;
        }
        // Rounding.... earned = 150
        expect(await contract.earned(user.address)).to.be.equal(149);

        await user.pool.exit();
        expect(await contract.earned(user.address)).to.be.equal(0);
        const deltas = await balances(user.address, initialBalance);
        expect(deltas.stake).to.be.equal(0);
        expect(deltas.reward).to.be.equal(149);
      });
      it('stake->withdraw so total contribution == 0, stake again', async function () {
        const {
          contract,
          setRewardAndStake,
          balances,
          getUser,
          rewardCalculatorMock,
        } = await setupERC20RewardPoolTest();
        await contract.setRewardCalculator(rewardCalculatorMock.address, false);

        const user = await getUser();

        const initialBalance = await balances(user.address);

        await setRewardAndStake(30, user.pool, 1000);
        expect(await contract.earned(user.address)).to.be.equal(30);

        // We need the check totalContributions != 0 in the reward calculator so the initial user gets his rewards.
        await user.pool.exit();
        const deltas = await balances(user.address, initialBalance);
        expect(deltas.stake).to.be.equal(0);
        expect(deltas.reward).to.be.equal(30);

        await setRewardAndStake(50, user.pool, 1000);
        expect(await contract.earned(user.address)).to.be.equal(50);

        await user.pool.exit();
        const deltas2 = await balances(user.address, initialBalance);
        expect(deltas2.stake).to.be.equal(0);
        expect(deltas2.reward).to.be.equal(80);
      });
      it('stake->withdraw so total contribution == 0, stake again with some rewards', async function () {
        const {
          contract,
          setRewardAndStake,
          balances,
          getUser,
          rewardCalculatorMock,
        } = await setupERC20RewardPoolTest();
        await contract.setRewardCalculator(rewardCalculatorMock.address, false);
        const user = await getUser();

        const initialBalance = await balances(user.address);

        await setRewardAndStake(30, user.pool, 1000);
        expect(await contract.earned(user.address)).to.be.equal(30);

        await setRewardAndStake(50, user.pool, 1000);
        expect(await contract.earned(user.address)).to.be.equal(80);

        // We need the check totalContributions != 0 in the reward calculator so the initial user gets his rewards.
        await user.pool.exit();
        const deltas = await balances(user.address, initialBalance);
        expect(deltas.stake).to.be.equal(0);
        expect(deltas.reward).to.be.equal(80);

        await setRewardAndStake(50, user.pool, 1000);
        expect(await contract.earned(user.address)).to.be.equal(50);

        await setRewardAndStake(70, user.pool, 1000);
        expect(await contract.earned(user.address)).to.be.equal(120);

        await user.pool.exit();
        const deltas2 = await balances(user.address, initialBalance);
        expect(deltas2.stake).to.be.equal(0);
        expect(deltas2.reward).to.be.equal(200);
      });
    });
    describe('two users', function () {
      it('reward before stake', async function () {
        const {
          setRewardAndStake,
          getEarnings,
          getUsers,
          rewardCalculatorMock,
          contract,
        } = await setupERC20RewardPoolTest();
        await contract.setRewardCalculator(rewardCalculatorMock.address, false);
        const users = await getUsers(2);
        const [user1, user2] = users;

        await setRewardAndStake(30, user1.pool, 1000);
        expect(await getEarnings(users)).to.eql([30, 0]);

        await setRewardAndStake(50, user2.pool, 1000);
        expect(await getEarnings(users)).to.eql([80, 0]);

        await setRewardAndStake(70, user1.pool, 1000);
        // [ 70 + 60 * (1000/2000), 70 * (1000/2000) ]
        expect(await getEarnings(users)).to.eql([115, 35]);
        expect(115 + 35).to.be.equal(30 + 50 + 70);

        await setRewardAndStake(21, user2.pool, 1000);
        // [ 85 + 21 * (2000/3000), 35 + 21 * (1000/3000) ]
        expect(await getEarnings(users)).to.eql([129, 42]);
        expect(129 + 42).to.be.equal(30 + 50 + 70 + 21);
      });
      it('user1 stake before rewards', async function () {
        const {
          setRewardAndStake,
          getUsers,
          getEarnings,
          rewardCalculatorMock,
          contract,
        } = await setupERC20RewardPoolTest();
        await contract.setRewardCalculator(rewardCalculatorMock.address, false);

        const users = await getUsers(2);
        const user1 = users[0];
        const user2 = users[1];

        await user1.pool.stake(1000);
        expect(await getEarnings(users)).to.eql([0, 0]);

        await setRewardAndStake(30, user1.pool, 1000);
        expect(await getEarnings(users)).to.eql([30, 0]);

        await setRewardAndStake(50, user2.pool, 1000);
        expect(await getEarnings(users)).to.eql([80, 0]);
        expect(80).to.be.equal(30 + 50);

        await setRewardAndStake(60, user1.pool, 1000);
        // [ 80 + 60 * (2000/3000), 60 * (1000/3000) ]
        expect(await getEarnings(users)).to.eql([120, 20]);
        expect(120 + 20).to.be.equal(30 + 50 + 60);

        await setRewardAndStake(20, user2.pool, 1000);
        // [ 120 + 20 * (3000/4000), 20 + 20 * (1000/4000) ]
        expect(await getEarnings(users)).to.eql([135, 25]);
        expect(135 + 25).to.be.equal(30 + 50 + 60 + 20);
      });
      it('user2 stake before rewards', async function () {
        const {
          setRewardAndStake,
          getUsers,
          getEarnings,
          rewardCalculatorMock,
          contract,
        } = await setupERC20RewardPoolTest();
        await contract.setRewardCalculator(rewardCalculatorMock.address, false);
        const users = await getUsers(2);
        const user1 = users[0];
        const user2 = users[1];

        await user2.pool.stake(1000);
        expect(await getEarnings(users)).to.eql([0, 0]);

        await setRewardAndStake(30, user1.pool, 1000);
        expect(await getEarnings(users)).to.eql([0, 30]);

        await setRewardAndStake(50, user2.pool, 1000);
        // [ 50 * (1000/2000), 30 + 50 * (1000/2000) ]
        expect(await getEarnings(users)).to.eql([25, 55]);
        expect(25 + 55).to.be.equal(30 + 50);

        await setRewardAndStake(60, user1.pool, 1000);
        // [ 25 + 60 * (1000/3000), 55 + 60 * (2000/3000) ]
        expect(await getEarnings(users)).to.eql([45, 95]);
        expect(45 + 95).to.be.equal(30 + 50 + 60);

        await setRewardAndStake(20, user2.pool, 1000);
        // [ 45 + 20 * (2000/4000), 95 + 20 * (2000/4000) ]
        expect(await getEarnings(users)).to.eql([55, 105]);
        expect(55 + 105).to.be.equal(30 + 50 + 60 + 20);
      });
    });
    describe('10 users', function () {
      it('reward before stake', async function () {
        const {
          setRewardAndStake,
          getEarnings,
          getUsers,
          rewardCalculatorMock,
          contract,
        } = await setupERC20RewardPoolTest();
        await contract.setRewardCalculator(rewardCalculatorMock.address, false);

        const users = await getUsers(10);

        type Data = {
          rewardSum: number;
          stakes: number[];
          earnings: number[];
        };

        async function setRewardAndStakeUser(
          data: Data,
          reward: number,
          userIdx: number,
          stake: number
        ) {
          await setRewardAndStake(reward, users[userIdx].pool, stake);
          const totalStakes = sum(data.stakes).toNumber();
          const ret = {
            ...data,
            stakes: [...data.stakes],
            earnings: data.earnings.map((x, i) =>
              totalStakes == 0
                ? 0
                : Math.floor(x + (reward * data.stakes[i]) / totalStakes)
            ),
          };
          ret.rewardSum = data.rewardSum + reward;
          ret.stakes[userIdx] += stake;
          return ret;
        }

        const empty = users.map(() => 0);
        await setRewardAndStake(30, users[0].pool, 1000);
        expect(await getEarnings(users)).to.eql([30, ...empty.slice(1)]);

        let data = {
          rewardSum: 30,
          stakes: [1000, ...empty.slice(1)],
          earnings: [30, ...empty.slice(1)],
        };
        const userAndReward = [
          [50, 1],
          [70, 2],
          [90, 0],
          [110, 2],
          [30, 1],
          [40, 2],
          [40, 2],
        ];
        for (const uar of userAndReward) {
          data = await setRewardAndStakeUser(data, uar[0], uar[1], 1000);
          expect(await getEarnings(users)).to.eql(data.earnings);
          expect(sum(data.earnings)).to.be.closeTo(data.rewardSum, 3);
        }
      });
    });
  });
  describe('contribution calculation', function () {
    it('initial', async function () {
      const {
        getUsers,
        contributionRulesMock,
        contract,
      } = await setupERC20RewardPoolTest();
      await contract.setContributionRules(contributionRulesMock.address);
      const users = await getUsers(4);
      for (const u of users) {
        expect(await contract.contributionOf(u.address)).to.be.equal(0);
        await u.pool.stake(u.staked);
        expect(await contract.balanceOf(u.address)).to.be.equal(u.staked);
        expect(await contract.contributionOf(u.address)).to.be.equal(
          u.contributed
        );
      }
    });
    it('computeContribution after the user change his contribution', async function () {
      const {
        getUsers,
        contributionRulesMock,
        contract,
      } = await setupERC20RewardPoolTest();
      await contract.setContributionRules(contributionRulesMock.address);
      const users = await getUsers(6);
      // stake
      for (const u of users) {
        await u.pool.stake(u.staked);
        expect(await contract.contributionOf(u.address)).to.be.equal(
          u.contributed
        );
      }
      // Change user contribution after stake
      for (const u of users) {
        await contributionRulesMock.setContribution(
          u.address,
          u.contributed.div(2)
        );
      }
      // Still no changes in the contract
      for (const u of users) {
        expect(await contract.contributionOf(u.address)).to.be.equal(
          u.contributed
        );
      }
      // call computeContribution
      for (const u of users) {
        await expect(contract.computeContribution(u.address))
          .to.emit(contract, 'ContributionUpdated')
          .withArgs(u.address, u.contributed.div(2), u.contributed);
      }
      // Now the changes are reflected
      for (const u of users) {
        expect(await contract.contributionOf(u.address)).to.be.equal(
          u.contributed.div(2)
        );
      }
    });
    it('computeContributionInBatch after the user change his contribution', async function () {
      const {
        getUsers,
        contributionRulesMock,
        contract,
      } = await setupERC20RewardPoolTest();
      await contract.setContributionRules(contributionRulesMock.address);
      const users = await getUsers(6);
      // stake
      for (const u of users) {
        await u.pool.stake(u.staked);
        expect(await contract.contributionOf(u.address)).to.be.equal(
          u.contributed
        );
      }
      // Change user contribution after stake
      for (const u of users) {
        await contributionRulesMock.setContribution(
          u.address,
          u.contributed.div(2)
        );
      }
      // Still no changes in the contract
      for (const u of users) {
        expect(await contract.contributionOf(u.address)).to.be.equal(
          u.contributed
        );
      }
      // call computeContributionInBatch
      const emitPromise = expect(
        contract.computeContributionInBatch(users.map((u) => u.address))
      ).to.emit(contract, 'ContributionUpdated');
      users.forEach((u) =>
        emitPromise.withArgs(u.address, u.contributed.div(2), u.contributed)
      );
      await emitPromise;
      // Now the changes are reflected
      for (const u of users) {
        expect(await contract.contributionOf(u.address)).to.be.equal(
          u.contributed.div(2)
        );
      }
    });
  });
  describe('contribution calculation with rewards', function () {
    it('initial', async function () {
      const {
        getUsers,
        contributionRulesMock,
        rewardCalculatorMock,
        contract,
      } = await setupERC20RewardPoolTest();
      await contract.setRewardCalculator(rewardCalculatorMock.address, false);
      await contract.setContributionRules(contributionRulesMock.address);
      const users = await getUsers(8);
      for (const u of users) {
        expect(await contract.contributionOf(u.address)).to.be.equal(0);
        await u.pool.stake(u.staked);
        expect(await contract.balanceOf(u.address)).to.be.equal(u.staked);
        expect(await contract.contributionOf(u.address)).to.be.equal(
          u.contributed
        );
      }
      expect(await contract.totalContributions()).to.be.equal(
        sum(users.map((u) => u.contributed))
      );

      // Give a reward
      const reward = toWei(123);
      await rewardCalculatorMock.setReward(reward);
      await contract.restartRewards();

      // Check users contributions, balances and earned rewards
      for (const u of users) {
        expect(await contract.contributionOf(u.address)).to.be.equal(
          u.contributed
        );
        expect(await contract.balanceOf(u.address)).to.be.equal(u.staked);
        expect(await contract.earned(u.address)).to.be.equal(
          u.contributed.mul(reward).div(sum(users.map((u) => u.contributed)))
        );
      }
    });
    it('computeContribution after users change his contribution', async function () {
      const {
        getUsers,
        contributionRulesMock,
        rewardCalculatorMock,
        contract,
      } = await setupERC20RewardPoolTest();
      await contract.setRewardCalculator(rewardCalculatorMock.address, false);
      await contract.setContributionRules(contributionRulesMock.address);
      const users = await getUsers(6);
      // stake
      for (const u of users) {
        await u.pool.stake(u.staked);
        expect(await contract.contributionOf(u.address)).to.be.equal(
          u.contributed
        );
      }

      const usersWithNewContributions = users.map((u) => ({
        ...u,
        newContribution: randomBigNumber(1000000),
        oldContribution: u.contributed,
      }));

      // Change user contribution after stake
      for (const u of usersWithNewContributions) {
        await contributionRulesMock.setContribution(
          u.address,
          u.newContribution
        );
      }

      // Start a campaign without distributing the rewards
      const reward = toWei(123);
      await rewardCalculatorMock.setReward(reward);

      const usersWithReward = usersWithNewContributions.map((u) => ({
        ...u,
        reward: u.contributed
          .mul(reward)
          .div(sum(users.map((u) => u.contributed))),
      }));
      // Check users contributions, balances and earned rewards
      for (const u of usersWithReward) {
        // Still no changes in the contract
        expect(await contract.contributionOf(u.address)).to.be.equal(
          u.oldContribution
        );
        // User gets earnings with old contribution
        expect(await contract.earned(u.address)).to.be.equal(u.reward);
      }

      // refresh the contribution for each user, order matters but we assume we call quickly.
      const others = usersWithReward;
      const processed = [];
      for (let i = 0; ; i++) {
        const aUser = others.shift();
        if (!aUser) break;
        // call computeContribution for user 0 the others still have their old value
        await expect(contract.computeContribution(aUser.address))
          .to.emit(contract, 'ContributionUpdated')
          .withArgs(
            aUser.address,
            aUser.newContribution,
            aUser.oldContribution
          );

        // aUser gets the rewards according to the old contributions
        expect(await contract.earned(aUser.address)).to.be.closeTo(
          aUser.reward,
          i
        );
        expect(await contract.rewards(aUser.address)).to.be.closeTo(
          aUser.reward,
          i
        );
        // the contribution of the user is updated.
        expect(await contract.contributionOf(aUser.address)).to.be.equal(
          aUser.newContribution
        );

        // Add to the processed list.
        processed.push(aUser);

        // Give another reward
        await rewardCalculatorMock.setReward(reward);

        // others use the old contribution, processed use the new one.
        const totalContribution = sum(others.map((u) => u.oldContribution)).add(
          sum(processed.map((u) => u.newContribution))
        );
        // Update rewards.
        for (const u of processed) {
          u.reward = u.reward.add(
            u.newContribution.mul(reward).div(totalContribution)
          );
          expect(await contract.earned(u.address)).to.be.closeTo(u.reward, i);
        }
        for (const u of others) {
          // Still no changes in the contract
          expect(await contract.contributionOf(u.address)).to.be.equal(
            u.oldContribution
          );
          u.reward = u.reward.add(
            u.oldContribution.mul(reward).div(totalContribution)
          );
          expect(await contract.earned(u.address)).to.be.closeTo(
            u.reward,
            i + 1
          );
        }
      }
    });
    it('computeContributionInBatch after the user change his contribution', async function () {
      const {
        getUsers,
        contributionRulesMock,
        rewardCalculatorMock,
        contract,
      } = await setupERC20RewardPoolTest();
      await contract.setRewardCalculator(rewardCalculatorMock.address, false);
      await contract.setContributionRules(contributionRulesMock.address);
      const users = await getUsers(6);
      // stake
      for (const u of users) {
        await u.pool.stake(u.staked);
        expect(await contract.contributionOf(u.address)).to.be.equal(
          u.contributed
        );
      }

      const usersWithNewContributions = users.map((u) => ({
        ...u,
        newContribution: randomBigNumber(1000000),
        oldContribution: u.contributed,
      }));

      // Change user contribution after stake
      for (const u of usersWithNewContributions) {
        await contributionRulesMock.setContribution(
          u.address,
          u.newContribution
        );
      }

      // Start a campaign without distributing the rewards
      const reward = toWei(123);
      await rewardCalculatorMock.setReward(reward);

      const usersWithReward = usersWithNewContributions.map((u) => ({
        ...u,
        reward: u.contributed
          .mul(reward)
          .div(sum(users.map((u) => u.contributed))),
      }));
      // Check users contributions, balances and earned rewards
      for (const u of usersWithReward) {
        // Still no changes in the contract
        expect(await contract.contributionOf(u.address)).to.be.equal(
          u.oldContribution
        );
        // Users get the earnings calculated with the oldContribution
        expect(await contract.earned(u.address)).to.be.equal(u.reward);
      }

      // call computeContributionInBatch
      const emitPromise = expect(
        contract.computeContributionInBatch(
          usersWithReward.map((u) => u.address)
        )
      ).to.emit(contract, 'ContributionUpdated');
      usersWithReward.forEach((u) =>
        emitPromise.withArgs(u.address, u.newContribution, u.oldContribution)
      );
      await emitPromise;

      // Contributions where updated user got the earnings from old contribution
      for (const u of usersWithReward) {
        expect(await contract.contributionOf(u.address)).to.be.equal(
          u.newContribution
        );
        // Users get the earned amount calculated with the oldContribution
        expect(await contract.earned(u.address)).to.be.equal(
          u.oldContribution
            .mul(reward)
            .div(sum(usersWithReward.map((o) => o.oldContribution)))
        );
      }

      // Add another reward
      await rewardCalculatorMock.setReward(reward);
      // and distribute it
      await contract.restartRewards();

      // Now users get their rewards with the new contributions.
      for (const u of usersWithReward) {
        expect(await contract.contributionOf(u.address)).to.be.equal(
          u.newContribution
        );
        // Users get the earned amount calculated with the oldContribution
        expect(await contract.earned(u.address)).to.be.equal(
          u.reward.add(
            u.newContribution
              .mul(reward)
              .div(sum(usersWithReward.map((o) => o.newContribution)))
          )
        );
      }
    });
  });
  describe('trusted forwarder and meta-tx', function () {
    it('should fail to set the trusted forwarder if not admin', async function () {
      const {rewardToken, contractAsOther} = await setupERC20RewardPoolTest();

      expect(
<<<<<<< HEAD
        contractAsOther.setTrustedForwarder(rewardToken.address)
      ).to.be.revertedWith('ERC20RewardPool: not admin');
=======
        contractAsOther.setTrustedForwarder(user.address)
      ).to.be.revertedWith('caller is not the owner');
>>>>>>> ad7bdd40
    });
    it('should success to set the trusted forwarder if a valid contract and admin', async function () {
      const {getUser, contract, rewardToken} = await setupERC20RewardPoolTest();

      const user = await getUser();

      expect(contract.setTrustedForwarder(user.address)).to.be.revertedWith(
        'ERC20RewardPool: is not a contract'
      );

      expect(contract.setTrustedForwarder(rewardToken.address)).not.to.be
        .reverted;

      expect(await contract.getTrustedForwarder()).to.be.equal(
        rewardToken.address
      );
    });
    it('setReward with meta-tx', async function () {
      const {
        contract,
        getUser,
        trustedForwarder,
        rewardCalculatorMock,
      } = await setupERC20RewardPoolTest();
      await contract.setRewardCalculator(rewardCalculatorMock.address, false);

      const user = await getUser();

      const {
        to,
        data,
      } = await rewardCalculatorMock.populateTransaction.setReward(22);

      await sendMetaTx(to, trustedForwarder, data, user.address);

      const reward = await rewardCalculatorMock.getRewards();

      expect(reward).to.be.equal(22);
    });
    it('stake with meta-tx', async function () {
      const {
        contract,
        getUser,
        trustedForwarder,
        rewardCalculatorMock,
      } = await setupERC20RewardPoolTest();
      await contract.setRewardCalculator(rewardCalculatorMock.address, false);

      const user = await getUser();

      const {to, data} = await contract.populateTransaction.stake(1000);

      // increasing the gas to avoid tx failing
      await sendMetaTx(to, trustedForwarder, data, user.address, '1000000000');

      expect(await user.pool.balanceOf(user.address)).to.be.equal(1000);
    });
    it('withdraw with meta-tx', async function () {
      const {
        contract,
        getUser,
        trustedForwarder,
        rewardCalculatorMock,
      } = await setupERC20RewardPoolTest();
      await contract.setRewardCalculator(rewardCalculatorMock.address, false);

      const user = await getUser();

      user.pool.stake(1000);

      expect(await user.pool.balanceOf(user.address)).to.be.equal(1000);

      const {to, data} = await contract.populateTransaction.withdraw(1000);

      // increasing the gas to avoid tx failing
      await sendMetaTx(to, trustedForwarder, data, user.address, '1000000000');

      expect(await user.pool.balanceOf(user.address)).to.be.equal(0);
    });
  });
});<|MERGE_RESOLUTION|>--- conflicted
+++ resolved
@@ -771,13 +771,8 @@
       const {rewardToken, contractAsOther} = await setupERC20RewardPoolTest();
 
       expect(
-<<<<<<< HEAD
         contractAsOther.setTrustedForwarder(rewardToken.address)
       ).to.be.revertedWith('ERC20RewardPool: not admin');
-=======
-        contractAsOther.setTrustedForwarder(user.address)
-      ).to.be.revertedWith('caller is not the owner');
->>>>>>> ad7bdd40
     });
     it('should success to set the trusted forwarder if a valid contract and admin', async function () {
       const {getUser, contract, rewardToken} = await setupERC20RewardPoolTest();
