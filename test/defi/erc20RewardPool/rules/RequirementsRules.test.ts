import {expect} from '../../../chai-setup';
import {setupERC20RewardPoolTest} from '../fixtures/fixtures';

describe('Requirementsules', function () {
  describe('roles', function () {
    it('admin should be able to call setMaxStakeOverall', async function () {
      const {contract, contractAsOther} = await setupERC20RewardPoolTest();
      await expect(contractAsOther.setMaxStakeOverall(100)).to.be.revertedWith(
        'Ownable: caller is not the owner'
      );
      await expect(contract.setMaxStakeOverall(100)).not.to.be.reverted;
      expect(await contract.maxStakeOverall()).to.be.equal(100);
    });
    it('admin should be able to call setERC721RequirementList', async function () {
      const {
        contract,
        contractAsOther,
        ERC721Token,
      } = await setupERC20RewardPoolTest();

      const id = '0x123456';

      await expect(
        contractAsOther.setERC721RequirementList(
          ERC721Token.address,
          [id],
          false,
          5,
          10,
          5,
          10
        )
      ).to.be.revertedWith('Ownable: caller is not the owner');

      await expect(
        contract.setERC721RequirementList(
          ERC721Token.address,
          [id],
          false,
          5,
          10,
          5,
          10
        )
      ).not.to.be.reverted;
    });
    it('admin should be able to call setERC1155RequirementList', async function () {
      const {
        contract,
        contractAsOther,
        ERC1155Token,
      } = await setupERC20RewardPoolTest();

      const id = '0x123456';

      await expect(
        contractAsOther.setERC1155RequirementList(
          ERC1155Token.address,
          [id],
          5,
          10
        )
      ).to.be.revertedWith('Ownable: caller is not the owner');

      await expect(
        contract.setERC1155RequirementList(ERC1155Token.address, [id], 5, 10)
      ).not.to.be.reverted;
    });
    it('admin should be able to call deleteERC721RequirementList', async function () {
      const {
        ERC721Token,
        contractAsOther,
        contract,
      } = await setupERC20RewardPoolTest();

      const id = '0x123456';

      await contract.setERC721RequirementList(
        ERC721Token.address,
        [id],
        false,
        5,
        10,
        5,
        10
      );

      expect(
        await contract.isERC721MemberRequirementList(ERC721Token.address)
      ).to.be.equal(true);

      await expect(
        contractAsOther.deleteERC721RequirementList(ERC721Token.address)
      ).to.be.revertedWith('Ownable: caller is not the owner');

      await expect(contract.deleteERC721RequirementList(ERC721Token.address))
        .not.to.be.reverted;

      expect(
        await contract.isERC721MemberRequirementList(ERC721Token.address)
      ).to.be.equal(false);
    });
    it('admin should be able to call deleteERC1155RequirementList', async function () {
      const {
        ERC1155Token,
        contractAsOther,
        contract,
      } = await setupERC20RewardPoolTest();

      const id = '0x123456';

      await contract.setERC1155RequirementList(
        ERC1155Token.address,
        [id],
        5,
        10
      );

      expect(
        await contract.isERC1155MemberRequirementList(ERC1155Token.address)
      ).to.be.equal(true);

      await expect(
        contractAsOther.deleteERC1155RequirementList(ERC1155Token.address)
      ).to.be.revertedWith('Ownable: caller is not the owner');

      await expect(contract.deleteERC1155RequirementList(ERC1155Token.address))
        .not.to.be.reverted;

      expect(
        await contract.isERC1155MemberRequirementList(ERC1155Token.address)
      ).to.be.equal(false);
    });
  });
  describe('Max/Min Stake', function () {
    it('getERC721MaxStake should return correct values - balanceOf', async function () {
      const {ERC721Token, contract, getUser} = await setupERC20RewardPoolTest();

      const numERC721 = 1;

      const user = await getUser();

      await ERC721Token.setFakeBalance(user.address, numERC721);

      contract.setMaxStakeOverall(100);

      await contract.setERC721RequirementList(
        ERC721Token.address,
        [],
        true,
        5,
        10,
        0,
        0
      );

      const maxStake = await contract.getERC721MaxStake(user.address);

      expect(maxStake).to.be.equal(10);
    });
    it('getERC721MaxStake should return correct values - id', async function () {
      const {ERC721Token, contract, getUser} = await setupERC20RewardPoolTest();

      const id = '0x123456';

      const user = await getUser();

      await ERC721Token.mint(user.address, id);

      contract.setMaxStakeOverall(100);

      await contract.setERC721RequirementList(
        ERC721Token.address,
        [id],
        false,
        0,
        0,
        5,
        8
      );

      const maxStake = await contract.getERC721MaxStake(user.address);

      expect(maxStake).to.be.equal(8);
    });
    it('getERC721MaxStake should return correct values - id & balanceOf', async function () {
      const {ERC721Token, contract, getUser} = await setupERC20RewardPoolTest();

      const id = '0x123456';
      const numERC721 = 1;

      const user = await getUser();

      await ERC721Token.mint(user.address, id);
      await ERC721Token.setFakeBalance(user.address, numERC721);

      contract.setMaxStakeOverall(100);

      await contract.setERC721RequirementList(
        ERC721Token.address,
        [id],
        true,
        1,
        5,
        5,
        8 // should disconsider id as balanceOf = true
      );

      const maxStake = await contract.getERC721MaxStake(user.address);

      expect(maxStake).to.be.equal(5);
    });
    it('checkERC721MinStake should fail - balanceOf', async function () {
      const {
        ERC721Token,
        ERC1155Token,
        contract,
        getUser,
      } = await setupERC20RewardPoolTest();

      const numERC721 = 1;

      const user = await getUser();

      await ERC721Token.setFakeBalance(user.address, numERC721);

      await contract.setERC721RequirementList(
        ERC721Token.address,
        [],
        true,
        5,
        10,
        0,
        0
      );

      const id = '0x123456';
      const numERC1155 = 1;

      await ERC1155Token.setFakeBalance(user.address, id, numERC1155);

      contract.setMaxStakeOverall(100);

      await contract.setERC1155RequirementList(
        ERC1155Token.address,
        [id],
        5,
        12
      );

      const maxStake = await contract.getERC1155MaxStake(user.address);

      expect(maxStake).to.be.equal(12);
    });
  });
  describe('Max Stake Calculator', function () {
    it('ERC721 balanceOf and ERC1155', async function () {
      const {
        ERC1155Token,
        ERC721Token,
        contract,
        getUser,
      } = await setupERC20RewardPoolTest();

      const id = '0x123456';
      const numERC1155 = 1;

      const user = await getUser();

      await ERC1155Token.setFakeBalance(user.address, id, numERC1155);

      contract.setMaxStakeOverall(100);

      await contract.setERC1155RequirementList(
        ERC1155Token.address,
        [id],
        1,
        12 // 12
      );

      const numERC721 = 6;

      await ERC721Token.setFakeBalance(user.address, numERC721);

      await contract.setERC721RequirementList(
        ERC721Token.address,
        [],
        true,
        5,
        10, // 6 * 10 = 60
        0,
        0
      );

      const maxStake = await contract.maxStakeAllowedCalculator(user.address);

      expect(maxStake).to.be.equal(72); // 60 + 12
    });
    it('ERC721 balanceOf and No ERC1155', async function () {
      const {
        ERC1155Token,
        ERC721Token,
        contract,
        getUser,
      } = await setupERC20RewardPoolTest();

      const id = '0x123456';
      const numERC1155 = 1;

      const user = await getUser();

      await ERC1155Token.setFakeBalance(user.address, id, numERC1155);

      contract.setMaxStakeOverall(100);

      // don't have the min required
      await contract.setERC1155RequirementList(
        ERC1155Token.address,
        [id],
        3,
        12 // 0
      );

      const numERC721 = 6;

      await ERC721Token.setFakeBalance(user.address, numERC721);

      await contract.setERC721RequirementList(
        ERC721Token.address,
        [],
        true,
        5,
        10, // 6 * 10 = 60
        0,
        0
      );

      const maxStake = await contract.maxStakeAllowedCalculator(user.address);

      expect(maxStake).to.be.equal(72); // 60 + 0
    });
    it('ERC721 balanceId and ERC1155', async function () {
      const {
        ERC1155Token,
        ERC721Token,
        contract,
        getUser,
      } = await setupERC20RewardPoolTest();

      const id = '0x123456';
      const numERC1155 = 1;

      const user = await getUser();

      await ERC1155Token.setFakeBalance(user.address, id, numERC1155);

      contract.setMaxStakeOverall(100);

      await contract.setERC1155RequirementList(
        ERC1155Token.address,
        [id],
        1,
        12 // 12
      );

      await ERC721Token.mint(user.address, id);

      await contract.setERC721RequirementList(
        ERC721Token.address,
        [id],
        false,
        0,
        0,
        1,
        20 // 1 * 10 = 20
      );

      const maxStake = await contract.maxStakeAllowedCalculator(user.address);

      expect(maxStake).to.be.equal(32); // 20 + 12
    });
    it('No ERC721 and ERC1155', async function () {
      const {
        ERC1155Token,
        ERC721Token,
        contract,
        getUser,
      } = await setupERC20RewardPoolTest();

      const id = '0x123456';
      const numERC1155 = 1;

      const user = await getUser();

      await ERC1155Token.setFakeBalance(user.address, id, numERC1155);

      contract.setMaxStakeOverall(100);

      await contract.setERC1155RequirementList(
        ERC1155Token.address,
        [id],
        1,
        12 // 12
      );

      await ERC721Token.mint(user.address, id);

      await contract.setERC721RequirementList(
        ERC721Token.address,
        [id],
        false,
        0,
        0,
        5,
        0 // 0
      );

      const maxStake = await contract.maxStakeAllowedCalculator(user.address);

      expect(maxStake).to.be.equal(12); // 0 + 12
    });
    it('maxStakeOverall should cap maxStake', async function () {
      const {
        ERC1155Token,
        ERC721Token,
        contract,
        getUser,
      } = await setupERC20RewardPoolTest();

      const id = '0x123456';
      const numERC1155 = 1;

      const user = await getUser();

      await ERC1155Token.setFakeBalance(user.address, id, numERC1155);

      contract.setMaxStakeOverall(20);

      await contract.setERC1155RequirementList(
        ERC1155Token.address,
        [id],
        1,
        12 // 12
      );

      await ERC721Token.mint(user.address, id);

      await contract.setERC721RequirementList(
        ERC721Token.address,
        [id],
        false,
        0,
        0,
        5,
        30 // 30
      );

      const maxStake = await contract.maxStakeAllowedCalculator(user.address);

      expect(maxStake).to.be.equal(20); // 30 + 12 > 20 (maxStakeOverall)
    });
  });
  describe('Stake', function () {
    it('user should be able to stake', async function () {
      const {
        ERC1155Token,
        ERC721Token,
        contract,
        getUser,
      } = await setupERC20RewardPoolTest();

      const id = '0x123456';
      const numERC1155 = 1;

      const user = await getUser();

      await ERC1155Token.setFakeBalance(user.address, id, numERC1155);

      contract.setMaxStakeOverall(100);

      await contract.setERC1155RequirementList(
        ERC1155Token.address,
        [id],
        1,
        12 // 12
      );

      await ERC721Token.mint(user.address, id);

      await contract.setERC721RequirementList(
        ERC721Token.address,
        [id],
        false,
        0,
        0,
        1,
        30 // 30
      );

      await expect(user.pool.stake(20)).not.to.be.reverted;
    });
    it('stake should fail - ERC721 balanceId ', async function () {
      const {
        ERC1155Token,
        ERC721Token,
        contract,
        getUser,
      } = await setupERC20RewardPoolTest();

      const id = '0x123456';
      const numERC1155 = 1;

      const user = await getUser();

      await ERC1155Token.setFakeBalance(user.address, id, numERC1155);

      contract.setMaxStakeOverall(100);

      await contract.setERC1155RequirementList(
        ERC1155Token.address,
        [id],
        1,
        12 // 12
      );

      await ERC721Token.mint(user.address, id);

      // don't have the min required
      await contract.setERC721RequirementList(
        ERC721Token.address,
        [id],
        false,
        0,
        0,
        5,
        30 // 30
      );

      await expect(user.pool.stake(20)).to.be.revertedWith(
        'RequirementsRules: balanceId'
      );
    });
    it('stake should fail - ERC721 balanceOf ', async function () {
      const {
        ERC1155Token,
        ERC721Token,
        contract,
        getUser,
      } = await setupERC20RewardPoolTest();

      const id = '0x123456';
      const numERC1155 = 1;

      const user = await getUser();

      await ERC1155Token.setFakeBalance(user.address, id, numERC1155);

      contract.setMaxStakeOverall(100);

      await contract.setERC1155RequirementList(
        ERC1155Token.address,
        [id],
        1,
        12 // 12
      );
<<<<<<< HEAD

      // mint the token, but not for the user
      await ERC721Token.mint(contract.address, id);
=======
      const numERC721 = 1;
      await ERC721Token.setFakeBalance(user.address, numERC721);
>>>>>>> 9c60c650

      // don't have the min required
      await contract.setERC721RequirementList(
        ERC721Token.address,
        [],
        true,
        5,
<<<<<<< HEAD
        10 // 0
=======
        10,
        0,
        0 // 30
>>>>>>> 9c60c650
      );

      await expect(user.pool.stake(20)).to.be.revertedWith(
        'RequirementsRules: balanceOf'
      );
    });
    it('stake should fail - ERC1155 balanceId ', async function () {
      const {
        ERC1155Token,
        ERC721Token,
        contract,
        getUser,
      } = await setupERC20RewardPoolTest();

      const id = '0x123456';
      const numERC1155 = 1;

      const user = await getUser();

      await ERC1155Token.setFakeBalance(user.address, id, numERC1155);

      contract.setMaxStakeOverall(100);

      // don't have the min required
      await contract.setERC1155RequirementList(
        ERC1155Token.address,
        [id],
        4,
        12 // 12
      );
      const numERC721 = 6;
      await ERC721Token.setFakeBalance(user.address, numERC721);

      await contract.setERC721RequirementList(
        ERC721Token.address,
        [],
        true,
        1,
        10,
        0,
        0 // 30
      );

      await expect(user.pool.stake(20)).to.be.revertedWith(
        'RequirementsRules: balanceId'
      );
    });
    it('stake should fail - maxAllowed ', async function () {
      const {
        ERC1155Token,
        ERC721Token,
        contract,
        getUser,
      } = await setupERC20RewardPoolTest();

      const id = '0x123456';
      const numERC1155 = 1;

      const user = await getUser();

      await ERC1155Token.setFakeBalance(user.address, id, numERC1155);

      contract.setMaxStakeOverall(100);

      await contract.setERC1155RequirementList(
        ERC1155Token.address,
        [id],
        1,
        12 // 12
      );
      const numERC721 = 6;
      await ERC721Token.setFakeBalance(user.address, numERC721);

      await contract.setERC721RequirementList(
        ERC721Token.address,
        [],
        true,
        1,
        10,
        0,
        0 // 30
      );

      await expect(user.pool.stake(200)).to.be.revertedWith(
        'RequirementsRules: maxAllowed'
      );
    });
  });
});<|MERGE_RESOLUTION|>--- conflicted
+++ resolved
@@ -1,7 +1,7 @@
 import {expect} from '../../../chai-setup';
 import {setupERC20RewardPoolTest} from '../fixtures/fixtures';
 
-describe('Requirementsules', function () {
+describe.only('Requirementsules', function () {
   describe('roles', function () {
     it('admin should be able to call setMaxStakeOverall', async function () {
       const {contract, contractAsOther} = await setupERC20RewardPoolTest();
@@ -403,7 +403,8 @@
         12 // 12
       );
 
-      await ERC721Token.mint(user.address, id);
+      // mint the token, but not for the user
+      await ERC721Token.mint(contract.address, id);
 
       await contract.setERC721RequirementList(
         ERC721Token.address,
@@ -412,7 +413,7 @@
         0,
         0,
         5,
-        0 // 0
+        10 // 0
       );
 
       const maxStake = await contract.maxStakeAllowedCalculator(user.address);
@@ -563,14 +564,8 @@
         1,
         12 // 12
       );
-<<<<<<< HEAD
-
-      // mint the token, but not for the user
-      await ERC721Token.mint(contract.address, id);
-=======
       const numERC721 = 1;
       await ERC721Token.setFakeBalance(user.address, numERC721);
->>>>>>> 9c60c650
 
       // don't have the min required
       await contract.setERC721RequirementList(
@@ -578,13 +573,9 @@
         [],
         true,
         5,
-<<<<<<< HEAD
-        10 // 0
-=======
         10,
         0,
         0 // 30
->>>>>>> 9c60c650
       );
 
       await expect(user.pool.stake(20)).to.be.revertedWith(
