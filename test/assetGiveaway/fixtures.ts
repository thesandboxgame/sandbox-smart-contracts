import {
  ethers,
  deployments,
  getUnnamedAccounts,
  getNamedAccounts,
} from 'hardhat';
import {expect} from '../chai-setup';
import MerkleTree from '../../lib/merkleTree';
import {createAssetClaimMerkleTree} from '../../data/giveaways/asset_giveaway_1/getAssets';
import helpers from '../../lib/merkleTreeHelper';
<<<<<<< HEAD
const {createDataArrayClaimableAssetsLandsAndSand} = helpers;
import {default as testAssetData} from '../../data/giveaways/asset_giveaway_1/testAssets.json';
=======
const {createDataArrayAssets} = helpers;
import {default as testAssetData} from '../../data/asset_giveaway_1/assets_hardhat.json';
>>>>>>> b34d3794

const ipfsHashString =
  '0x78b9f42c22c3c8b260b781578da3151e8200c741c6b7437bafaff5a9df9b403e';

import {expectReceiptEventWithArgs, waitFor} from '../utils';

type Options = {
  mint?: boolean;
  mintSingleAsset?: number;
  assetsHolder?: boolean;
};

export const setupTestGiveaway = deployments.createFixture(async function (
  hre,
  options?: Options
) {
  const {network, getChainId} = hre;
  const chainId = await getChainId();
<<<<<<< HEAD
  const {mint, mintSingleAsset, assetsHolder} = options || {};
  const {
    deployer,
    assetAdmin,
    assetBouncerAdmin,
    nftGiveawayAdmin,
  } = await getNamedAccounts();
  const others = await getUnnamedAccounts();
  await deployments.fixture('Asset_Giveaway_1');
  const sandContract = await ethers.getContract('Sand');
=======
  const {mint, assetsHolder} = options || {};
  const {deployer, assetAdmin, assetBouncerAdmin} = await getNamedAccounts();
  const otherAccounts = await getUnnamedAccounts();

  await deployments.fixture(['Asset']);
>>>>>>> b34d3794
  const assetContract = await ethers.getContract('Asset');

  const emptyBytes32 =
    '0x0000000000000000000000000000000000000000000000000000000000000000';

  const ASSETS_HOLDER = '0x0000000000000000000000000000000000000000';

  const nftGiveawayAdmin = otherAccounts[0];
  const others = otherAccounts.slice(1);

  const testContract = await deployments.deploy('Test_Asset_Giveaway_1', {
    from: deployer,
    contract: 'AssetGiveaway',
    args: [
      assetContract.address,
      nftGiveawayAdmin,
      emptyBytes32,
      assetsHolder ? others[5] : ASSETS_HOLDER,
      1615194000, // Sunday, 08-Mar-21 09:00:00 UTC
    ],
  });

  if (assetsHolder) {
    const assetContractAsAdmin = await assetContract.connect(
      ethers.provider.getSigner(assetAdmin)
    );
    await assetContractAsAdmin.setSuperOperator(testContract.address, true);
  }

  // Supply assets to contract for testing
  async function mintTestAssets(id: number, value: number) {
    const assetContractAsBouncer = await assetContract.connect(
      ethers.provider.getSigner(assetBouncerAdmin)
    );

    // Asset to be minted
    const creator = others[0];
    const packId = id;
    const hash = ipfsHashString;
    const supply = value;
    const rarity = 1;
    const owner = assetsHolder ? others[5] : testContract.address;
    const data = '0x';

    const receipt = await waitFor(
      assetContractAsBouncer.mint(
        creator,
        packId,
        hash,
        supply,
        rarity,
        owner,
        data
      )
    );

    const transferEvent = await expectReceiptEventWithArgs(
      receipt,
      'TransferSingle'
    );

    const balanceAssetId = await assetContract['balanceOf(address,uint256)'](
      assetsHolder ? others[5] : testContract.address,
      transferEvent.args[3]
    );
    expect(balanceAssetId).to.equal(supply);
    return transferEvent.args[3].toString(); // asset ID
  }

  // eslint-disable-next-line @typescript-eslint/no-explicit-any
  let dataWithIds: any = testAssetData;

  async function mintAssetsWithNewIds() {
    return await Promise.all(
      // eslint-disable-next-line @typescript-eslint/no-explicit-any
      testAssetData.map(async (claim: any) => {
        return {
          assetValues: claim.assetValues,
          reservedAddress: claim.reservedAddress,
          assetIds: await Promise.all(
            claim.assetIds.map(
              async (assetPackId: number, index: number) =>
                await mintTestAssets(assetPackId, claim.assetValues[index])
            )
          ),
        };
      })
    );
  }

  if (mint) {
    const assetsWithIds = await mintAssetsWithNewIds();
    dataWithIds = assetsWithIds;
  }

  // eslint-disable-next-line @typescript-eslint/no-explicit-any
  async function mintSingleAssetWithId(claim: any) {
    return {
      ...claim,
      assetIds: await Promise.all(
        claim.assetIds.map(
          async (assetPackId: number, index: number) =>
            await mintTestAssets(assetPackId, claim.assetValues[index])
        )
      ),
    };
  }

  if (mintSingleAsset) {
    // Set up blank testData for thousands of users
    // eslint-disable-next-line @typescript-eslint/no-explicit-any
    const emptyData: any = [];
    for (let i = 0; i < 1; i++) {
      // eslint-disable-next-line @typescript-eslint/no-explicit-any
      const claim: any = {
        reservedAddress: others[1],
        assetIds: [i],
        assetValues: [1],
      };
      emptyData.push(await mintSingleAssetWithId(claim));
    }
    for (let i = 1; i < mintSingleAsset; i++) {
      // eslint-disable-next-line @typescript-eslint/no-explicit-any
      const claim: any = {
        reservedAddress: others[1],
        assetIds: [i],
        assetValues: [1],
      };
      emptyData.push(claim);
    }
    dataWithIds = emptyData;
  }

  // Set up tree with test assets
  const {assets, merkleRootHash} = createAssetClaimMerkleTree(
    network.live,
    chainId,
    dataWithIds
  );

  // Update the deployment with test asset data
  const deployment = await deployments.get('Test_Asset_Giveaway_1');
  deployment.linkedData = assets;
  await deployments.save('Test_Asset_Giveaway_1', deployment);

  const giveawayContract = await ethers.getContract('Test_Asset_Giveaway_1');
  const giveawayContractAsAdmin = await giveawayContract.connect(
    ethers.provider.getSigner(nftGiveawayAdmin)
  );

  const updatedDeployment = await deployments.get('Test_Asset_Giveaway_1');
  const updatedAssets = updatedDeployment.linkedData;
  const assetHashArray = createDataArrayClaimableAssetsLandsAndSand(
    updatedAssets
  );
  const tree = new MerkleTree(assetHashArray);
  await giveawayContractAsAdmin.setMerkleRoot(merkleRootHash); // Set the merkleRoot which could not have been known prior to generating the test asset IDs

  return {
    giveawayContract,
    assetContract,
    others,
    tree,
    assets: updatedAssets,
    nftGiveawayAdmin,
    merkleRootHash,
  };
<<<<<<< HEAD
});

export const setupGiveaway = deployments.createFixture(async function () {
  const {nftGiveawayAdmin} = await getNamedAccounts();
  const others = await getUnnamedAccounts();
  await deployments.fixture('Asset_Giveaway_1');
  const giveawayContract = await ethers.getContract('Asset_Giveaway_1');
  const sandContract = await ethers.getContract('Sand');
  const assetContract = await ethers.getContract('Asset');
  const deployment = await deployments.get('Asset_Giveaway_1');

  // Set up tree with real assets
  const assets = deployment.linkedData;
  const assetHashArray = createDataArrayClaimableAssetsLandsAndSand(assets);
  const tree = new MerkleTree(assetHashArray);

  return {
    giveawayContract,
    sandContract,
    assetContract,
    others,
    tree,
    assets,
    nftGiveawayAdmin,
  };
=======
>>>>>>> b34d3794
});<|MERGE_RESOLUTION|>--- conflicted
+++ resolved
@@ -8,13 +8,8 @@
 import MerkleTree from '../../lib/merkleTree';
 import {createAssetClaimMerkleTree} from '../../data/giveaways/asset_giveaway_1/getAssets';
 import helpers from '../../lib/merkleTreeHelper';
-<<<<<<< HEAD
 const {createDataArrayClaimableAssetsLandsAndSand} = helpers;
-import {default as testAssetData} from '../../data/giveaways/asset_giveaway_1/testAssets.json';
-=======
-const {createDataArrayAssets} = helpers;
-import {default as testAssetData} from '../../data/asset_giveaway_1/assets_hardhat.json';
->>>>>>> b34d3794
+import {default as testAssetData} from '../../data/giveaways/asset_giveaway_1/assets_hardhat.json';
 
 const ipfsHashString =
   '0x78b9f42c22c3c8b260b781578da3151e8200c741c6b7437bafaff5a9df9b403e';
@@ -33,24 +28,11 @@
 ) {
   const {network, getChainId} = hre;
   const chainId = await getChainId();
-<<<<<<< HEAD
-  const {mint, mintSingleAsset, assetsHolder} = options || {};
-  const {
-    deployer,
-    assetAdmin,
-    assetBouncerAdmin,
-    nftGiveawayAdmin,
-  } = await getNamedAccounts();
-  const others = await getUnnamedAccounts();
-  await deployments.fixture('Asset_Giveaway_1');
-  const sandContract = await ethers.getContract('Sand');
-=======
-  const {mint, assetsHolder} = options || {};
+  const {mint, assetsHolder, mintSingleAsset} = options || {};
   const {deployer, assetAdmin, assetBouncerAdmin} = await getNamedAccounts();
   const otherAccounts = await getUnnamedAccounts();
 
   await deployments.fixture(['Asset']);
->>>>>>> b34d3794
   const assetContract = await ethers.getContract('Asset');
 
   const emptyBytes32 =
@@ -128,7 +110,6 @@
       // eslint-disable-next-line @typescript-eslint/no-explicit-any
       testAssetData.map(async (claim: any) => {
         return {
-          assetValues: claim.assetValues,
           reservedAddress: claim.reservedAddress,
           assetIds: await Promise.all(
             claim.assetIds.map(
@@ -136,6 +117,7 @@
                 await mintTestAssets(assetPackId, claim.assetValues[index])
             )
           ),
+          assetValues: claim.assetValues,
         };
       })
     );
@@ -218,32 +200,4 @@
     nftGiveawayAdmin,
     merkleRootHash,
   };
-<<<<<<< HEAD
-});
-
-export const setupGiveaway = deployments.createFixture(async function () {
-  const {nftGiveawayAdmin} = await getNamedAccounts();
-  const others = await getUnnamedAccounts();
-  await deployments.fixture('Asset_Giveaway_1');
-  const giveawayContract = await ethers.getContract('Asset_Giveaway_1');
-  const sandContract = await ethers.getContract('Sand');
-  const assetContract = await ethers.getContract('Asset');
-  const deployment = await deployments.get('Asset_Giveaway_1');
-
-  // Set up tree with real assets
-  const assets = deployment.linkedData;
-  const assetHashArray = createDataArrayClaimableAssetsLandsAndSand(assets);
-  const tree = new MerkleTree(assetHashArray);
-
-  return {
-    giveawayContract,
-    sandContract,
-    assetContract,
-    others,
-    tree,
-    assets,
-    nftGiveawayAdmin,
-  };
-=======
->>>>>>> b34d3794
 });