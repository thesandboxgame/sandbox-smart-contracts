import {ethers} from 'hardhat';
import {Address} from 'hardhat-deploy/types';
import {splitSignature} from 'ethers/lib/utils';
import {BigNumber, constants, Contract} from 'ethers';
import {expect} from '../chai-setup';
import {setupGemsAndCatalysts} from './fixtures';
import {expectEventWithArgs, waitFor} from '../utils';
import {data712Upgradeable} from '../permit/data712Upgradeable';

const zeroAddress = constants.AddressZero;
const TEST_AMOUNT = BigNumber.from(10).mul('1000000000000000000');
const nonce = BigNumber.from(0);
const deadline = BigNumber.from(2582718400);

describe('Gems & Catalysts permit', function () {
  let luckGem: Contract;
  let epicCatalyst: Contract;
  let catalystOwner: Address;
  let gemOwner: Address;
  let user3: Address;

  before(async function () {
    ({
      luckGem,
      epicCatalyst,
      catalystOwner,
      gemOwner,
      user3,
    } = await setupGemsAndCatalysts());
  });

  it('user can use permit function to approve Gems via signature', async function () {
    const approve = {
      owner: gemOwner,
      spender: user3,
      value: TEST_AMOUNT._hex,
      nonce: nonce._hex,
      deadline: deadline._hex,
    };
<<<<<<< HEAD
    const permitData712 = data712(31337, luckGem, approve);
=======

    const permitData712 = data712Upgradeable(
      'The Sandbox',
      '1',
      31337,
      luckGem,
      approve
    );

>>>>>>> 633fd199
    const flatSig = await ethers.provider.send('eth_signTypedData_v4', [
      gemOwner,
      permitData712,
    ]);

    const sig = splitSignature(flatSig);

    const gemAllowanceBefore = await luckGem.allowance(gemOwner, user3);
    expect(gemAllowanceBefore).to.equal(0);

    const receipt = await waitFor(
      luckGem.permit(
        gemOwner,
        user3,
        TEST_AMOUNT,
        deadline,
        sig.v,
        sig.r,
        sig.s
      )
    );

    const approvalEvent = await expectEventWithArgs(
      luckGem,
      receipt,
      'Approval'
    );
    expect(approvalEvent.args[0]).to.equal(gemOwner); // owner
    expect(approvalEvent.args[1]).to.equal(user3); // spender
    expect(approvalEvent.args[2]).to.equal(TEST_AMOUNT); // amount
  });

  it('user can use permit function to approve Catalysts via signature', async function () {
    const approve = {
      owner: catalystOwner,
      spender: user3,
      value: TEST_AMOUNT._hex,
      nonce: nonce._hex,
      deadline: deadline._hex,
    };
<<<<<<< HEAD
    const permitData712 = data712(31337, epicCatalyst, approve);
=======
    const permitData712 = data712Upgradeable(
      'The Sandbox',
      '1',
      31337,
      epicCatalyst,
      approve
    );
>>>>>>> 633fd199
    const flatSig = await ethers.provider.send('eth_signTypedData_v4', [
      catalystOwner,
      permitData712,
    ]);
    const sig = splitSignature(flatSig);

    const catalystAlowanceBefore = await epicCatalyst.allowance(
      catalystOwner,
      user3
    );
    expect(catalystAlowanceBefore).to.equal(0);

    const receipt = await waitFor(
      epicCatalyst.permit(
        catalystOwner,
        user3,
        TEST_AMOUNT,
        deadline,
        sig.v,
        sig.r,
        sig.s
      )
    );

    const approvalEvent = await expectEventWithArgs(
      epicCatalyst,
      receipt,
      'Approval'
    );
    expect(approvalEvent.args[0]).to.equal(catalystOwner); // owner
    expect(approvalEvent.args[1]).to.equal(user3); // spender
    expect(approvalEvent.args[2]).to.equal(TEST_AMOUNT); // amount
  });

  it('updates a users allowances correctly', async function () {
    const gemAllowanceAfter = await luckGem.allowance(gemOwner, user3);
    const catalystAllowanceAfter = await epicCatalyst.allowance(
      catalystOwner,
      user3
    );

    expect(gemAllowanceAfter).to.equal('10000000000000000000');
    expect(catalystAllowanceAfter).to.equal('10000000000000000000');
  });

  it('should fail if deadline < block.timestamp', async function () {
    const deadline = BigNumber.from(1382718400);
    const approve = {
      owner: catalystOwner,
      spender: user3,
      value: TEST_AMOUNT._hex,
      nonce: nonce._hex,
      deadline: deadline._hex,
    };
<<<<<<< HEAD
    const permitData712 = data712(31337, epicCatalyst, approve);
=======
    const permitData712 = data712Upgradeable(
      'The Sandbox',
      '1',
      31337,
      epicCatalyst,
      approve
    );
>>>>>>> 633fd199
    const flatSig = await ethers.provider.send('eth_signTypedData_v4', [
      catalystOwner,
      permitData712,
    ]);
    const sig = splitSignature(flatSig);

    await expect(
      epicCatalyst.permit(
        catalystOwner,
        user3,
        TEST_AMOUNT,
        deadline,
        sig.v,
        sig.r,
        sig.s
      )
    ).to.be.revertedWith('PAST_DEADLINE');
  });

  it('should fail if recoveredAddress == address(0) || recoveredAddress != owner', async function () {
    const approve = {
      owner: zeroAddress,
      spender: user3,
      value: TEST_AMOUNT._hex,
      nonce: nonce._hex,
      deadline: deadline._hex,
    };
<<<<<<< HEAD
    const permitData712 = data712(31337, epicCatalyst, approve);
=======
    const permitData712 = data712Upgradeable(
      'The Sandbox',
      '1',
      31337,
      epicCatalyst,
      approve
    );
>>>>>>> 633fd199
    const flatSig = await ethers.provider.send('eth_signTypedData_v4', [
      catalystOwner,
      permitData712,
    ]);
    const sig = splitSignature(flatSig);

    await expect(
      epicCatalyst.permit(
        catalystOwner,
        user3,
        TEST_AMOUNT,
        deadline,
        sig.v,
        sig.r,
        sig.s
      )
    ).to.be.revertedWith('INVALID_SIGNATURE');

    const approve2 = {
      owner: user3,
      spender: user3,
      value: TEST_AMOUNT._hex,
      nonce: nonce._hex,
      deadline: deadline._hex,
    };
<<<<<<< HEAD
    const permitData7122 = data712(31337, epicCatalyst, approve2);
=======
    const permitData7122 = data712Upgradeable(
      'The Sandbox',
      '1',
      31337,
      epicCatalyst,
      approve2
    );
>>>>>>> 633fd199
    const flatSig2 = await ethers.provider.send('eth_signTypedData_v4', [
      catalystOwner,
      permitData7122,
    ]);
    const sig2 = splitSignature(flatSig2);

    await expect(
      epicCatalyst.permit(
        catalystOwner,
        user3,
        TEST_AMOUNT,
        deadline,
        sig2.v,
        sig2.r,
        sig2.s
      )
    ).to.be.revertedWith('INVALID_SIGNATURE');
  });

  it('should fail if owner == address(0) || spender == address(0)', async function () {
    const nonce = BigNumber.from(await epicCatalyst.nonces(catalystOwner));
    const approve = {
      owner: catalystOwner,
      spender: zeroAddress,
      value: TEST_AMOUNT._hex,
      nonce: nonce._hex,
      deadline: deadline._hex,
    };
<<<<<<< HEAD
    const permitData712 = data712(31337, epicCatalyst, approve);
=======
    const permitData712 = data712Upgradeable(
      'The Sandbox',
      '1',
      31337,
      epicCatalyst,
      approve
    );
>>>>>>> 633fd199
    const flatSig = await ethers.provider.send('eth_signTypedData_v4', [
      catalystOwner,
      permitData712,
    ]);
    const sig = splitSignature(flatSig);

    await expect(
      epicCatalyst.permit(
        catalystOwner,
        zeroAddress,
        TEST_AMOUNT,
        deadline,
        sig.v,
        sig.r,
        sig.s
      )
    ).to.be.revertedWith('INVALID_OWNER');
  });
});<|MERGE_RESOLUTION|>--- conflicted
+++ resolved
@@ -37,9 +37,6 @@
       nonce: nonce._hex,
       deadline: deadline._hex,
     };
-<<<<<<< HEAD
-    const permitData712 = data712(31337, luckGem, approve);
-=======
 
     const permitData712 = data712Upgradeable(
       'The Sandbox',
@@ -49,7 +46,6 @@
       approve
     );
 
->>>>>>> 633fd199
     const flatSig = await ethers.provider.send('eth_signTypedData_v4', [
       gemOwner,
       permitData712,
@@ -90,17 +86,13 @@
       nonce: nonce._hex,
       deadline: deadline._hex,
     };
-<<<<<<< HEAD
-    const permitData712 = data712(31337, epicCatalyst, approve);
-=======
-    const permitData712 = data712Upgradeable(
-      'The Sandbox',
-      '1',
-      31337,
-      epicCatalyst,
-      approve
-    );
->>>>>>> 633fd199
+    const permitData712 = data712Upgradeable(
+      'The Sandbox',
+      '1',
+      31337,
+      epicCatalyst,
+      approve
+    );
     const flatSig = await ethers.provider.send('eth_signTypedData_v4', [
       catalystOwner,
       permitData712,
@@ -155,17 +147,13 @@
       nonce: nonce._hex,
       deadline: deadline._hex,
     };
-<<<<<<< HEAD
-    const permitData712 = data712(31337, epicCatalyst, approve);
-=======
-    const permitData712 = data712Upgradeable(
-      'The Sandbox',
-      '1',
-      31337,
-      epicCatalyst,
-      approve
-    );
->>>>>>> 633fd199
+    const permitData712 = data712Upgradeable(
+      'The Sandbox',
+      '1',
+      31337,
+      epicCatalyst,
+      approve
+    );
     const flatSig = await ethers.provider.send('eth_signTypedData_v4', [
       catalystOwner,
       permitData712,
@@ -193,17 +181,13 @@
       nonce: nonce._hex,
       deadline: deadline._hex,
     };
-<<<<<<< HEAD
-    const permitData712 = data712(31337, epicCatalyst, approve);
-=======
-    const permitData712 = data712Upgradeable(
-      'The Sandbox',
-      '1',
-      31337,
-      epicCatalyst,
-      approve
-    );
->>>>>>> 633fd199
+    const permitData712 = data712Upgradeable(
+      'The Sandbox',
+      '1',
+      31337,
+      epicCatalyst,
+      approve
+    );
     const flatSig = await ethers.provider.send('eth_signTypedData_v4', [
       catalystOwner,
       permitData712,
@@ -229,9 +213,6 @@
       nonce: nonce._hex,
       deadline: deadline._hex,
     };
-<<<<<<< HEAD
-    const permitData7122 = data712(31337, epicCatalyst, approve2);
-=======
     const permitData7122 = data712Upgradeable(
       'The Sandbox',
       '1',
@@ -239,7 +220,6 @@
       epicCatalyst,
       approve2
     );
->>>>>>> 633fd199
     const flatSig2 = await ethers.provider.send('eth_signTypedData_v4', [
       catalystOwner,
       permitData7122,
@@ -268,17 +248,13 @@
       nonce: nonce._hex,
       deadline: deadline._hex,
     };
-<<<<<<< HEAD
-    const permitData712 = data712(31337, epicCatalyst, approve);
-=======
-    const permitData712 = data712Upgradeable(
-      'The Sandbox',
-      '1',
-      31337,
-      epicCatalyst,
-      approve
-    );
->>>>>>> 633fd199
+    const permitData712 = data712Upgradeable(
+      'The Sandbox',
+      '1',
+      31337,
+      epicCatalyst,
+      approve
+    );
     const flatSig = await ethers.provider.send('eth_signTypedData_v4', [
       catalystOwner,
       permitData712,
