import {ethers} from 'hardhat';
import {AbiCoder} from 'ethers/lib/utils';
import {expect} from '../../chai-setup';
import {mine, waitFor} from '../../utils';
import {setupAssetERC721Tunnels} from './fixtures';
import {sendMetaTx} from '../../sendMetaTx';
import {BigNumber} from 'ethers';

describe('PolygonAssetERC721.sol', function () {
  describe('AssetERC721 <> PolygonAssetERC721: Transfer', function () {
    describe('L1 to L2', function () {
      it('only owner can pause tunnels', async function () {
        const {users} = await setupAssetERC721Tunnels();
        const assetHolder = users[0];

        await expect(assetHolder.AssetERC721Tunnel.pause()).to.be.revertedWith(
          'Ownable: caller is not the owner'
        );
      });

      it('only owner can unpause tunnels', async function () {
        const {deployer, users} = await setupAssetERC721Tunnels();
        const assetHolder = users[0];

        await deployer.AssetERC721Tunnel.pause();
        await expect(
          assetHolder.AssetERC721Tunnel.unpause()
        ).to.be.revertedWith('Ownable: caller is not the owner');
      });

      it('set Max Limit on L1', async function () {
        const {deployer} = await setupAssetERC721Tunnels();

        expect(
          await deployer.PolygonAssetERC721Tunnel.maxTransferLimit()
        ).to.be.equal(BigNumber.from('20'));
        await deployer.PolygonAssetERC721Tunnel.setTransferLimit(
          BigNumber.from('21')
        );
        expect(
          await deployer.PolygonAssetERC721Tunnel.maxTransferLimit()
        ).to.be.equal(BigNumber.from('21'));
      });

      it('cannot set Max Limit on L1 if not owner', async function () {
        const {PolygonAssetERC721Tunnel} = await setupAssetERC721Tunnels();
        await expect(
          PolygonAssetERC721Tunnel.setTransferLimit(BigNumber.from('22'))
        ).to.be.revertedWith('Ownable: caller is not the owner');
      });

      it('should not be able to transfer AssetERC721 when paused', async function () {
        const {
          deployer,
          AssetERC721,
          assetMinter,
          users,
          AssetERC721Tunnel,
          PolygonAssetERC721,
        } = await setupAssetERC721Tunnels();
        const assetHolder = users[0];
        const abiCoder = new AbiCoder();
        const uri = 'http://myMetadata.io/1';
        const data = abiCoder.encode(['string'], [uri]);

        // Mint AssetERC721 on L1
        await assetMinter.AssetERC721['mint(address,uint256,bytes)'](
          assetHolder.address,
          123,
          data
        );
        expect(await AssetERC721.balanceOf(assetHolder.address)).to.be.equal(1);

        // Transfer to L1 Tunnel
        await assetHolder.AssetERC721.setApprovalForAll(
          AssetERC721Tunnel.address,
          true
        );
        await deployer.AssetERC721Tunnel.pause();

        await expect(
          assetHolder.AssetERC721Tunnel.batchDepositToChild(
            assetHolder.address,
            [123]
          )
        ).to.be.revertedWith('Pausable: paused');

        await deployer.AssetERC721Tunnel.unpause();

        await waitFor(
          assetHolder.AssetERC721Tunnel.batchDepositToChild(
            assetHolder.address,
            [123]
          )
        );

        expect(await AssetERC721.balanceOf(assetHolder.address)).to.be.equal(0);
        expect(
          await AssetERC721.balanceOf(AssetERC721Tunnel.address)
        ).to.be.equal(1);
        expect(
          await PolygonAssetERC721.balanceOf(assetHolder.address)
        ).to.be.equal(1);
      });

      it('should be able to transfer multiple assets to L2', async function () {
        const {
          AssetERC721,
          assetMinter,
          users,
          MockAssetERC721Tunnel,
          PolygonAssetERC721,
        } = await setupAssetERC721Tunnels();

        const abiCoder = new AbiCoder();
        const uriBase = 'http://myMetadata.io';

        const assetHolder = users[0];
        const numberOfAssetERC721s = 25;
        const startId = 1;
        const ids = [];

        // Set up arrays and mint on L1
        for (let i = startId; i < startId + numberOfAssetERC721s; i++) {
          ids.push(i);
          const uniqueUri = `${uriBase}/${i}`;
          const data = abiCoder.encode(['string'], [uniqueUri]);
          await assetMinter.AssetERC721['mint(address,uint256,bytes)'](
            assetHolder.address,
            i,
            data
          );
        }

        expect(await AssetERC721.balanceOf(assetHolder.address)).to.be.equal(
          numberOfAssetERC721s
        );

        // Transfer to L1 Tunnel
        await assetHolder.AssetERC721.setApprovalForAll(
          MockAssetERC721Tunnel.address,
          true
        );

        await assetHolder.MockAssetERC721Tunnel.batchDepositToChild(
          assetHolder.address,
          ids
        );

        expect(await AssetERC721.balanceOf(assetHolder.address)).to.be.equal(0);
        expect(
          await AssetERC721.balanceOf(MockAssetERC721Tunnel.address)
        ).to.be.equal(numberOfAssetERC721s);
        expect(
          await PolygonAssetERC721.balanceOf(assetHolder.address)
        ).to.be.equal(numberOfAssetERC721s);
        for (let i = startId; i < startId + numberOfAssetERC721s; i++) {
          expect(await PolygonAssetERC721.tokenUris(i)).to.be.equal(
            `${uriBase}/${i}`
          );
        }
      });

      it('should be able to transfer multiple assets to L2 - higher start id', async function () {
        const {
          AssetERC721,
          assetMinter,
          users,
          MockAssetERC721Tunnel,
          PolygonAssetERC721,
        } = await setupAssetERC721Tunnels();

        const abiCoder = new AbiCoder();
        const uriBase = 'http://myMetadata.io';

        const assetHolder = users[0];
        const numberOfAssetERC721s = 25;
        const startId = 10124;
        const ids = [];

        // Set up arrays and mint on L1
        for (let i = startId; i < startId + numberOfAssetERC721s; i++) {
          ids.push(i);
          const uniqueUri = `${uriBase}/${i}`;
          const data = abiCoder.encode(['string'], [uniqueUri]);
          await assetMinter.AssetERC721['mint(address,uint256,bytes)'](
            assetHolder.address,
            i,
            data
          );
        }

        expect(await AssetERC721.balanceOf(assetHolder.address)).to.be.equal(
          numberOfAssetERC721s
        );

        // Transfer to L1 Tunnel
        await assetHolder.AssetERC721.setApprovalForAll(
          MockAssetERC721Tunnel.address,
          true
        );

        await assetHolder.MockAssetERC721Tunnel.batchDepositToChild(
          assetHolder.address,
          ids
        );

        expect(await AssetERC721.balanceOf(assetHolder.address)).to.be.equal(0);
        expect(
          await AssetERC721.balanceOf(MockAssetERC721Tunnel.address)
        ).to.be.equal(numberOfAssetERC721s);
        expect(
          await PolygonAssetERC721.balanceOf(assetHolder.address)
        ).to.be.equal(numberOfAssetERC721s);
        for (let i = startId; i < startId + numberOfAssetERC721s; i++) {
          expect(await PolygonAssetERC721.tokenUris(i)).to.be.equal(
            `${uriBase}/${i}`
          );
        }
      });
    });

    // TODO:: tests to show extraction on L2
    // TODO: test where token already exists so is not minted again

    // describe('Through meta transaction', function () {
    //   it('should be able to transfer 1 AssetERC721', async function () {
    //     const {
    //       AssetERC721,
    //       assetMinter,
    //       users,
    //       AssetERC721Tunnel,
    //       PolygonAssetERC721,
    //       trustedForwarder,
    //     } = await setupAssetERC721Tunnels();
    //     const assetHolder = users[0];
    //     const size = 1;
    //     const x = 0;
    //     const y = 0;
    //     const bytes = '0x00';
    //     const plotCount = size * size;
    //     // Mint LAND on L1
    //     await assetMinter.AssetERC721.mintQuad(
    //       assetHolder.address,
    //       size,
    //       x,
    //       y,
    //       bytes
    //     );
    //     expect(await AssetERC721.balanceOf(assetHolder.address)).to.be.equal(
    //       plotCount
    //     );
    //     // Transfer to L1 Tunnel
    //     await assetHolder.AssetERC721.setApprovalForAll(
    //       AssetERC721Tunnel.address,
    //       true
    //     );
    //     const {
    //       to,
    //       data,
    //     } = await assetHolder.AssetERC721Tunnel.populateTransaction[
    //       'batchTransferToL2(address,uint256[],bytes)'
    //     ](assetHolder.address, [size], [x], [y], bytes);
    //     await sendMetaTx(
    //       to,
    //       trustedForwarder,
    //       data,
    //       assetHolder.address,
    //       '1000000'
    //     );
    //     expect(await AssetERC721.balanceOf(assetHolder.address)).to.be.equal(
    //       0
    //     );
    //     expect(
    //       await AssetERC721.balanceOf(AssetERC721Tunnel.address)
    //     ).to.be.equal(plotCount);
    //     expect(
    //       await PolygonAssetERC721.balanceOf(assetHolder.address)
    //     ).to.be.equal(plotCount);
    //   });
    //   it('should should be able to transfer multiple assets meta', async function () {
    //     const {
    //       deployer,
    //       AssetERC721,
    //       assetMinter,
    //       users,
    //       MockAssetERC721Tunnel,
    //       PolygonAssetERC721,
    //       MockPolygonAssetERC721Tunnel,
    //       trustedForwarder,
    //     } = await setupAssetERC721Tunnels();
    //     const bytes = '0x00';
    //     // Set Mock PolygonAssetERC721Tunnel in PolygonAssetERC721
    //     await deployer.PolygonAssetERC721.setPolygonAssetERC721Tunnel(
    //       MockPolygonAssetERC721Tunnel.address
    //     );
    //     expect(await PolygonAssetERC721.polygonAssetERC721Tunnel()).to.equal(
    //       MockPolygonAssetERC721Tunnel.address
    //     );
    //     const assetHolder = users[0];
    //     const mintingData = [
    //       [6, 3],
    //       [0, 24],
    //       [0, 24],
    //     ];
    //     const numberOfAssetERC721s = mintingData[0].length;
    //     const numberOfTokens = mintingData[0]
    //       .map((elem) => elem * elem)
    //       .reduce((a, b) => a + b, 0);
    //     await Promise.all(
    //       [...Array(numberOfAssetERC721s).keys()].map((idx) => {
    //         waitFor(
    //           assetMinter.AssetERC721.mintQuad(
    //             assetHolder.address,
    //             ...mintingData.map((x) => x[idx]),
    //             bytes
    //           )
    //         );
    //       })
    //     );
    //     expect(await AssetERC721.balanceOf(assetHolder.address)).to.be.equal(
    //       numberOfTokens
    //     );
    //     // Transfer to L1 Tunnel
    //     const tx = await assetHolder.AssetERC721.setApprovalForAll(
    //       MockAssetERC721Tunnel.address,
    //       true
    //     );
    //     tx.wait();
    //     const {
    //       to,
    //       data,
    //     } = await assetHolder.MockAssetERC721Tunnel.populateTransaction[
    //       'batchTransferToL2(address,uint256[],bytes)'
    //     ](assetHolder.address, ...mintingData, bytes);
    //     await sendMetaTx(
    //       to,
    //       trustedForwarder,
    //       data,
    //       assetHolder.address,
    //       '1000000'
    //     );
    //     expect(await AssetERC721.balanceOf(assetHolder.address)).to.be.equal(
    //       0
    //     );
    //     expect(
    //       await AssetERC721.balanceOf(MockAssetERC721Tunnel.address)
    //     ).to.be.equal(numberOfTokens);
    //     expect(
    //       await PolygonAssetERC721.balanceOf(assetHolder.address)
    //     ).to.be.equal(numberOfTokens);
    //   });
    // });

    describe('L2 to L1', function () {
      it('only owner can pause tunnels', async function () {
        // const bytes = '0x00';

        // // Set Mock PolygonAssetERC721Tunnel in PolygonAssetERC721
        // await deployer.PolygonAssetERC721.setPolygonAssetERC721Tunnel(
        //   MockPolygonAssetERC721Tunnel.address
        // );
        // expect(await PolygonAssetERC721.polygonAssetERC721Tunnel()).to.equal(
        //   MockPolygonAssetERC721Tunnel.address
        // );

        // const assetHolder = users[0];
        // const mintingData = [
        //   [1, 1],
        //   [0, 240],
        //   [0, 240],
        // ];

        // const numberOfAssetERC721s = mintingData[0].length;
        // const numberOfTokens = mintingData[0]
        //   .map((elem) => elem * elem)
        //   .reduce((a, b) => a + b, 0);
        // await Promise.all(
        //   [...Array(numberOfAssetERC721s).keys()].map((idx) => {
        //     waitFor(
        //       assetMinter.AssetERC721.mintQuad(
        //         assetHolder.address,
        //         ...mintingData.map((x) => x[idx]),
        //         bytes
        //       )
        //     );
        //   })
        // );
        // expect(await AssetERC721.balanceOf(assetHolder.address)).to.be.equal(
        //   numberOfTokens
        // );

        // // Transfer to L1 Tunnel
        // await assetHolder.AssetERC721.setApprovalForAll(
        //   MockAssetERC721Tunnel.address,
        //   true
        // );
        // await assetHolder.MockAssetERC721Tunnel.batchTransferToL2(
        //   assetHolder.address,
        //   ...mintingData,
        //   bytes
        // );

        // expect(await AssetERC721.balanceOf(assetHolder.address)).to.be.equal(0);
        // expect(
        //   await AssetERC721.balanceOf(MockAssetERC721Tunnel.address)
        // ).to.be.equal(numberOfTokens);
        // expect(
        //   await PolygonAssetERC721.balanceOf(assetHolder.address)
        // ).to.be.equal(numberOfTokens);

        // // Transfer to L2 Tunnel
        // await deployer.MockPolygonAssetERC721Tunnel.setLimit(1, 400);

        // // Check if limit is set
        // expect(await MockPolygonAssetERC721Tunnel.maxGasLimitOnL1()).to.eq(500);
        // await assetHolder.PolygonAssetERC721.setApprovalForAll(
        //   MockPolygonAssetERC721Tunnel.address,
        //   true
        // );
        // await expect(
        //   assetHolder.MockPolygonAssetERC721Tunnel.batchTransferToL1(
        //     assetHolder.address,
        //     ...mintingData,
        //     bytes
        //   )
        // ).to.be.revertedWith('Exceeds gas limit on L1.');
        const {users} = await setupAssetERC721Tunnels();
        const assetHolder = users[0];

        await expect(
          assetHolder.MockPolygonAssetERC721Tunnel.pause()
        ).to.be.revertedWith('Ownable: caller is not the owner');
      });

      it('only owner can unpause tunnels', async function () {
        const {deployer, users} = await setupAssetERC721Tunnels();
        const assetHolder = users[0];

        await deployer.AssetERC721Tunnel.pause();
        await expect(
          assetHolder.MockPolygonAssetERC721Tunnel.unpause()
        ).to.be.revertedWith('Ownable: caller is not the owner');
      });

      it('should not be able to transfer AssetERC721 when paused', async function () {
        const {
          deployer,
          AssetERC721,
          assetMinter,
          users,
          MockAssetERC721Tunnel,
          PolygonAssetERC721,
          MockPolygonAssetERC721Tunnel,
        } = await setupAssetERC721Tunnels();

        const assetHolder = users[0];
        const uri = 'http://myMetadata.io/1';
        const abiCoder = new AbiCoder();
        const data = abiCoder.encode(['string'], [uri]);
        const tokenId = 123;

        // Mint AssetERC721 on L1
        await assetMinter.AssetERC721['mint(address,uint256,bytes)'](
          assetHolder.address,
          tokenId,
          data
        );
        expect(await AssetERC721.balanceOf(assetHolder.address)).to.be.equal(1);

        expect(await AssetERC721.ownerOf(tokenId)).to.be.equal(
          assetHolder.address
        );

        // Transfer to L1 Tunnel "batchDepositToChild"
        await assetHolder.AssetERC721.setApprovalForAll(
          MockAssetERC721Tunnel.address,
          true
        );
        await assetHolder.MockAssetERC721Tunnel.batchDepositToChild(
          assetHolder.address,
          [tokenId]
        );

        expect(await AssetERC721.balanceOf(assetHolder.address)).to.be.equal(0);

        expect(
          await AssetERC721.balanceOf(MockAssetERC721Tunnel.address)
        ).to.be.equal(1);

        expect(await AssetERC721.ownerOf(tokenId)).to.be.equal(
          MockAssetERC721Tunnel.address
        );

        // Check assetHolder has received asset on L2
        expect(
          await PolygonAssetERC721.balanceOf(assetHolder.address)
        ).to.be.equal(1);

        // Transfer to L2 Tunnel "batchWithdrawToRoot"
        await assetHolder.PolygonAssetERC721.setApprovalForAll(
          MockPolygonAssetERC721Tunnel.address,
          true
        );
        await deployer.MockPolygonAssetERC721Tunnel.pause();
        await expect(
          assetHolder.MockPolygonAssetERC721Tunnel.batchWithdrawToRoot(
            assetHolder.address,
            [tokenId]
          )
        ).to.be.revertedWith('Pausable: paused');

        await deployer.MockPolygonAssetERC721Tunnel.unpause();

        const tx = await assetHolder.MockPolygonAssetERC721Tunnel.batchWithdrawToRoot(
          assetHolder.address,
          [tokenId]
        );
        await tx.wait();

        // Check Polygon balances
        expect(
          await PolygonAssetERC721.balanceOf(assetHolder.address)
        ).to.be.equal(0);

        expect(
          await PolygonAssetERC721.balanceOf(
            MockPolygonAssetERC721Tunnel.address
          )
        ).to.be.equal(1);

        // Release on L1
        await deployer.MockAssetERC721Tunnel.receiveMessage(
          new AbiCoder().encode(
            ['address', 'uint256', 'bytes'],
            [assetHolder.address, tokenId, data]
          )
        );

        // Confirm L1 balances
        expect(await AssetERC721.balanceOf(assetHolder.address)).to.be.equal(1);

        expect(await AssetERC721.ownerOf(tokenId)).to.be.equal(
          assetHolder.address
        );

        expect(
          await AssetERC721.balanceOf(MockAssetERC721Tunnel.address)
        ).to.be.equal(0);
      });

      it('should be able to transfer 1 AssetERC721', async function () {
        const {
          deployer,
          AssetERC721,
          assetMinter,
          users,
          MockAssetERC721Tunnel,
          PolygonAssetERC721,
          MockPolygonAssetERC721Tunnel,
        } = await setupAssetERC721Tunnels();
        const abiCoder = new AbiCoder();
        const uri = 'http://myMetadata.io/1';
        const data = abiCoder.encode(['string'], [uri]);
        const assetHolder = users[0];
<<<<<<< HEAD
        const uri = 'http://myMetadata.io/1';
        const abiCoder = new AbiCoder();
        const data = abiCoder.encode(['string'], [uri]);
        const tokenId =
          '33366608568049459313928516292686205457042560099065348955409219190664755939328';

        // Mint AssetERC721 on L1
        await assetMinter.AssetERC721['mint(address,uint256,bytes)'](
          assetHolder.address,
          tokenId,
          data
        );
        expect(await AssetERC721.balanceOf(assetHolder.address)).to.be.equal(1);

        expect(await AssetERC721.ownerOf(tokenId)).to.be.equal(
          assetHolder.address
        );

        // Transfer to L1 Tunnel "batchDepositToChild"
        await assetHolder.AssetERC721.setApprovalForAll(
          MockAssetERC721Tunnel.address,
          true
        );
        await assetHolder.MockAssetERC721Tunnel.batchDepositToChild(
          assetHolder.address,
          [tokenId]
        );

        expect(await AssetERC721.balanceOf(assetHolder.address)).to.be.equal(0);

        expect(
          await AssetERC721.balanceOf(MockAssetERC721Tunnel.address)
        ).to.be.equal(1);

        expect(await AssetERC721.ownerOf(tokenId)).to.be.equal(
          MockAssetERC721Tunnel.address
        );

        // Check assetHolder has received asset on L2
=======
        const Id = 1;

        await assetMinter.PolygonAssetERC721['mint(address,uint256,bytes)'](
          assetHolder.address,
          Id,
          data
        );
>>>>>>> 0e05075d
        expect(
          await PolygonAssetERC721.balanceOf(assetHolder.address)
        ).to.be.equal(1);

<<<<<<< HEAD
        expect(await PolygonAssetERC721.ownerOf(tokenId)).to.be.equal(
          assetHolder.address
        );

        // Send back to L1
        // Transfer to L2 Tunnel "batchWithdrawToRoot"
=======
>>>>>>> 0e05075d
        await assetHolder.PolygonAssetERC721.setApprovalForAll(
          MockPolygonAssetERC721Tunnel.address,
          true
        );
<<<<<<< HEAD
        const tx = await assetHolder.MockPolygonAssetERC721Tunnel.batchWithdrawToRoot(
          assetHolder.address,
          [tokenId]
        );
        await tx.wait();

        // Check Polygon balances
        expect(
          await PolygonAssetERC721.balanceOf(assetHolder.address)
        ).to.be.equal(0);

        expect(
          await PolygonAssetERC721.balanceOf(
            MockPolygonAssetERC721Tunnel.address
          )
        ).to.be.equal(1);

        expect(await PolygonAssetERC721.ownerOf(tokenId)).to.be.equal(
          MockPolygonAssetERC721Tunnel.address
        );

        // Release on L1
        await deployer.MockAssetERC721Tunnel.receiveMessage(
          new AbiCoder().encode(
            ['address', 'uint256', 'bytes'],
            [assetHolder.address, tokenId, data]
          )
        );

        // Confirm L1 balances
        expect(await AssetERC721.balanceOf(assetHolder.address)).to.be.equal(1);

        expect(await AssetERC721.ownerOf(tokenId)).to.be.equal(
          assetHolder.address
        );

        expect(
          await AssetERC721.balanceOf(MockAssetERC721Tunnel.address)
        ).to.be.equal(0);

        // Make sure ID is the same as it was on L2!
        // expect(await AssetERC721.ownerOf(tokenId)).to.be.equal(
        //   assetHolder.address
        // );
=======

        waitFor(
          assetHolder.MockPolygonAssetERC721Tunnel.batchWithdrawToRoot(
            assetHolder.address,
            [Id]
          )
        );
        const rootData = new AbiCoder().encode(
          ['address', 'uint256', 'bytes'],
          [assetHolder.address, Id, data]
        );
        await deployer.MockAssetERC721Tunnel[`receiveMessage(bytes)`](rootData);

        expect(
          await PolygonAssetERC721.balanceOf(assetHolder.address)
        ).to.be.equal(0);
        expect(
          await PolygonAssetERC721.balanceOf(
            MockPolygonAssetERC721Tunnel.address
          )
        ).to.be.equal(1);
        expect(await AssetERC721.balanceOf(assetHolder.address)).to.be.equal(1);

        expect(await AssetERC721.ownerOf(Id)).to.be.equal(assetHolder.address);
>>>>>>> 0e05075d
      });

      it('should should be able to transfer multiple assets', async function () {
        const {
          deployer,
          AssetERC721,
          assetMinter,
          users,
          MockAssetERC721Tunnel,
          PolygonAssetERC721,
          MockPolygonAssetERC721Tunnel,
        } = await setupAssetERC721Tunnels();

        const abiCoder = new AbiCoder();
        const uriBase = 'http://myMetadata.io';

        const assetHolder = users[0];
        const numberOfAssetERC721s = 15;
        const startId = 10124;
        const ids = [];

        // Set up arrays and mint on L2
        for (let i = startId; i < startId + numberOfAssetERC721s; i++) {
          ids.push(i);
          const uniqueUri = `${uriBase}/${i}`;
          const data = abiCoder.encode(['string'], [uniqueUri]);
          await assetMinter.PolygonAssetERC721['mint(address,uint256,bytes)'](
            assetHolder.address,
            i,
            data
          );
        }

        expect(
          await PolygonAssetERC721.balanceOf(assetHolder.address)
        ).to.be.equal(numberOfAssetERC721s);

        // Transfer to L2 Tunnel
        await assetHolder.PolygonAssetERC721.setApprovalForAll(
          MockPolygonAssetERC721Tunnel.address,
          true
        );
        await assetHolder.MockPolygonAssetERC721Tunnel.batchWithdrawToRoot(
          assetHolder.address,
          ids
        );

        for (let i = startId; i < startId + numberOfAssetERC721s; i++) {
          const uniqueUri = `${uriBase}/${i}`;
          const data = abiCoder.encode(['string'], [uniqueUri]);
          const rootData = new AbiCoder().encode(
            ['address', 'uint256', 'bytes'],
            [assetHolder.address, i, data]
          );
          await deployer.MockAssetERC721Tunnel[`receiveMessage(bytes)`](
            rootData
          );
        }

        expect(
          await PolygonAssetERC721.balanceOf(assetHolder.address)
        ).to.be.equal(0);
        expect(
          await PolygonAssetERC721.balanceOf(
            MockPolygonAssetERC721Tunnel.address
          )
        ).to.be.equal(numberOfAssetERC721s);
        expect(await AssetERC721.balanceOf(assetHolder.address)).to.be.equal(
          numberOfAssetERC721s
        );

        for (let i = startId; i < startId + numberOfAssetERC721s; i++) {
          expect(await AssetERC721.ownerOf(i)).to.be.equal(assetHolder.address);
        }
      });

      it('should not be able to transfer if exceeds limit', async function () {
        const {
          deployer,
          AssetERC721,
          assetMinter,
          users,
          MockAssetERC721Tunnel,
          PolygonAssetERC721,
          MockPolygonAssetERC721Tunnel,
        } = await setupAssetERC721Tunnels();
        const abiCoder = new AbiCoder();
        const uriBase = 'http://myMetadata.io';

        const assetHolder = users[0];
        const numberOfAssetERC721s = 25;
        const startId = 10124;
        const ids = [];

        // Set up arrays and mint on L2
        for (let i = startId; i < startId + numberOfAssetERC721s; i++) {
          ids.push(i);
          const uniqueUri = `${uriBase}/${i}`;
          const data = abiCoder.encode(['string'], [uniqueUri]);
          await assetMinter.PolygonAssetERC721['mint(address,uint256,bytes)'](
            assetHolder.address,
            i,
            data
          );
        }

        expect(
          await PolygonAssetERC721.balanceOf(assetHolder.address)
        ).to.be.equal(numberOfAssetERC721s);

        // Transfer to L2 Tunnel
        await assetHolder.PolygonAssetERC721.setApprovalForAll(
          MockPolygonAssetERC721Tunnel.address,
          true
        );
        await expect(
          assetHolder.MockPolygonAssetERC721Tunnel.batchWithdrawToRoot(
            assetHolder.address,
            ids
          )
        ).to.be.revertedWith('EXCEEDS_TRANSFER_LIMIT');
      });
    });
    describe('Through meta Tx', function () {
      // it('should be able to transfer 1 AssetERC721', async function () {
      //   const {
      //     deployer,
      //     AssetERC721,
      //     assetMinter,
      //     users,
      //     MockAssetERC721Tunnel,
      //     PolygonAssetERC721,
      //     MockPolygonAssetERC721Tunnel,
      //     trustedForwarder,
      //   } = await setupAssetERC721Tunnels();
      //   const assetHolder = users[0];
      //   const size = 1;
      //   const x = 0;
      //   const y = 0;
      //   const bytes = '0x00';
      //   const plotCount = size * size;
      //   // Mint LAND on L1
      //   await assetMinter.AssetERC721.mintQuad(
      //     assetHolder.address,
      //     size,
      //     x,
      //     y,
      //     bytes
      //   );
      //   expect(await AssetERC721.balanceOf(assetHolder.address)).to.be.equal(
      //     plotCount
      //   );
      //   // Set Mock PolygonAssetERC721Tunnel in PolygonAssetERC721
      //   await deployer.PolygonAssetERC721.setPolygonAssetERC721Tunnel(
      //     MockPolygonAssetERC721Tunnel.address
      //   );
      //   expect(await PolygonAssetERC721.polygonAssetERC721Tunnel()).to.equal(
      //     MockPolygonAssetERC721Tunnel.address
      //   );
      //   // Transfer to L1 Tunnel
      //   await assetHolder.AssetERC721.setApprovalForAll(
      //     MockAssetERC721Tunnel.address,
      //     true
      //   );
      //   await assetHolder.MockAssetERC721Tunnel.batchTransferToL2(
      //     assetHolder.address,
      //     [size],
      //     [x],
      //     [y],
      //     bytes
      //   );
      //   expect(await AssetERC721.balanceOf(assetHolder.address)).to.be.equal(0);
      //   expect(
      //     await AssetERC721.balanceOf(MockAssetERC721Tunnel.address)
      //   ).to.be.equal(plotCount);
      //   expect(
      //     await PolygonAssetERC721.balanceOf(assetHolder.address)
      //   ).to.be.equal(plotCount);
      //   // Transfer to L2 Tunnel
      //   await assetHolder.PolygonAssetERC721.setApprovalForAll(
      //     MockPolygonAssetERC721Tunnel.address,
      //     true
      //   );
      //   const {
      //     to,
      //     data,
      //   } = await assetHolder.MockPolygonAssetERC721Tunnel.populateTransaction[
      //     'batchTransferToL1(address,uint256[],bytes)'
      //   ](assetHolder.address, [size], [x], [y], bytes);
      //   await sendMetaTx(
      //     to,
      //     trustedForwarder,
      //     data,
      //     assetHolder.address,
      //     '1000000'
      //   );
      //   console.log('DUMMY CHECKPOINT. moving on...');
      //   // Release on L1
      //   const abiCoder = new AbiCoder();
      //   await deployer.MockAssetERC721Tunnel.receiveMessage(
      //     abiCoder.encode(
      //       ['address', 'uint256[]', 'uint256[]', 'uint256[]', 'bytes'],
      //       [assetHolder.address, [size], [x], [y], bytes]
      //     )
      //   );
      //   expect(await AssetERC721.balanceOf(assetHolder.address)).to.be.equal(
      //     plotCount
      //   );
      //   expect(
      //     await AssetERC721.balanceOf(MockAssetERC721Tunnel.address)
      //   ).to.be.equal(0);
      //   expect(
      //     await PolygonAssetERC721.balanceOf(assetHolder.address)
      //   ).to.be.equal(0);
      // });
    });
  });
});<|MERGE_RESOLUTION|>--- conflicted
+++ resolved
@@ -563,10 +563,7 @@
         const uri = 'http://myMetadata.io/1';
         const data = abiCoder.encode(['string'], [uri]);
         const assetHolder = users[0];
-<<<<<<< HEAD
-        const uri = 'http://myMetadata.io/1';
-        const abiCoder = new AbiCoder();
-        const data = abiCoder.encode(['string'], [uri]);
+
         const tokenId =
           '33366608568049459313928516292686205457042560099065348955409219190664755939328';
 
@@ -603,33 +600,20 @@
         );
 
         // Check assetHolder has received asset on L2
-=======
-        const Id = 1;
-
-        await assetMinter.PolygonAssetERC721['mint(address,uint256,bytes)'](
-          assetHolder.address,
-          Id,
-          data
-        );
->>>>>>> 0e05075d
         expect(
           await PolygonAssetERC721.balanceOf(assetHolder.address)
         ).to.be.equal(1);
 
-<<<<<<< HEAD
         expect(await PolygonAssetERC721.ownerOf(tokenId)).to.be.equal(
           assetHolder.address
         );
 
         // Send back to L1
         // Transfer to L2 Tunnel "batchWithdrawToRoot"
-=======
->>>>>>> 0e05075d
         await assetHolder.PolygonAssetERC721.setApprovalForAll(
           MockPolygonAssetERC721Tunnel.address,
           true
         );
-<<<<<<< HEAD
         const tx = await assetHolder.MockPolygonAssetERC721Tunnel.batchWithdrawToRoot(
           assetHolder.address,
           [tokenId]
@@ -674,32 +658,6 @@
         // expect(await AssetERC721.ownerOf(tokenId)).to.be.equal(
         //   assetHolder.address
         // );
-=======
-
-        waitFor(
-          assetHolder.MockPolygonAssetERC721Tunnel.batchWithdrawToRoot(
-            assetHolder.address,
-            [Id]
-          )
-        );
-        const rootData = new AbiCoder().encode(
-          ['address', 'uint256', 'bytes'],
-          [assetHolder.address, Id, data]
-        );
-        await deployer.MockAssetERC721Tunnel[`receiveMessage(bytes)`](rootData);
-
-        expect(
-          await PolygonAssetERC721.balanceOf(assetHolder.address)
-        ).to.be.equal(0);
-        expect(
-          await PolygonAssetERC721.balanceOf(
-            MockPolygonAssetERC721Tunnel.address
-          )
-        ).to.be.equal(1);
-        expect(await AssetERC721.balanceOf(assetHolder.address)).to.be.equal(1);
-
-        expect(await AssetERC721.ownerOf(Id)).to.be.equal(assetHolder.address);
->>>>>>> 0e05075d
       });
 
       it('should should be able to transfer multiple assets', async function () {
