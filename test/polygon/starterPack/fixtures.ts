import {
  ethers,
  deployments,
  getNamedAccounts,
  getUnnamedAccounts,
} from 'hardhat';
import {withSnapshot, setupUser} from '../../utils';
import {gemsAndCatalystsFixtures} from '../../common/fixtures/gemAndCatalysts';
import {BigNumber} from 'ethers';
import {depositViaChildChainManager} from '../../polygon/sand/fixtures';

export const setupPolygonStarterPack = withSnapshot(
  [
    'PolygonStarterPack',
    'PolygonGemsCatalystsRegistry',
    'PolygonCatalysts',
    'PolygonSand',
    'PolygonGems',
    'PolygonGemsCatalystsRegistry_setup',
  ],
  async function (hre) {
    // Reuse existing cats & gems fixture
    const {
      sandContract,
      gemsCatalystsRegistry,
      powerGem,
      defenseGem,
      speedGem,
      magicGem,
      luckGem,
      commonCatalyst,
      rareCatalyst,
      epicCatalyst,
      legendaryCatalyst,
      catalystOwner, // users[0]
      gemOwner, // users[0]
      catalystMinter,
      gemMinter,
    } = await gemsAndCatalystsFixtures();

    // Create new test setup for PolygonStarterPack
    const {
      starterPackAdmin,
      starterPackSaleBeneficiary,
      backendMessageSigner,
<<<<<<< HEAD
      sandAdmin,
=======
      upgradeAdmin,
      gemsCatalystsRegistryAdmin,
>>>>>>> 616afff1
    } = await getNamedAccounts();
    const unnamedAccounts = await getUnnamedAccounts();

    const PolygonStarterPack = await ethers.getContract('PolygonStarterPack');

    // DEFAULT_ADMIN_ROLE
    const PolygonStarterPackAsAdmin = await ethers.getContract(
      'PolygonStarterPack',
      sandAdmin
    );

    // STARTERPACK_ROLE
    const PolygonStarterPackAsStarterPackAdmin = await ethers.getContract(
      'PolygonStarterPack',
      starterPackAdmin
    );

    const defaultAdminRole = await PolygonStarterPack.DEFAULT_ADMIN_ROLE();

    const starterPackRole = await PolygonStarterPack.STARTERPACK_ROLE();

    // Mint 100 of each type of cat & gem to StarterPack contract --------
    const gemsCatalystsUnit = '1000000000000000000';
    const mintingAmount = BigNumber.from('100').mul(
      BigNumber.from(gemsCatalystsUnit)
    );

    await commonCatalyst
      .connect(ethers.provider.getSigner(catalystMinter))
      .mint(PolygonStarterPack.address, mintingAmount);

    await rareCatalyst
      .connect(ethers.provider.getSigner(catalystMinter))
      .mint(PolygonStarterPack.address, mintingAmount);

    await epicCatalyst
      .connect(ethers.provider.getSigner(catalystMinter))
      .mint(PolygonStarterPack.address, mintingAmount);

    await legendaryCatalyst
      .connect(ethers.provider.getSigner(catalystMinter))
      .mint(PolygonStarterPack.address, mintingAmount);

    await powerGem
      .connect(ethers.provider.getSigner(gemMinter))
      .mint(PolygonStarterPack.address, mintingAmount);

    await defenseGem
      .connect(ethers.provider.getSigner(gemMinter))
      .mint(PolygonStarterPack.address, mintingAmount);

    await speedGem
      .connect(ethers.provider.getSigner(gemMinter))
      .mint(PolygonStarterPack.address, mintingAmount);

    await magicGem
      .connect(ethers.provider.getSigner(gemMinter))
      .mint(PolygonStarterPack.address, mintingAmount);

    await luckGem
      .connect(ethers.provider.getSigner(gemMinter))
      .mint(PolygonStarterPack.address, mintingAmount);
    // -----------------------------------------------

    const buyer = await setupUser(unnamedAccounts[3], {
      PolygonStarterPack,
      sandContract,
    }); // several users are already taken by cats & gems fixture
    // buyer is given sand

    const other = await setupUser(unnamedAccounts[4], {
      PolygonStarterPack,
      sandContract,
    }); // has 0 sand

    // Give the buyer some SAND. Note: the only way to deposit PolygonSand in L2 is via the childChainManager
    const childChainManager = await ethers.getContract('CHILD_CHAIN_MANAGER');
    const sandAmount = BigNumber.from(100000).mul('1000000000000000000');
    await depositViaChildChainManager(
      {sand: sandContract, childChainManager},
      buyer.address,
      sandAmount
    );

    const trustedForwarder = await ethers.getContract('TRUSTED_FORWARDER_V2');

    const deployManyGemContracts = async (amount: number) => {
      const gemsToAdd = [];
      // IDs 1-5 already taken by Gems so start at ID 6
      for (let i = 6; i < amount + 6; i++) {
        await deployments.deploy(`TestPolygonGem_${i}`, {
          contract: 'GemV1',
          from: gemOwner,
          log: true,
          proxy: {
            owner: upgradeAdmin,
            proxyContract: 'OptimizedTransparentProxy',
            execute: {
              methodName: '__GemV1_init',
              args: [
                `TestPolygonGem_${i}`,
                `TestPolygonGem_${i}`,
                trustedForwarder.address,
                gemMinter,
                i,
                gemsCatalystsRegistry.address,
              ],
            },
          },
        });
        // Mint gems to StarterPack
        const contract = await ethers.getContract(`TestPolygonGem_${i}`);
        await contract
          .connect(ethers.provider.getSigner(catalystMinter))
          .mint(PolygonStarterPack.address, mintingAmount);

        // Add to registry
        const {address} = await deployments.get(`TestPolygonGem_${i}`);
        gemsToAdd.push(address);
      }
      const registry = await ethers.getContract(`PolygonGemsCatalystsRegistry`);
      await registry
        .connect(ethers.provider.getSigner(gemsCatalystsRegistryAdmin))
        .addGemsAndCatalysts(gemsToAdd, []);
    };

    const DefaultAttributes = await deployments.get(`PolygonDefaultAttributes`);

    const deployManyCatalystContracts = async (amount: number) => {
      const catalystsToAdd = [];
      // IDs 1-4 already taken by Cats so start at ID 5
      for (let i = 5; i < amount + 5; i++) {
        await deployments.deploy(`TestPolygonCatalyst_${i}`, {
          contract: 'CatalystV1',
          from: catalystOwner,
          log: true,
          proxy: {
            owner: upgradeAdmin,
            proxyContract: 'OptimizedTransparentProxy',
            execute: {
              methodName: '__CatalystV1_init',
              args: [
                `TestPolygonCatalyst_${i}`,
                `TestPolygonCatalyst_${i}`,
                trustedForwarder.address,
                catalystMinter,
                5,
                i,
                DefaultAttributes.address,
                gemsCatalystsRegistry.address,
              ],
            },
          },
        });
        // Mint gems to StarterPack
        const contract = await ethers.getContract(`TestPolygonCatalyst_${i}`);
        await contract
          .connect(ethers.provider.getSigner(catalystMinter))
          .mint(PolygonStarterPack.address, mintingAmount);

        // Add to registry
        const {address} = await deployments.get(`TestPolygonCatalyst_${i}`);
        catalystsToAdd.push(address);
      }
      const registry = await ethers.getContract(`PolygonGemsCatalystsRegistry`);
      await registry
        .connect(ethers.provider.getSigner(gemsCatalystsRegistryAdmin))
        .addGemsAndCatalysts([], catalystsToAdd);
    };

    return {
      PolygonStarterPack,
      PolygonStarterPackAsAdmin,
      PolygonStarterPackAsStarterPackAdmin,
      starterPackAdmin,
      starterPackSaleBeneficiary,
      backendMessageSigner,
      defaultAdminRole,
      sandContract,
      gemsCatalystsRegistry,
      powerGem,
      defenseGem,
      speedGem,
      magicGem,
      luckGem,
      commonCatalyst,
      rareCatalyst,
      epicCatalyst,
      legendaryCatalyst,
      catalystOwner, // [0]
      gemOwner, // [0]
      buyer, // [3]
      other,
      trustedForwarder,
<<<<<<< HEAD
      sandAdmin,
      starterPackRole,
=======
      hre,
      deployManyGemContracts,
      deployManyCatalystContracts,
>>>>>>> 616afff1
    };
  }
);<|MERGE_RESOLUTION|>--- conflicted
+++ resolved
@@ -43,12 +43,9 @@
       starterPackAdmin,
       starterPackSaleBeneficiary,
       backendMessageSigner,
-<<<<<<< HEAD
       sandAdmin,
-=======
       upgradeAdmin,
       gemsCatalystsRegistryAdmin,
->>>>>>> 616afff1
     } = await getNamedAccounts();
     const unnamedAccounts = await getUnnamedAccounts();
 
@@ -243,14 +240,11 @@
       buyer, // [3]
       other,
       trustedForwarder,
-<<<<<<< HEAD
       sandAdmin,
       starterPackRole,
-=======
       hre,
       deployManyGemContracts,
       deployManyCatalystContracts,
->>>>>>> 616afff1
     };
   }
 );