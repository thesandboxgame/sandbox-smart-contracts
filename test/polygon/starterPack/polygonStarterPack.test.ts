import {setupPolygonStarterPack} from './fixtures';
import {
  waitFor,
  expectEventWithArgs,
  expectEventWithArgsFromReceipt,
  increaseTime,
  toWei,
} from '../../utils';
import {expect} from '../../chai-setup';
import {ethers} from 'hardhat';
import {BigNumber} from '@ethersproject/bignumber';
import {constants, utils} from 'ethers';
import {defaultAbiCoder, keccak256, toUtf8Bytes} from 'ethers/lib/utils';
import {sendMetaTx} from '../../sendMetaTx';
import {starterPack712Signature} from './signature';
import {zeroAddress} from '../../land/fixtures';

// Good test params
const catalystIds = [1, 2, 3, 4];
const catPrices = ['5', '1', '15', '10'];
const catPrices2 = ['5', '17', '15', '20'];
const gemIds = [1, 2, 3, 4, 5];
const gemPrices = ['5', '10', '50', '100', '500'];
const gemPrices2 = ['2', '10', '50', '100', '100'];

// Helper examples for calculating spend
function calculateSpend() {
  return BigNumber.from(catPrices[0])
    .add(BigNumber.from(catPrices[1]))
    .add(BigNumber.from(catPrices[2]))
    .add(BigNumber.from(catPrices[3]))
    .add(BigNumber.from(gemPrices[0]).mul(2))
    .add(BigNumber.from(gemPrices[1]).mul(2))
    .add(BigNumber.from(gemPrices[2]).mul(2))
    .add(BigNumber.from(gemPrices[3]).mul(2))
    .add(BigNumber.from(gemPrices[4]).mul(2));
}

function calculateSpend2() {
  return BigNumber.from(catPrices2[0])
    .add(BigNumber.from(catPrices2[1]))
    .add(BigNumber.from(catPrices2[2]))
    .add(BigNumber.from(catPrices2[3]))
    .add(BigNumber.from(gemPrices2[0]).mul(2))
    .add(BigNumber.from(gemPrices2[1]).mul(2))
    .add(BigNumber.from(gemPrices2[2]).mul(2))
    .add(BigNumber.from(gemPrices2[3]).mul(2))
    .add(BigNumber.from(gemPrices2[4]).mul(2));
}

// Bad test params
const badCatIds = [1, 2, 3, 7];
const badGemIds = [8, 100, 3, 9, 5];
const zeroCatId = [1, 2, 3, 0];
const zeroGemId = [0, 2, 4, 1, 5];

// Test Message structure
const TestMessage = {
  buyer: '',
  catalystIds,
  catalystQuantities: [1, 1, 1, 1],
  gemIds,
  gemQuantities: [2, 2, 2, 2, 2],
  nonce: 0,
};

// Nonce packer helper function
const getPackedNonce = (nonce: number, queueId: number) => {
  const paddedNonce = utils
    .hexZeroPad(utils.hexValue(nonce), 16)
    .replace(/0x/, '');
  const hexQueueID = utils.hexZeroPad(utils.hexValue(queueId), 16);
  const concatedNonce = hexQueueID.concat(paddedNonce);
  return concatedNonce;
};

describe('PolygonStarterPack.sol', function () {
  describe('PurchaseValidator.sol', function () {
    it('can get the backend signing wallet', async function () {
      const {
        PolygonStarterPack,
        backendMessageSigner,
      } = await setupPolygonStarterPack();
      expect(await PolygonStarterPack.getSigningWallet()).to.be.equal(
        backendMessageSigner
      );
    });
    it('default admin can set the backend signing wallet', async function () {
      const {
        PolygonStarterPackAsAdmin,
        other,
      } = await setupPolygonStarterPack();
      await expect(PolygonStarterPackAsAdmin.setSigningWallet(other.address)).to
        .not.be.reverted;
    });
    it('a SigningWallet event is emitted when the signing wallet is updated', async function () {
      const {
        PolygonStarterPackAsAdmin,
        PolygonStarterPack,
        other,
      } = await setupPolygonStarterPack();
      const receipt = await waitFor(
        PolygonStarterPackAsAdmin.setSigningWallet(other.address)
      );
      const event = await expectEventWithArgs(
        PolygonStarterPack,
        receipt,
        'SigningWallet'
      );
      const newWallet = event.args[0];
      expect(newWallet).to.be.equal(other.address);
    });
    it('cannot set the signing wallet to zeroAddress', async function () {
      const {PolygonStarterPackAsAdmin} = await setupPolygonStarterPack();
      await expect(
        PolygonStarterPackAsAdmin.setSigningWallet(constants.AddressZero)
      ).to.be.revertedWith('WALLET_ZERO_ADDRESS');
    });
    it('if not default admin cannot set the signing wallet', async function () {
      const {other} = await setupPolygonStarterPack();
      await expect(
        other.PolygonStarterPack.setSigningWallet(other.address)
      ).to.be.revertedWith(
        `AccessControl: account ${other.address.toLowerCase()} is missing role 0x0000000000000000000000000000000000000000000000000000000000000000`
      );
    });
  });
  describe('Roles', function () {
    it('default admin should be set', async function () {
      const {
        PolygonStarterPack,
        sandAdmin,
        defaultAdminRole,
      } = await setupPolygonStarterPack();
      expect(await PolygonStarterPack.hasRole(defaultAdminRole, sandAdmin)).to
        .be.true;
    });
    it('starterpack admin should be set', async function () {
      const {
        PolygonStarterPack,
        starterPackAdmin,
        starterPackRole,
      } = await setupPolygonStarterPack();
      expect(
        await PolygonStarterPack.hasRole(starterPackRole, starterPackAdmin)
      ).to.be.true;
    });
  });
  describe('Setup', function () {
    it('correct receiving wallet has been implemented', async function () {
      const {
        PolygonStarterPack,
        starterPackSaleBeneficiary,
      } = await setupPolygonStarterPack();
      expect(await PolygonStarterPack.getReceivingWallet()).to.be.equal(
        starterPackSaleBeneficiary
      );
    });
    it('check the domain separator', async function () {
      const {PolygonStarterPack} = await setupPolygonStarterPack();
      const typeHash = keccak256(
        toUtf8Bytes(
          'EIP712Domain(string name,string version,uint256 chainId,address verifyingContract)'
        )
      );
      const hashedName = ethers.utils.keccak256(
        toUtf8Bytes('Sandbox StarterPack')
      );
      const versionHash = ethers.utils.keccak256(toUtf8Bytes('1.0'));
      const network = await PolygonStarterPack.provider.getNetwork();
      const domainSeparator = ethers.utils.keccak256(
        defaultAbiCoder.encode(
          ['bytes32', 'bytes32', 'bytes32', 'uint256', 'address'],
          [
            typeHash,
            hashedName,
            versionHash,
            network.chainId,
            PolygonStarterPack.address,
          ]
        )
      );
      expect(await PolygonStarterPack.domainSeparator()).to.be.equal(
        domainSeparator
      );
    });
    it('check the chainId', async function () {
      const {PolygonStarterPack, hre} = await setupPolygonStarterPack();
      expect(await PolygonStarterPack.getChainId()).to.be.equal(
        hre.network.config.chainId || 31337 // Polygon || hardhat
      );
    });
  });
  describe('getReceivingWallet', function () {
    it('can view the receiving wallet', async function () {
      const {PolygonStarterPack} = await setupPolygonStarterPack();
      await expect(PolygonStarterPack.getReceivingWallet()).to.not.be.reverted;
    });
  });
  describe('setReceivingWallet', function () {
    it('default admin can set the receiving wallet', async function () {
      const {
        PolygonStarterPackAsAdmin,
        other,
      } = await setupPolygonStarterPack();
      await expect(PolygonStarterPackAsAdmin.setReceivingWallet(other.address))
        .to.not.be.reverted;
    });
    it('a ReceivingWallet event is emitted when the receiving wallet is updated', async function () {
      const {
        PolygonStarterPackAsAdmin,
        PolygonStarterPack,
        other,
      } = await setupPolygonStarterPack();
      const receipt = await waitFor(
        PolygonStarterPackAsAdmin.setReceivingWallet(other.address)
      );
      const event = await expectEventWithArgs(
        PolygonStarterPack,
        receipt,
        'ReceivingWallet'
      );
      const newWallet = event.args[0];
      expect(newWallet).to.be.equal(other.address);
    });
    it('cannot set the receiving wallet to zeroAddress', async function () {
      const {PolygonStarterPackAsAdmin} = await setupPolygonStarterPack();
      await expect(
        PolygonStarterPackAsAdmin.setReceivingWallet(constants.AddressZero)
      ).to.be.revertedWith('WALLET_ZERO_ADDRESS');
    });
    it('if not default admin cannot set the receiving wallet', async function () {
      const {other} = await setupPolygonStarterPack();
      await expect(
        other.PolygonStarterPack.setReceivingWallet(other.address)
      ).to.be.revertedWith(
        `AccessControl: account ${other.address.toLowerCase()} is missing role 0x0000000000000000000000000000000000000000000000000000000000000000`
      );
    });
  });
  describe('setSANDEnabled', function () {
    it('STARTERPACK_ROLE can set SAND enabled', async function () {
      const {
        PolygonStarterPackAsStarterPackAdmin,
      } = await setupPolygonStarterPack();
      await expect(PolygonStarterPackAsStarterPackAdmin.setSANDEnabled(true)).to
        .not.be.reverted;
    });
    it('DEFAULT_ADMIN_ROLE can set SAND enabled/disabled (but only because sandAdmin is currently the same as starterPackAdmin)', async function () {
      const {PolygonStarterPackAsAdmin} = await setupPolygonStarterPack();
      await expect(PolygonStarterPackAsAdmin.setSANDEnabled(true)).to.not.be
        .reverted;
    });
    it('SandEnabled event is emitted when SAND is enabled', async function () {
      const {
        PolygonStarterPackAsAdmin,
        PolygonStarterPack,
      } = await setupPolygonStarterPack();
      const receipt = await waitFor(
        PolygonStarterPackAsAdmin.setSANDEnabled(true)
      );
      const event = await expectEventWithArgs(
        PolygonStarterPack,
        receipt,
        'SandEnabled'
      );
      expect(event.args[0]).to.be.true;
    });
    it('SandEnabled event is emitted when SAND is disabled', async function () {
      const {
        PolygonStarterPackAsAdmin,
        PolygonStarterPack,
      } = await setupPolygonStarterPack();
      await PolygonStarterPackAsAdmin.setSANDEnabled(true);
      const receipt = await waitFor(
        PolygonStarterPackAsAdmin.setSANDEnabled(false)
      );
      const event = await expectEventWithArgs(
        PolygonStarterPack,
        receipt,
        'SandEnabled'
      );
      expect(event.args[0]).to.be.false;
    });
    it('if not STARTERPACK_ROLE cannot set SAND enabled', async function () {
      const {other, starterPackRole} = await setupPolygonStarterPack();
      await expect(
        other.PolygonStarterPack.setSANDEnabled(true)
      ).to.be.revertedWith(
<<<<<<< HEAD
        `AccessControl: account ${other.address.toLowerCase()} is missing role ${starterPackRole}`
=======
        `AccessControl: account ${other.address.toLowerCase()} is missing role 0xf0b465b2fd9a8eb309079c069118a26163974b82d09d2b1dafd9aef7692568e6`
>>>>>>> 634f14f2
      );
    });
    it('STARTERPACK_ROLE can disable SAND', async function () {
      const {
        PolygonStarterPackAsStarterPackAdmin,
      } = await setupPolygonStarterPack();
      await expect(PolygonStarterPackAsStarterPackAdmin.setSANDEnabled(false))
        .to.not.be.reverted;
    });
    it('if not STARTERPACK_ROLE cannot disable SAND', async function () {
      const {other, starterPackRole} = await setupPolygonStarterPack();
      await expect(
        other.PolygonStarterPack.setSANDEnabled(false)
      ).to.be.revertedWith(
<<<<<<< HEAD
        `AccessControl: account ${other.address.toLowerCase()} is missing role ${starterPackRole}`
=======
        `AccessControl: account ${other.address.toLowerCase()} is missing role 0xf0b465b2fd9a8eb309079c069118a26163974b82d09d2b1dafd9aef7692568e6`
>>>>>>> 634f14f2
      );
    });
  });
  describe('setPrices', function () {
    it('STARTERPACK_ROLE can set the prices for all cats and gems', async function () {
      const {
        PolygonStarterPackAsStarterPackAdmin,
      } = await setupPolygonStarterPack();
      await expect(
        PolygonStarterPackAsStarterPackAdmin.setPrices(
          catalystIds,
          catPrices,
          gemIds,
          gemPrices
        )
      ).to.not.be.reverted;
    });
    it('DEFAULT_ADMIN_ROLE can set the prices (but only because sandAdmin is currently the same as starterPackAdmin)', async function () {
      const {PolygonStarterPackAsAdmin} = await setupPolygonStarterPack();
      await expect(
        PolygonStarterPackAsAdmin.setPrices(
          catalystIds,
          catPrices,
          gemIds,
          gemPrices
        )
      ).to.not.be.reverted;
    });
    it('an individual catalyst price can be updated', async function () {
      const {
        PolygonStarterPackAsStarterPackAdmin,
      } = await setupPolygonStarterPack();
      await expect(
        PolygonStarterPackAsStarterPackAdmin.setPrices(
          [1],
          ['10000000000000000000'],
          [],
          []
        )
      ).to.not.be.reverted;
    });
    it('an individual gem price can be updated', async function () {
      const {
        PolygonStarterPackAsStarterPackAdmin,
      } = await setupPolygonStarterPack();
      await expect(
        PolygonStarterPackAsStarterPackAdmin.setPrices(
          [],
          [],
          [1],
          ['10000000000000000000']
        )
      ).to.not.be.reverted;
    });
    it('if not STARTERPACK_ROLE cannot set prices', async function () {
      const {other, starterPackRole} = await setupPolygonStarterPack();
      await expect(
        other.PolygonStarterPack.setPrices(
          catalystIds,
          catPrices,
          gemIds,
          gemPrices
        )
      ).to.be.revertedWith(
<<<<<<< HEAD
        `AccessControl: account ${other.address.toLowerCase()} is missing role ${starterPackRole}`
=======
        `AccessControl: account ${other.address.toLowerCase()} is missing role 0xf0b465b2fd9a8eb309079c069118a26163974b82d09d2b1dafd9aef7692568e6`
>>>>>>> 634f14f2
      );
    });
    it('cannot set prices for cat that does not exist', async function () {
      const {
        PolygonStarterPackAsStarterPackAdmin,
      } = await setupPolygonStarterPack();
      await expect(
        PolygonStarterPackAsStarterPackAdmin.setPrices(
          badCatIds,
          catPrices,
          gemIds,
          gemPrices
        )
      ).to.be.revertedWith('INVALID_CAT_ID');
    });
    it('cannot set prices for gem that does not exist', async function () {
      const {
        PolygonStarterPackAsStarterPackAdmin,
      } = await setupPolygonStarterPack();
      await expect(
        PolygonStarterPackAsStarterPackAdmin.setPrices(
          catalystIds,
          catPrices,
          badGemIds,
          gemPrices
        )
      ).to.be.revertedWith('INVALID_GEM_ID');
    });
    it('cannot set prices for cat 0', async function () {
      const {
        PolygonStarterPackAsStarterPackAdmin,
      } = await setupPolygonStarterPack();
      await expect(
        PolygonStarterPackAsStarterPackAdmin.setPrices(
          zeroCatId,
          catPrices,
          gemIds,
          gemPrices
        )
      ).to.be.revertedWith('INVALID_CAT_ID');
    });
    it('cannot set prices for gem id 0', async function () {
      const {
        PolygonStarterPackAsStarterPackAdmin,
      } = await setupPolygonStarterPack();
      await expect(
        PolygonStarterPackAsStarterPackAdmin.setPrices(
          catalystIds,
          catPrices,
          zeroGemId,
          gemPrices
        )
      ).to.be.revertedWith('INVALID_GEM_ID');
    });
    it('SetPrices event is emitted when prices are updated', async function () {
      const {
        PolygonStarterPackAsStarterPackAdmin,
        PolygonStarterPack,
      } = await setupPolygonStarterPack();

      const receipt = await waitFor(
        PolygonStarterPackAsStarterPackAdmin.setPrices(
          catalystIds,
          catPrices,
          gemIds,
          gemPrices
        )
      );
      const event = await expectEventWithArgs(
        PolygonStarterPack,
        receipt,
        'SetPrices'
      );
      const catalystIdsUpdated = event.args[0];
      const newCatPrices = event.args[1];
      const gemIdsUpdated = event.args[2];
      const newGemPrices = event.args[3];
      const priceChangeTimestamp = event.args[4];

      expect(catalystIdsUpdated[0]).to.be.eq(BigNumber.from(1));
      expect(catalystIdsUpdated[1]).to.be.eq(BigNumber.from(2));
      expect(catalystIdsUpdated[2]).to.be.eq(BigNumber.from(3));
      expect(catalystIdsUpdated[3]).to.be.eq(BigNumber.from(4));

      expect(newCatPrices[0]).to.be.eq(catPrices[0]);
      expect(newCatPrices[1]).to.be.eq(catPrices[1]);
      expect(newCatPrices[2]).to.be.eq(catPrices[2]);
      expect(newCatPrices[3]).to.be.eq(catPrices[3]);

      expect(gemIdsUpdated[0]).to.be.eq(BigNumber.from(1));
      expect(gemIdsUpdated[1]).to.be.eq(BigNumber.from(2));
      expect(gemIdsUpdated[2]).to.be.eq(BigNumber.from(3));
      expect(gemIdsUpdated[3]).to.be.eq(BigNumber.from(4));
      expect(gemIdsUpdated[4]).to.be.eq(BigNumber.from(5));

      expect(newGemPrices[0]).to.be.eq(gemPrices[0]);
      expect(newGemPrices[1]).to.be.eq(gemPrices[1]);
      expect(newGemPrices[2]).to.be.eq(gemPrices[2]);
      expect(newGemPrices[3]).to.be.eq(gemPrices[3]);
      expect(newGemPrices[4]).to.be.eq(gemPrices[4]);

      const block = await ethers.provider.getBlock(receipt.blockHash);
      expect(priceChangeTimestamp).to.be.eq(block.timestamp);
    });
    it('SetPrices event is emitted when a single price is updated', async function () {
      const {
        PolygonStarterPackAsStarterPackAdmin,
        PolygonStarterPack,
      } = await setupPolygonStarterPack();

      const receipt = await waitFor(
        PolygonStarterPackAsStarterPackAdmin.setPrices(
          [],
          [],
          [1],
          ['10000000000000000000']
        )
      );
      const event = await expectEventWithArgs(
        PolygonStarterPack,
        receipt,
        'SetPrices'
      );
      const catalystIdsUpdated = event.args[0];
      const newCatPrices = event.args[1];
      const gemIdsUpdated = event.args[2];
      const newGemPrices = event.args[3];
      const priceChangeTimestamp = event.args[4];

      expect(catalystIdsUpdated.length).to.be.equal(0);
      expect(newCatPrices.length).to.be.equal(0);
      expect(gemIdsUpdated.length).to.be.equal(1);
      expect(newGemPrices.length).to.be.equal(1);
      expect(gemIdsUpdated[0]).to.be.eq(BigNumber.from(1));
      expect(newGemPrices[0]).to.be.eq(BigNumber.from('10000000000000000000'));

      const block = await ethers.provider.getBlock(receipt.blockHash);
      expect(priceChangeTimestamp).to.be.eq(block.timestamp); // price change timestamp, when setPrices was called
    });
    it('default admin cannot set prices within delay period', async function () {
      const {PolygonStarterPackAsAdmin} = await setupPolygonStarterPack();
      await expect(
        PolygonStarterPackAsAdmin.setPrices(
          catalystIds,
          catPrices,
          gemIds,
          gemPrices
        )
      ).to.not.be.reverted;
      await expect(
        PolygonStarterPackAsAdmin.setPrices(
          catalystIds,
          catPrices,
          gemIds,
          gemPrices
        )
      ).to.be.revertedWith('DELAY_PERIOD_IN_EFFECT');
    });
    it('default admin can set the prices again after the delay period', async function () {
      const {PolygonStarterPackAsAdmin} = await setupPolygonStarterPack();
      await expect(
        PolygonStarterPackAsAdmin.setPrices(
          catalystIds,
          catPrices,
          gemIds,
          gemPrices
        )
      ).to.not.be.reverted;
      await expect(
        PolygonStarterPackAsAdmin.setPrices(
          catalystIds,
          catPrices,
          gemIds,
          gemPrices
        )
      ).to.be.revertedWith('DELAY_PERIOD_IN_EFFECT');
      await increaseTime(3600);
      await expect(
        PolygonStarterPackAsAdmin.setPrices(
          catalystIds,
          catPrices,
          gemIds,
          gemPrices
        )
      ).to.not.be.reverted;
    });
  });
  describe('withdrawAll', function () {
    it('default admin can withdraw remaining cats and gems from contract', async function () {
      const {
        PolygonStarterPackAsAdmin,
        other,
      } = await setupPolygonStarterPack();
      await expect(
        PolygonStarterPackAsAdmin.withdrawAll(
          other.address,
          [1, 2, 3, 4],
          [1, 2, 3, 4, 5]
        )
      ).to.not.be.reverted;
    });
    it('default admin cannot withdraw remaining cats and gems from contract to zeroAddress', async function () {
      const {PolygonStarterPackAsAdmin} = await setupPolygonStarterPack();
      await expect(
        PolygonStarterPackAsAdmin.withdrawAll(
          zeroAddress,
          [1, 2, 3, 4],
          [1, 2, 3, 4, 5]
        )
      ).to.be.revertedWith('ZERO_ADDRESS');
    });
    it('default admin receives correct cats and gems balances upon withdrawal', async function () {
      const {
        PolygonStarterPackAsAdmin,
        other,
        powerGem,
        defenseGem,
        speedGem,
        magicGem,
        luckGem,
        commonCatalyst,
        rareCatalyst,
        epicCatalyst,
        legendaryCatalyst,
      } = await setupPolygonStarterPack();
      await PolygonStarterPackAsAdmin.withdrawAll(
        other.address,
        [1, 2, 3, 4],
        [1, 2, 3, 4, 5]
      );
      // 100 of each
      expect(await powerGem.balanceOf(other.address)).to.be.eq(
        BigNumber.from('100000000000000000000')
      );
      expect(await defenseGem.balanceOf(other.address)).to.be.eq(
        BigNumber.from('100000000000000000000')
      );
      expect(await speedGem.balanceOf(other.address)).to.be.eq(
        BigNumber.from('100000000000000000000')
      );
      expect(await magicGem.balanceOf(other.address)).to.be.eq(
        BigNumber.from('100000000000000000000')
      );
      expect(await luckGem.balanceOf(other.address)).to.be.eq(
        BigNumber.from('100000000000000000000')
      );
      expect(await commonCatalyst.balanceOf(other.address)).to.be.eq(
        BigNumber.from('100000000000000000000')
      );
      expect(await rareCatalyst.balanceOf(other.address)).to.be.eq(
        BigNumber.from('100000000000000000000')
      );
      expect(await epicCatalyst.balanceOf(other.address)).to.be.eq(
        BigNumber.from('100000000000000000000')
      );
      expect(await legendaryCatalyst.balanceOf(other.address)).to.be.eq(
        BigNumber.from('100000000000000000000')
      );
    });
    it('if not default admin cannot withdraw any cats and gems from contract', async function () {
      const {other} = await setupPolygonStarterPack();
      await expect(
        other.PolygonStarterPack.withdrawAll(
          other.address,
          [1, 2, 3, 4],
          [1, 2, 3, 4, 5]
        )
      ).to.be.revertedWith(
        `AccessControl: account ${other.address.toLowerCase()} is missing role 0x0000000000000000000000000000000000000000000000000000000000000000`
      );
    });
    it('cannot withdraw cats that do not exist', async function () {
      const {
        PolygonStarterPackAsAdmin,
        other,
      } = await setupPolygonStarterPack();
      await expect(
        PolygonStarterPackAsAdmin.withdrawAll(
          other.address,
          [0, 1, 2, 3, 4, 5, 6],
          [3, 4]
        )
      ).to.be.revertedWith('INVALID_CATALYST_ID');
    });
    it('cannot withdraw gems that do not exist', async function () {
      const {
        PolygonStarterPackAsAdmin,
        other,
      } = await setupPolygonStarterPack();
      await expect(
        PolygonStarterPackAsAdmin.withdrawAll(
          other.address,
          [1, 2, 3],
          [3, 4, 5, 8]
        )
      ).to.be.revertedWith('INVALID_GEM_ID');
    });
    it('withdrawal does not fail for zero balances if id exists', async function () {
      const {
        buyer,
        PolygonStarterPackAsAdmin,
        PolygonStarterPack,
        other,
      } = await setupPolygonStarterPack();
      await PolygonStarterPackAsAdmin.setSANDEnabled(true);
      await PolygonStarterPackAsAdmin.setPrices(
        catalystIds,
        catPrices,
        gemIds,
        gemPrices
      );
      // fast forward 1 hour so the new prices are in effect
      await increaseTime(3600);
      const Message = {
        buyer: buyer.address,
        catalystIds,
        catalystQuantities: [100, 100, 100, 100],
        gemIds,
        gemQuantities: [100, 100, 100, 100, 100],
        nonce: 0,
      };
      const signature = await starterPack712Signature(
        PolygonStarterPack,
        Message
      );
      // approve SAND
      await buyer.sandContract.approve(
        PolygonStarterPack.address,
        constants.MaxUint256
      );
      await buyer.PolygonStarterPack.purchaseWithSAND(
        Message.buyer,
        Message,
        signature
      );
      await expect(
        PolygonStarterPackAsAdmin.withdrawAll(
          other.address,
          [1, 2, 3, 4],
          [1, 2, 3, 4, 5]
        )
      ).to.not.be.reverted;
    });
    it('withdrawAll event is emitted upon withdrawal', async function () {
      const {
        PolygonStarterPackAsAdmin,
        other,
        PolygonStarterPack,
      } = await setupPolygonStarterPack();
      const receipt = await waitFor(
        PolygonStarterPackAsAdmin.withdrawAll(
          other.address,
          [1, 2, 3, 4],
          [1, 2, 3, 4, 5]
        )
      );
      const event = await expectEventWithArgs(
        PolygonStarterPack,
        receipt,
        'WithdrawAll'
      );
      const to = event.args[0];
      const catIds = event.args[1];
      const gemIds = event.args[2];
      expect(to).to.be.equal(other.address);
      expect(catIds[0]).to.be.equal(1);
      expect(catIds[1]).to.be.equal(2);
      expect(catIds[2]).to.be.equal(3);
      expect(catIds[3]).to.be.equal(4);
      expect(gemIds[0]).to.be.equal(1);
      expect(gemIds[1]).to.be.equal(2);
      expect(gemIds[2]).to.be.equal(3);
      expect(gemIds[3]).to.be.equal(4);
      expect(gemIds[4]).to.be.equal(5);
    });
  });
  describe('purchaseWithSAND', function () {
    it('can purchase bundle of cats and gems when SAND is enabled - zero prices', async function () {
      const {
        other,
        PolygonStarterPackAsAdmin,
        PolygonStarterPack,
      } = await setupPolygonStarterPack();
      await PolygonStarterPackAsAdmin.setSANDEnabled(true);
      const Message = {...TestMessage};
      Message.buyer = other.address;
      const signature = await starterPack712Signature(
        PolygonStarterPack,
        Message
      );
      await expect(
        other.PolygonStarterPack.purchaseWithSAND(
          Message.buyer,
          Message,
          signature
        )
      ).to.not.be.reverted;
    });
    it('can purchase bundle of cats and gems when SAND is enabled and prices are >0 with correct SAND amount', async function () {
      const {
        buyer,
        PolygonStarterPackAsAdmin,
        PolygonStarterPack,
        sandContract,
        powerGem,
        defenseGem,
        speedGem,
        magicGem,
        luckGem,
        commonCatalyst,
        rareCatalyst,
        epicCatalyst,
        legendaryCatalyst,
      } = await setupPolygonStarterPack();
      await PolygonStarterPackAsAdmin.setSANDEnabled(true);
      await PolygonStarterPackAsAdmin.setPrices(
        catalystIds,
        catPrices,
        gemIds,
        gemPrices
      );
      // fast forward 1 hour so the new prices are in effect
      await increaseTime(3600);
      const Message = {...TestMessage};
      Message.buyer = buyer.address;
      const signature = await starterPack712Signature(
        PolygonStarterPack,
        Message
      );
      const balance = await sandContract.balanceOf(buyer.address);
      const totalSpend = calculateSpend();
      // approve SAND
      await buyer.sandContract.approve(
        PolygonStarterPack.address,
        constants.MaxUint256
      );
      await expect(
        buyer.PolygonStarterPack.purchaseWithSAND(
          Message.buyer,
          Message,
          signature
        )
      ).to.not.be.reverted;
      const totalPriceToPay = await PolygonStarterPack.callStatic.calculateTotalPriceInSAND(
        Message.catalystIds,
        Message.catalystQuantities,
        Message.gemIds,
        Message.gemQuantities
      );
      expect(totalSpend).to.eq(totalPriceToPay);
      expect(await sandContract.balanceOf(buyer.address)).to.eq(
        balance.sub(totalSpend)
      );

      expect(await powerGem.balanceOf(buyer.address)).to.be.eq(
        BigNumber.from(Message.gemQuantities[0])
      );
      expect(await defenseGem.balanceOf(buyer.address)).to.be.eq(
        BigNumber.from(Message.gemQuantities[1])
      );
      expect(await speedGem.balanceOf(buyer.address)).to.be.eq(
        BigNumber.from(Message.gemQuantities[2])
      );
      expect(await magicGem.balanceOf(buyer.address)).to.be.eq(
        BigNumber.from(Message.gemQuantities[3])
      );
      expect(await luckGem.balanceOf(buyer.address)).to.be.eq(
        BigNumber.from(Message.gemQuantities[4])
      );
      expect(await commonCatalyst.balanceOf(buyer.address)).to.be.eq(
        BigNumber.from(Message.catalystQuantities[0])
      );
      expect(await rareCatalyst.balanceOf(buyer.address)).to.be.eq(
        BigNumber.from(Message.catalystQuantities[1])
      );
      expect(await epicCatalyst.balanceOf(buyer.address)).to.be.eq(
        BigNumber.from(Message.catalystQuantities[2])
      );
      expect(await legendaryCatalyst.balanceOf(buyer.address)).to.be.eq(
        BigNumber.from(Message.catalystQuantities[3])
      );
    });
    it('cannot purchase bundle of cats and gems when SAND is not enabled', async function () {
      const {other, PolygonStarterPack} = await setupPolygonStarterPack();
      const Message = {...TestMessage};
      Message.buyer = other.address;
      const signature = await starterPack712Signature(
        PolygonStarterPack,
        Message
      );
      await expect(
        other.PolygonStarterPack.purchaseWithSAND(
          Message.buyer,
          Message,
          signature
        )
      ).to.be.revertedWith('SAND_IS_NOT_ENABLED');
    });
    it('a successful purchase results in a Purchase event', async function () {
      const {
        buyer,
        PolygonStarterPackAsAdmin,
        PolygonStarterPack,
        sandContract,
      } = await setupPolygonStarterPack();
      await PolygonStarterPackAsAdmin.setSANDEnabled(true);
      await PolygonStarterPackAsAdmin.setPrices(
        catalystIds,
        catPrices,
        gemIds,
        gemPrices
      );
      // fast forward 1 hour so the new prices are in effect
      await increaseTime(3600);
      const Message = {...TestMessage};
      Message.buyer = buyer.address;
      const signature = await starterPack712Signature(
        PolygonStarterPack,
        Message
      );
      const totalSpend = calculateSpend();
      // approve SAND
      await buyer.sandContract.approve(
        PolygonStarterPack.address,
        constants.MaxUint256
      );
      const receipt = await waitFor(
        buyer.PolygonStarterPack.purchaseWithSAND(
          Message.buyer,
          Message,
          signature
        )
      );
      const event = await expectEventWithArgs(
        PolygonStarterPack,
        receipt,
        'Purchase'
      );
      // Event arguments: Purchase(address indexed buyer, Message message, uint256amountPaid, address token)
      const buyerAddress = event.args[0];
      const eventMessage = event.args[1];
      const amountPaidInSand = event.args[2];
      const sandTokenAddress = event.args[3];

      expect(buyerAddress).to.be.equal(buyer.address); // indexed
      expect(amountPaidInSand).to.be.equal(totalSpend);
      expect(sandTokenAddress).to.be.equal(sandContract.address);
      console.log(eventMessage, 'message');

      expect(eventMessage[0]).to.be.equal(Message.buyer);

      expect(eventMessage[1][0]).to.be.equal(Message.catalystIds[0]);
      expect(eventMessage[1][1]).to.be.equal(Message.catalystIds[1]);
      expect(eventMessage[1][2]).to.be.equal(Message.catalystIds[2]);
      expect(eventMessage[1][3]).to.be.equal(Message.catalystIds[3]);

      expect(eventMessage[2][0]).to.be.equal(Message.catalystQuantities[0]);
      expect(eventMessage[2][1]).to.be.equal(Message.catalystQuantities[1]);
      expect(eventMessage[2][2]).to.be.equal(Message.catalystQuantities[2]);
      expect(eventMessage[2][3]).to.be.equal(Message.catalystQuantities[3]);

      expect(eventMessage[3][0]).to.be.equal(Message.gemIds[0]);
      expect(eventMessage[3][1]).to.be.equal(Message.gemIds[1]);
      expect(eventMessage[3][2]).to.be.equal(Message.gemIds[2]);
      expect(eventMessage[3][3]).to.be.equal(Message.gemIds[3]);
      expect(eventMessage[3][4]).to.be.equal(Message.gemIds[4]);

      expect(eventMessage[4][0]).to.be.equal(Message.gemQuantities[0]);
      expect(eventMessage[4][1]).to.be.equal(Message.gemQuantities[1]);
      expect(eventMessage[4][2]).to.be.equal(Message.gemQuantities[2]);
      expect(eventMessage[4][3]).to.be.equal(Message.gemQuantities[3]);
      expect(eventMessage[4][4]).to.be.equal(Message.gemQuantities[4]);

      expect(eventMessage[5]).to.be.equal(Message.nonce);
    });
    it('cannot purchase bundle of cats and gems without enough SAND', async function () {
      const {
        other,
        PolygonStarterPackAsAdmin,
        PolygonStarterPack,
      } = await setupPolygonStarterPack();
      await PolygonStarterPackAsAdmin.setSANDEnabled(true);
      await PolygonStarterPackAsAdmin.setPrices(
        catalystIds,
        catPrices,
        gemIds,
        gemPrices
      );
      // fast forward 1 hour so the new prices are in effect
      await increaseTime(3600);
      const Message = {...TestMessage};
      Message.buyer = other.address;
      const signature = await starterPack712Signature(
        PolygonStarterPack,
        Message
      );
      // approve SAND
      await other.sandContract.approve(
        PolygonStarterPack.address,
        constants.MaxUint256
      );
      await expect(
        other.PolygonStarterPack.purchaseWithSAND(
          Message.buyer,
          Message,
          signature
        )
      ).to.be.revertedWith('INSUFFICIENT_FUNDS');
    });
    it('cannot purchase bundle of cats and gems if have not approved the StarterPack contract', async function () {
      const {
        buyer,
        PolygonStarterPackAsAdmin,
        PolygonStarterPack,
      } = await setupPolygonStarterPack();
      await PolygonStarterPackAsAdmin.setSANDEnabled(true);
      await PolygonStarterPackAsAdmin.setPrices(
        catalystIds,
        catPrices,
        gemIds,
        gemPrices
      );
      // fast forward 1 hour so the new prices are in effect
      await increaseTime(3600);
      const Message = {...TestMessage};
      Message.buyer = buyer.address;
      const signature = await starterPack712Signature(
        PolygonStarterPack,
        Message
      );
      await expect(
        buyer.PolygonStarterPack.purchaseWithSAND(
          Message.buyer,
          Message,
          signature
        )
      ).to.be.revertedWith('NOT_AUTHORIZED_ALLOWANCE');
    });
    it('cannot purchase bundle of cats and gems if StarterPack contract does not have any', async function () {
      const {
        buyer,
        PolygonStarterPackAsAdmin,
        PolygonStarterPack,
        other,
      } = await setupPolygonStarterPack();
      await PolygonStarterPackAsAdmin.setSANDEnabled(true);
      await PolygonStarterPackAsAdmin.setPrices(
        catalystIds,
        catPrices,
        gemIds,
        gemPrices
      );
      // fast forward 1 hour so the new prices are in effect
      await increaseTime(3600);
      const Message = {...TestMessage};
      Message.buyer = buyer.address;
      const signature = await starterPack712Signature(
        PolygonStarterPack,
        Message
      );
      // approve SAND
      await buyer.sandContract.approve(
        PolygonStarterPack.address,
        constants.MaxUint256
      );
      // remove cats & gems so contract is empty
      await PolygonStarterPackAsAdmin.withdrawAll(
        other.address,
        [1, 2, 3, 4],
        [1, 2, 3, 4, 5]
      ); // empty the contract
      await expect(
        buyer.PolygonStarterPack.purchaseWithSAND(
          Message.buyer,
          Message,
          signature
        )
      ).to.be.revertedWith('INSUFFICIENT_FUNDS'); // ERC20BaseTokenUpgradeable error message in Catalyst and Gem contracts
    });
    it('purchase fails with incorrect backend signature', async function () {
      const {
        PolygonStarterPackAsAdmin,
        buyer,
        PolygonStarterPack,
      } = await setupPolygonStarterPack();
      await PolygonStarterPackAsAdmin.setSANDEnabled(true);
      const Message = {...TestMessage};
      Message.buyer = buyer.address;
      const signature = await starterPack712Signature(
        PolygonStarterPack,
        Message,
        true // use BAD_KEY in signature
      );
      await expect(
        buyer.PolygonStarterPack.purchaseWithSAND(
          Message.buyer,
          Message,
          signature
        )
      ).to.be.revertedWith('INVALID_PURCHASE');
    });
    it('purchase fails with bad message params - catalyst lengths', async function () {
      const {
        PolygonStarterPackAsAdmin,
        buyer,
        PolygonStarterPack,
      } = await setupPolygonStarterPack();
      await PolygonStarterPackAsAdmin.setSANDEnabled(true);
      const Message = {
        buyer: buyer.address,
        catalystIds,
        catalystQuantities: [1], // bad param
        gemIds,
        gemQuantities: [2, 2, 2, 2, 2],
        nonce: 0,
      };
      const signature = await starterPack712Signature(
        PolygonStarterPack,
        Message
      );
      await expect(
        buyer.PolygonStarterPack.purchaseWithSAND(
          Message.buyer,
          Message,
          signature
        )
      ).to.be.revertedWith('INVALID_CAT_INPUT');
    });
    it('purchase fails with bad message params - gem lengths', async function () {
      const {
        PolygonStarterPackAsAdmin,
        buyer,
        PolygonStarterPack,
      } = await setupPolygonStarterPack();
      await PolygonStarterPackAsAdmin.setSANDEnabled(true);
      const Message = {
        buyer: buyer.address,
        catalystIds,
        catalystQuantities: [1, 1, 1, 1],
        gemIds,
        gemQuantities: [2], // bad param
        nonce: 0,
      };
      const signature = await starterPack712Signature(
        PolygonStarterPack,
        Message
      );
      await expect(
        buyer.PolygonStarterPack.purchaseWithSAND(
          Message.buyer,
          Message,
          signature
        )
      ).to.be.revertedWith('INVALID_GEM_INPUT');
    });
    it('purchase invalidates the nonce after 1 use', async function () {
      const {
        buyer,
        PolygonStarterPackAsAdmin,
        PolygonStarterPack,
      } = await setupPolygonStarterPack();
      await PolygonStarterPackAsAdmin.setSANDEnabled(true);
      await PolygonStarterPackAsAdmin.setPrices(
        catalystIds,
        catPrices,
        gemIds,
        gemPrices
      );
      // fast forward 1 hour so the new prices are in effect
      await increaseTime(3600);
      const Message = {...TestMessage};
      Message.buyer = buyer.address;
      const signature = await starterPack712Signature(
        PolygonStarterPack,
        Message
      );
      // approve SAND
      await buyer.sandContract.approve(
        PolygonStarterPack.address,
        constants.MaxUint256
      );
      await expect(
        buyer.PolygonStarterPack.purchaseWithSAND(
          Message.buyer,
          Message,
          signature
        )
      ).to.not.be.reverted;
      await expect(
        buyer.PolygonStarterPack.purchaseWithSAND(
          Message.buyer,
          Message,
          signature
        )
      ).to.be.revertedWith('INVALID_NONCE');
    });
    it('cannot purchase cats that do not exist', async function () {
      const {
        buyer,
        PolygonStarterPackAsAdmin,
        PolygonStarterPack,
      } = await setupPolygonStarterPack();
      await PolygonStarterPackAsAdmin.setSANDEnabled(true);
      await PolygonStarterPackAsAdmin.setPrices(
        catalystIds,
        catPrices,
        gemIds,
        gemPrices
      );
      // fast forward 1 hour so the new prices are in effect
      await increaseTime(3600);
      const Message = {
        buyer: buyer.address,
        catalystIds: badCatIds,
        catalystQuantities: [1, 1, 1, 1],
        gemIds,
        gemQuantities: [2, 2, 2, 2, 2],
        nonce: 0,
      };
      const signature = await starterPack712Signature(
        PolygonStarterPack,
        Message
      );
      // approve SAND
      await buyer.sandContract.approve(
        PolygonStarterPack.address,
        constants.MaxUint256
      );
      await expect(
        buyer.PolygonStarterPack.purchaseWithSAND(
          Message.buyer,
          Message,
          signature
        )
      ).to.be.revertedWith('INVALID_CATALYST_ID');
    });
    it('cannot purchase gems that do not exist', async function () {
      const {
        buyer,
        PolygonStarterPackAsAdmin,
        PolygonStarterPack,
      } = await setupPolygonStarterPack();
      await PolygonStarterPackAsAdmin.setSANDEnabled(true);
      await PolygonStarterPackAsAdmin.setPrices(
        catalystIds,
        catPrices,
        gemIds,
        gemPrices
      );
      // fast forward 1 hour so the new prices are in effect
      await increaseTime(3600);
      const Message = {
        buyer: buyer.address,
        catalystIds,
        catalystQuantities: [1, 1, 1, 1],
        gemIds: badGemIds,
        gemQuantities: [2, 2, 2, 2, 2],
        nonce: 0,
      };
      const signature = await starterPack712Signature(
        PolygonStarterPack,
        Message
      );
      // approve SAND
      await buyer.sandContract.approve(
        PolygonStarterPack.address,
        constants.MaxUint256
      );
      await expect(
        buyer.PolygonStarterPack.purchaseWithSAND(
          Message.buyer,
          Message,
          signature
        )
      ).to.be.revertedWith('INVALID_GEM_ID');
    });
    // it('cannot purchase if not msgSender()', async function () {
    //   const {
    //     buyer,
    //     PolygonStarterPackAsAdmin,
    //     PolygonStarterPack,
    //     other,
    //   } = await setupPolygonStarterPack();
    //   await PolygonStarterPackAsAdmin.setSANDEnabled(true);
    //   await PolygonStarterPackAsAdmin.setPrices(
    //     catalystIds,
    //     catPrices,
    //     gemIds,
    //     gemPrices
    //   );
    //   // fast forward 1 hour so the new prices are in effect
    //   await increaseTime(3600);
    //   const Message = {...TestMessage};
    //   Message.buyer = other.address; // bad param
    //   const signature = await starterPack712Signature(
    //     PolygonStarterPack,
    //     Message
    //   );
    //   // approve SAND
    //   await buyer.sandContract.approve(
    //     PolygonStarterPack.address,
    //     constants.MaxUint256
    //   );
    //   await expect(
    //     buyer.PolygonStarterPack.purchaseWithSAND(
    //       Message.buyer,
    //       Message,
    //       signature
    //     )
    //   ).to.be.revertedWith('INVALID_SENDER');
    // });
    it('cannot purchase if buyer is different from message.buyer', async function () {
      const {
        buyer,
        PolygonStarterPackAsAdmin,
        PolygonStarterPack,
        other,
        gemOwner,
      } = await setupPolygonStarterPack();
      await PolygonStarterPackAsAdmin.setSANDEnabled(true);
      await PolygonStarterPackAsAdmin.setPrices(
        catalystIds,
        catPrices,
        gemIds,
        gemPrices
      );
      // fast forward 1 hour so the new prices are in effect
      await increaseTime(3600);
      const Message = {...TestMessage};
      Message.buyer = other.address; // bad param
      const signature = await starterPack712Signature(
        PolygonStarterPack,
        Message
      );
      // approve SAND
      await buyer.sandContract.approve(
        PolygonStarterPack.address,
        constants.MaxUint256
      );
      await expect(
        buyer.PolygonStarterPack.purchaseWithSAND(gemOwner, Message, signature)
      ).to.be.revertedWith('INVALID_BUYER');
    });
    it('purchase occurs with old prices if price change has not yet taken effect', async function () {
      const {
        buyer,
        PolygonStarterPackAsAdmin,
        PolygonStarterPack,
        sandContract,
      } = await setupPolygonStarterPack();
      await PolygonStarterPackAsAdmin.setSANDEnabled(true);
      await PolygonStarterPackAsAdmin.setPrices(
        catalystIds,
        catPrices,
        gemIds,
        gemPrices
      );
      // fast forward <1 hour so the new prices are not yet in effect
      await increaseTime(3000);
      const Message = {...TestMessage};
      Message.buyer = buyer.address;
      const signature = await starterPack712Signature(
        PolygonStarterPack,
        Message
      );
      const balance = await sandContract.balanceOf(buyer.address);
      const totalSpend = calculateSpend();
      // approve SAND
      await buyer.sandContract.approve(
        PolygonStarterPack.address,
        constants.MaxUint256
      );
      await expect(
        buyer.PolygonStarterPack.purchaseWithSAND(
          Message.buyer,
          Message,
          signature
        )
      ).to.not.be.reverted;
      const totalPriceToPay = await PolygonStarterPack.callStatic.calculateTotalPriceInSAND(
        Message.catalystIds,
        Message.catalystQuantities,
        Message.gemIds,
        Message.gemQuantities
      );
      expect(totalSpend).not.to.eq(totalPriceToPay);
      expect(totalPriceToPay).to.eq(0);
      expect(await sandContract.balanceOf(buyer.address)).to.eq(balance);
    });
    it('purchase occurs with updated prices after price change delay', async function () {
      const {
        buyer,
        PolygonStarterPackAsAdmin,
        PolygonStarterPack,
        sandContract,
      } = await setupPolygonStarterPack();
      await PolygonStarterPackAsAdmin.setSANDEnabled(true);
      await PolygonStarterPackAsAdmin.setPrices(
        catalystIds,
        catPrices,
        gemIds,
        gemPrices
      );
      // fast forward 1 hour so the new prices are in effect
      await increaseTime(3600);
      await PolygonStarterPackAsAdmin.setPrices(
        catalystIds,
        catPrices2,
        gemIds,
        gemPrices2
      );
      // fast forward 1 hour so the new prices are in effect
      await increaseTime(3600);
      const Message = {...TestMessage};
      Message.buyer = buyer.address;
      const signature = await starterPack712Signature(
        PolygonStarterPack,
        Message
      );
      const balance = await sandContract.balanceOf(buyer.address);
      const totalSpend = calculateSpend2();
      // approve SAND
      await buyer.sandContract.approve(
        PolygonStarterPack.address,
        constants.MaxUint256
      );
      await expect(
        buyer.PolygonStarterPack.purchaseWithSAND(
          Message.buyer,
          Message,
          signature
        )
      ).to.not.be.reverted;
      const totalPriceToPay = await PolygonStarterPack.callStatic.calculateTotalPriceInSAND(
        Message.catalystIds,
        Message.catalystQuantities,
        Message.gemIds,
        Message.gemQuantities
      );
      expect(totalSpend).to.eq(totalPriceToPay);
      expect(await sandContract.balanceOf(buyer.address)).to.eq(
        balance.sub(totalSpend)
      );
    });
    it('purchase occurs with first price change before second price change has taken effect', async function () {
      const {
        buyer,
        PolygonStarterPackAsAdmin,
        PolygonStarterPack,
        sandContract,
      } = await setupPolygonStarterPack();
      await PolygonStarterPackAsAdmin.setSANDEnabled(true);
      await PolygonStarterPackAsAdmin.setPrices(
        catalystIds,
        catPrices,
        gemIds,
        gemPrices
      );
      // fast forward 1 hour so the first price change is in effect
      await increaseTime(3600);
      await PolygonStarterPackAsAdmin.setPrices(
        catalystIds,
        catPrices2,
        gemIds,
        gemPrices2
      );
      // fast forward <1 hour so the new prices are not yet in effect
      await increaseTime(2900);
      const Message = {...TestMessage};
      Message.buyer = buyer.address;
      const signature = await starterPack712Signature(
        PolygonStarterPack,
        Message
      );
      const balance = await sandContract.balanceOf(buyer.address);
      const totalSpend = calculateSpend();
      // approve SAND
      await buyer.sandContract.approve(
        PolygonStarterPack.address,
        constants.MaxUint256
      );
      await expect(
        buyer.PolygonStarterPack.purchaseWithSAND(
          Message.buyer,
          Message,
          signature
        )
      ).to.not.be.reverted;
      const totalPriceToPay = await PolygonStarterPack.callStatic.calculateTotalPriceInSAND(
        Message.catalystIds,
        Message.catalystQuantities,
        Message.gemIds,
        Message.gemQuantities
      );
      expect(totalSpend).to.eq(totalPriceToPay);
      expect(await sandContract.balanceOf(buyer.address)).to.eq(
        balance.sub(totalSpend)
      );
    });
    it('allows multiple nonce queues for a given buyer', async function () {
      const {
        buyer,
        PolygonStarterPackAsAdmin,
        PolygonStarterPack,
      } = await setupPolygonStarterPack();
      await PolygonStarterPackAsAdmin.setSANDEnabled(true);
      await PolygonStarterPackAsAdmin.setPrices(
        catalystIds,
        catPrices,
        gemIds,
        gemPrices
      );
      // fast forward 1 hour so the new prices are in effect
      await increaseTime(3600);
      await PolygonStarterPackAsAdmin.setPrices(
        catalystIds,
        catPrices2,
        gemIds,
        gemPrices2
      );
      // fast forward 1 hour so the new prices are in effect
      await increaseTime(3600);

      // Nonce setup
      // Queue id 0
      const nonceForqueueId0 = await PolygonStarterPack.getNonceByBuyer(
        buyer.address,
        0
      );
      expect(nonceForqueueId0).to.be.equal(0);
      // Queue id 454
      const nonceForqueueId454 = await PolygonStarterPack.getNonceByBuyer(
        buyer.address,
        454
      );
      expect(nonceForqueueId454).to.be.equal(0);

      // for the default queueId=0, we can just pass the nonce
      const message = {
        buyer: buyer.address,
        catalystIds,
        catalystQuantities: [1, 1, 1, 1],
        gemIds,
        gemQuantities: [2, 2, 2, 2, 2],
        nonce: nonceForqueueId0.toString(),
      };
      let signature = await starterPack712Signature(
        PolygonStarterPack,
        message
      );

      // approve SAND
      await buyer.sandContract.approve(
        PolygonStarterPack.address,
        constants.MaxUint256
      );

      // To get the nonce, we simply pass the buyer address & queueID
      await expect(
        buyer.PolygonStarterPack.purchaseWithSAND(
          message.buyer,
          message,
          signature
        )
      ).to.not.be.reverted;

      let nonce = 0;
      const queueId = 454;

      // for any other queueId, we need to pack the values
      const messageQueue2 = {
        buyer: buyer.address,
        catalystIds,
        catalystQuantities: [1, 1, 1, 1],
        gemIds,
        gemQuantities: [2, 2, 2, 2, 2],
        nonce: getPackedNonce(nonce, queueId).toString(),
      };
      signature = await starterPack712Signature(
        PolygonStarterPack,
        messageQueue2
      );
      await expect(
        buyer.PolygonStarterPack.purchaseWithSAND(
          messageQueue2.buyer,
          messageQueue2,
          signature
        )
      ).to.not.be.reverted;

      // Now we can simply increment the nonce in the new queue (with packing)
      nonce = 1;
      const updatedNonceQueue2 = getPackedNonce(nonce, queueId); // 0x000000000000000000000000000001c600000000000000000000000000000001
      const updatedMessageQueue2 = {
        buyer: buyer.address,
        catalystIds,
        catalystQuantities: [1, 1, 1, 1],
        gemIds,
        gemQuantities: [2, 2, 2, 2, 2],
        nonce: updatedNonceQueue2.toString(),
      };
      signature = await starterPack712Signature(
        PolygonStarterPack,
        updatedMessageQueue2
      );
      await expect(
        buyer.PolygonStarterPack.purchaseWithSAND(
          updatedMessageQueue2.buyer,
          updatedMessageQueue2,
          signature
        )
      ).to.not.be.reverted;
    });
    it('order of cat IDs should not matter', async function () {
      const {
        PolygonStarterPackAsAdmin,
        other,
        PolygonStarterPack,
      } = await setupPolygonStarterPack();
      await PolygonStarterPackAsAdmin.setSANDEnabled(true);
      const message = {
        buyer: other.address,
        catalystIds: [3, 4, 2, 1],
        catalystQuantities: [1, 1, 1, 1],
        gemIds,
        gemQuantities: [2, 2, 2, 2, 2],
        nonce: 0,
      };
      let signature = await starterPack712Signature(
        PolygonStarterPack,
        message
      );
      await expect(
        other.PolygonStarterPack.purchaseWithSAND(
          message.buyer,
          message,
          signature
        )
      ).to.not.be.reverted;
      message.catalystIds = [4, 3, 2, 1];
      message.nonce++;
      signature = await starterPack712Signature(PolygonStarterPack, message);
      await expect(
        other.PolygonStarterPack.purchaseWithSAND(
          message.buyer,
          message,
          signature
        )
      ).to.not.be.reverted;
    });
    it('order of gem IDs should not matter', async function () {
      const {
        PolygonStarterPackAsAdmin,
        other,
        PolygonStarterPack,
      } = await setupPolygonStarterPack();
      await PolygonStarterPackAsAdmin.setSANDEnabled(true);
      const message = {
        buyer: other.address,
        catalystIds,
        catalystQuantities: [1, 1, 1, 1],
        gemIds: [3, 4, 5, 2, 1],
        gemQuantities: [2, 2, 2, 2, 2],
        nonce: 0,
      };
      let signature = await starterPack712Signature(
        PolygonStarterPack,
        message
      );
      await expect(
        other.PolygonStarterPack.purchaseWithSAND(
          message.buyer,
          message,
          signature
        )
      ).to.not.be.reverted;
      message.gemIds = [5, 4, 3, 2, 1];
      message.nonce++;
      signature = await starterPack712Signature(PolygonStarterPack, message);
      await expect(
        other.PolygonStarterPack.purchaseWithSAND(
          message.buyer,
          message,
          signature
        )
      ).to.not.be.reverted;
    });
    it('can get nonce for a buyer', async function () {
      const {PolygonStarterPack, buyer} = await setupPolygonStarterPack();
      // default queueId (0)
      let nonce = await PolygonStarterPack.getNonceByBuyer(buyer.address, 0);
      expect(nonce).to.be.equal(0);
      // queueId (7)
      nonce = await PolygonStarterPack.getNonceByBuyer(buyer.address, 7);
      expect(nonce).to.be.equal(0);
    });
    it('cannot reuse nonce', async function () {
      const {
        PolygonStarterPackAsAdmin,
        other,
        PolygonStarterPack,
      } = await setupPolygonStarterPack();
      await PolygonStarterPackAsAdmin.setSANDEnabled(true);
      const Message = {
        buyer: other.address,
        catalystIds,
        catalystQuantities: [1, 1, 1, 1],
        gemIds,
        gemQuantities: [2, 2, 2, 2, 2],
        nonce: 0,
      };
      const signature = await starterPack712Signature(
        PolygonStarterPack,
        Message
      );
      await other.PolygonStarterPack.purchaseWithSAND(
        Message.buyer,
        Message,
        signature
      );
      await expect(
        other.PolygonStarterPack.purchaseWithSAND(
          Message.buyer,
          Message,
          signature
        )
      ).to.be.revertedWith('INVALID_NONCE');
    });
  });
  describe('getPrices', function () {
    it('cats and gems prices are initially 0 (with 0 switchTime)', async function () {
      const {PolygonStarterPack} = await setupPolygonStarterPack();
      const prices = await PolygonStarterPack.getPrices(catalystIds, gemIds);

      const catalystPricesBeforeSwitch = prices[0];
      const catalystPricesAfterSwitch = prices[1];
      const gemPricesBeforeSwitch = prices[2];
      const gemPricesAfterSwitch = prices[3];
      const switchTime = prices[4];

      expect(catalystPricesBeforeSwitch[0]).to.be.equal(0);
      expect(catalystPricesAfterSwitch[0]).to.be.equal(0);
      expect(gemPricesBeforeSwitch[0]).to.be.equal(0);
      expect(gemPricesAfterSwitch[0]).to.be.equal(0);
      expect(switchTime).to.be.equal(0);
    });
    it('cats and gems prices can be viewed after an update has been made', async function () {
      const {
        PolygonStarterPack,
        PolygonStarterPackAsAdmin,
      } = await setupPolygonStarterPack();
      let receipt = await waitFor(
        PolygonStarterPackAsAdmin.setPrices(
          catalystIds,
          catPrices,
          gemIds,
          gemPrices
        )
      );
      let block = await ethers.provider.getBlock(receipt.blockHash);

      // fast forward 1 hour so the new prices are in effect
      await increaseTime(3600);
      let prices = await PolygonStarterPack.getPrices(catalystIds, gemIds);
      let catalystPricesBeforeSwitch = prices[0];
      let catalystPricesAfterSwitch = prices[1];
      let gemPricesBeforeSwitch = prices[2];
      let gemPricesAfterSwitch = prices[3];
      let switchTime = prices[4];

      expect(catalystPricesBeforeSwitch[0]).to.be.equal(0);
      expect(catalystPricesAfterSwitch[0]).to.be.equal(catPrices[0]);
      expect(gemPricesBeforeSwitch[0]).to.be.equal(0);
      expect(gemPricesAfterSwitch[0]).to.be.equal(gemPrices[0]);
      expect(switchTime).to.be.equal(block.timestamp + 3600); // switchTime, which is 1 hour after a price change

      receipt = await waitFor(
        PolygonStarterPackAsAdmin.setPrices(
          catalystIds,
          catPrices2,
          gemIds,
          gemPrices2
        )
      );
      block = await ethers.provider.getBlock(receipt.blockHash);
      // fast forward 1 hour so the new prices are in effect
      await increaseTime(3600);

      prices = await PolygonStarterPack.getPrices(catalystIds, gemIds);
      catalystPricesBeforeSwitch = prices[0];
      catalystPricesAfterSwitch = prices[1];
      gemPricesBeforeSwitch = prices[2];
      gemPricesAfterSwitch = prices[3];
      switchTime = prices[4];

      expect(catalystPricesBeforeSwitch[0]).to.be.equal(catPrices[0]);
      expect(catalystPricesBeforeSwitch[1]).to.be.equal(catPrices[1]);
      expect(catalystPricesBeforeSwitch[2]).to.be.equal(catPrices[2]);
      expect(catalystPricesBeforeSwitch[3]).to.be.equal(catPrices[3]);

      expect(catalystPricesAfterSwitch[0]).to.be.equal(catPrices2[0]);
      expect(catalystPricesAfterSwitch[1]).to.be.equal(catPrices2[1]);
      expect(catalystPricesAfterSwitch[2]).to.be.equal(catPrices2[2]);
      expect(catalystPricesAfterSwitch[3]).to.be.equal(catPrices2[3]);

      expect(gemPricesBeforeSwitch[0]).to.be.equal(gemPrices[0]);
      expect(gemPricesBeforeSwitch[1]).to.be.equal(gemPrices[1]);
      expect(gemPricesBeforeSwitch[2]).to.be.equal(gemPrices[2]);
      expect(gemPricesBeforeSwitch[3]).to.be.equal(gemPrices[3]);
      expect(gemPricesBeforeSwitch[4]).to.be.equal(gemPrices[4]);

      expect(gemPricesAfterSwitch[0]).to.be.equal(gemPrices2[0]);
      expect(gemPricesAfterSwitch[1]).to.be.equal(gemPrices2[1]);
      expect(gemPricesAfterSwitch[2]).to.be.equal(gemPrices2[2]);
      expect(gemPricesAfterSwitch[3]).to.be.equal(gemPrices2[3]);
      expect(gemPricesAfterSwitch[4]).to.be.equal(gemPrices2[4]);

      expect(switchTime).to.be.equal(block.timestamp + 3600); // switchTime, which is 1 hour after a price change
    });
  });
  describe('viewTotalPriceInSAND', function () {
    it('can view total price in SAND - zero prices', async function () {
      const {PolygonStarterPack} = await setupPolygonStarterPack();
      const price = await PolygonStarterPack.viewTotalPriceInSAND(
        catalystIds,
        [1, 1, 1, 1],
        gemIds,
        [2, 2, 2, 2, 2]
      );
      expect(price).to.be.equal(0);
    });
    it('can view total price in SAND - prices have been set, prices have not yet taken effect due to delay period', async function () {
      const {
        PolygonStarterPack,
        PolygonStarterPackAsAdmin,
      } = await setupPolygonStarterPack();
      await waitFor(
        PolygonStarterPackAsAdmin.setPrices(
          catalystIds,
          catPrices,
          gemIds,
          gemPrices
        )
      );
      // fast forward less than 1 hour so the new prices have been set but are not yet in effect
      await increaseTime(3000);
      const price = await PolygonStarterPack.viewTotalPriceInSAND(
        catalystIds,
        [1, 1, 1, 1],
        gemIds,
        [2, 2, 2, 2, 2]
      );
      expect(price).to.be.equal(0);
    });
    it('can view total price in SAND - prices have been set, new prices are in effect after delay period', async function () {
      const {
        PolygonStarterPack,
        PolygonStarterPackAsAdmin,
      } = await setupPolygonStarterPack();
      await waitFor(
        PolygonStarterPackAsAdmin.setPrices(
          catalystIds,
          catPrices,
          gemIds,
          gemPrices
        )
      );
      // fast forward 1 hour so the new prices have been set and are also in effect
      await increaseTime(3600);
      const price = await PolygonStarterPack.viewTotalPriceInSAND(
        catalystIds,
        [1, 1, 1, 1],
        gemIds,
        [2, 2, 2, 2, 2]
      );
      expect(price).to.be.equal(calculateSpend());
    });
    it('can view total price in SAND - prices have been set a second time, new prices are in effect after delay period', async function () {
      const {
        PolygonStarterPack,
        PolygonStarterPackAsAdmin,
      } = await setupPolygonStarterPack();
      await waitFor(
        PolygonStarterPackAsAdmin.setPrices(
          catalystIds,
          catPrices,
          gemIds,
          gemPrices
        )
      );
      // fast forward >1 hour so the new prices have been set and are also in effect
      await increaseTime(4000);
      const price = await PolygonStarterPack.viewTotalPriceInSAND(
        catalystIds,
        [1, 1, 1, 1],
        gemIds,
        [2, 2, 2, 2, 2]
      );
      expect(price).to.be.equal(calculateSpend());

      // setPrices for a second time
      await waitFor(
        PolygonStarterPackAsAdmin.setPrices(
          catalystIds,
          catPrices2,
          gemIds,
          gemPrices2
        )
      );
      // fast forward >1 hour so the new prices have been set and are also in effect
      await increaseTime(4000);
      const newPrice = await PolygonStarterPack.viewTotalPriceInSAND(
        catalystIds,
        [1, 1, 1, 1],
        gemIds,
        [2, 2, 2, 2, 2]
      );
      expect(newPrice).to.be.equal(calculateSpend2());
    });
  });
  describe('isSANDEnabled', function () {
    it('can view whether SAND is enabled or not', async function () {
      const {PolygonStarterPack} = await setupPolygonStarterPack();
      expect(await PolygonStarterPack.isSANDEnabled()).to.be.false;
    });
  });
  describe('metatransactions', function () {
    it('can purchase with metatx', async function () {
      const {
        buyer,
        trustedForwarder,
        powerGem,
        defenseGem,
        speedGem,
        magicGem,
        luckGem,
        commonCatalyst,
        rareCatalyst,
        epicCatalyst,
        legendaryCatalyst,
        PolygonStarterPack,
        PolygonStarterPackAsAdmin,
      } = await setupPolygonStarterPack();
      await PolygonStarterPackAsAdmin.setSANDEnabled(true);
      const Message = {...TestMessage};
      Message.buyer = buyer.address;
      const signature = await starterPack712Signature(
        PolygonStarterPack,
        Message
      );

      const {
        to,
        data,
      } = await PolygonStarterPack.populateTransaction.purchaseWithSAND(
        Message.buyer,
        Message,
        signature
      );

      const forwarder = trustedForwarder;
      const signer = buyer.address;

      const receipt = await sendMetaTx(to, forwarder, data, signer, '1000000');

      const txEvent = await expectEventWithArgsFromReceipt(
        trustedForwarder,
        receipt,
        'TXResult'
      );

      expect(txEvent.args.success).to.be.true;

      expect(await powerGem.balanceOf(buyer.address)).to.be.eq(
        BigNumber.from(Message.gemQuantities[0])
      );
      expect(await defenseGem.balanceOf(buyer.address)).to.be.eq(
        BigNumber.from(Message.gemQuantities[1])
      );
      expect(await speedGem.balanceOf(buyer.address)).to.be.eq(
        BigNumber.from(Message.gemQuantities[2])
      );
      expect(await magicGem.balanceOf(buyer.address)).to.be.eq(
        BigNumber.from(Message.gemQuantities[3])
      );
      expect(await luckGem.balanceOf(buyer.address)).to.be.eq(
        BigNumber.from(Message.gemQuantities[4])
      );
      expect(await commonCatalyst.balanceOf(buyer.address)).to.be.eq(
        BigNumber.from(Message.catalystQuantities[0])
      );
      expect(await rareCatalyst.balanceOf(buyer.address)).to.be.eq(
        BigNumber.from(Message.catalystQuantities[1])
      );
      expect(await epicCatalyst.balanceOf(buyer.address)).to.be.eq(
        BigNumber.from(Message.catalystQuantities[2])
      );
      expect(await legendaryCatalyst.balanceOf(buyer.address)).to.be.eq(
        BigNumber.from(Message.catalystQuantities[3])
      );
    });
  });
  describe('sand approveAndCall', function () {
    it('can purchase with just one call using approveAndCall (prices set)', async function () {
      const {
        buyer,
        powerGem,
        defenseGem,
        speedGem,
        magicGem,
        luckGem,
        commonCatalyst,
        rareCatalyst,
        epicCatalyst,
        legendaryCatalyst,
        PolygonStarterPack,
        PolygonStarterPackAsAdmin,
      } = await setupPolygonStarterPack();
      await PolygonStarterPackAsAdmin.setPrices(
        catalystIds,
        catPrices,
        gemIds,
        gemPrices
      );
      // fast forward 1 hour so the new prices are in effect
      await increaseTime(3600);
      await PolygonStarterPackAsAdmin.setSANDEnabled(true);
      const Message = {...TestMessage};
      Message.buyer = buyer.address;
      const signature = await starterPack712Signature(
        PolygonStarterPack,
        Message
      );

      const encodedABI = await PolygonStarterPack.populateTransaction.purchaseWithSAND(
        Message.buyer,
        Message,
        signature
      );

      const price = await PolygonStarterPack.callStatic.calculateTotalPriceInSAND(
        Message.catalystIds,
        Message.catalystQuantities,
        Message.gemIds,
        Message.gemQuantities
      );
      expect(price).not.to.be.eq(0);

      const txValue = toWei(0);

      const returnData = await buyer.sandContract.approveAndCall(
        PolygonStarterPack.address,
        price,
        encodedABI.data,
        {value: txValue}
      );

      expect(await powerGem.balanceOf(buyer.address)).to.be.eq(
        BigNumber.from(Message.gemQuantities[0])
      );
      expect(await defenseGem.balanceOf(buyer.address)).to.be.eq(
        BigNumber.from(Message.gemQuantities[1])
      );
      expect(await speedGem.balanceOf(buyer.address)).to.be.eq(
        BigNumber.from(Message.gemQuantities[2])
      );
      expect(await magicGem.balanceOf(buyer.address)).to.be.eq(
        BigNumber.from(Message.gemQuantities[3])
      );
      expect(await luckGem.balanceOf(buyer.address)).to.be.eq(
        BigNumber.from(Message.gemQuantities[4])
      );
      expect(await commonCatalyst.balanceOf(buyer.address)).to.be.eq(
        BigNumber.from(Message.catalystQuantities[0])
      );
      expect(await rareCatalyst.balanceOf(buyer.address)).to.be.eq(
        BigNumber.from(Message.catalystQuantities[1])
      );
      expect(await epicCatalyst.balanceOf(buyer.address)).to.be.eq(
        BigNumber.from(Message.catalystQuantities[2])
      );
      expect(await legendaryCatalyst.balanceOf(buyer.address)).to.be.eq(
        BigNumber.from(Message.catalystQuantities[3])
      );
    });
    it('can purchase with just one call using approveAndCall (prices zero)', async function () {
      const {
        buyer,
        powerGem,
        defenseGem,
        speedGem,
        magicGem,
        luckGem,
        commonCatalyst,
        rareCatalyst,
        epicCatalyst,
        legendaryCatalyst,
        PolygonStarterPack,
        PolygonStarterPackAsAdmin,
      } = await setupPolygonStarterPack();

      await PolygonStarterPackAsAdmin.setSANDEnabled(true);
      const Message = {...TestMessage};
      Message.buyer = buyer.address;
      const signature = await starterPack712Signature(
        PolygonStarterPack,
        Message
      );

      const encodedABI = await PolygonStarterPack.populateTransaction.purchaseWithSAND(
        Message.buyer,
        Message,
        signature
      );

      const price = await PolygonStarterPack.callStatic.calculateTotalPriceInSAND(
        Message.catalystIds,
        Message.catalystQuantities,
        Message.gemIds,
        Message.gemQuantities
      );
      expect(price).to.be.eq(0);

      const txValue = toWei(0);

      await buyer.sandContract.approveAndCall(
        PolygonStarterPack.address,
        price,
        encodedABI.data,
        {value: txValue}
      );

      expect(await powerGem.balanceOf(buyer.address)).to.be.eq(
        BigNumber.from(Message.gemQuantities[0])
      );
      expect(await defenseGem.balanceOf(buyer.address)).to.be.eq(
        BigNumber.from(Message.gemQuantities[1])
      );
      expect(await speedGem.balanceOf(buyer.address)).to.be.eq(
        BigNumber.from(Message.gemQuantities[2])
      );
      expect(await magicGem.balanceOf(buyer.address)).to.be.eq(
        BigNumber.from(Message.gemQuantities[3])
      );
      expect(await luckGem.balanceOf(buyer.address)).to.be.eq(
        BigNumber.from(Message.gemQuantities[4])
      );
      expect(await commonCatalyst.balanceOf(buyer.address)).to.be.eq(
        BigNumber.from(Message.catalystQuantities[0])
      );
      expect(await rareCatalyst.balanceOf(buyer.address)).to.be.eq(
        BigNumber.from(Message.catalystQuantities[1])
      );
      expect(await epicCatalyst.balanceOf(buyer.address)).to.be.eq(
        BigNumber.from(Message.catalystQuantities[2])
      );
      expect(await legendaryCatalyst.balanceOf(buyer.address)).to.be.eq(
        BigNumber.from(Message.catalystQuantities[3])
      );
    });
    it('cannot purchase with just one call using approveAndCall if msgSender is not the buyer', async function () {
      const {
        buyer,
        PolygonStarterPack,
        PolygonStarterPackAsAdmin,
        sandContract,
      } = await setupPolygonStarterPack();
      await PolygonStarterPackAsAdmin.setSANDEnabled(true);
      const Message = {...TestMessage};
      Message.buyer = buyer.address;
      const signature = await starterPack712Signature(
        PolygonStarterPack,
        Message
      );

      const encodedABI = await PolygonStarterPack.populateTransaction.purchaseWithSAND(
        Message.buyer,
        Message,
        signature
      );

      const price = await PolygonStarterPack.callStatic.calculateTotalPriceInSAND(
        Message.catalystIds,
        Message.catalystQuantities,
        Message.gemIds,
        Message.gemQuantities
      );

      await expect(
        sandContract.approveAndCall(
          PolygonStarterPack.address,
          price,
          encodedABI.data
        )
      ).to.be.revertedWith('FIRST_PARAM_NOT_SENDER');
    });
  });

  describe('test array lengths for withdrawAll', function () {
    it('can withdraw 20 types of gems', async function () {
      const {
        PolygonStarterPackAsAdmin,
        other,
        deployManyGemContracts,
      } = await setupPolygonStarterPack();
      await deployManyGemContracts(15);
      await PolygonStarterPackAsAdmin.withdrawAll(
        other.address,
        [1, 2, 3, 4],
        [1, 2, 3, 4, 5, 6, 7, 8, 9, 10, 11, 12, 13, 14, 15, 16, 17, 18, 19, 20]
      );
    });
    it('can withdraw 20 types of cats and gems', async function () {
      const {
        PolygonStarterPackAsAdmin,
        other,
        deployManyGemContracts,
        deployManyCatalystContracts,
      } = await setupPolygonStarterPack();
      await deployManyGemContracts(15);
      await deployManyCatalystContracts(16);
      await PolygonStarterPackAsAdmin.withdrawAll(
        other.address,
        [1, 2, 3, 4, 5, 6, 7, 8, 9, 10, 11, 12, 13, 14, 15, 16, 17, 18, 19, 20],
        [1, 2, 3, 4, 5, 6, 7, 8, 9, 10, 11, 12, 13, 14, 15, 16, 17, 18, 19, 20]
      );
    });
    it('cannot withdraw more than the limit of catalysts and gems', async function () {
      const {
        PolygonStarterPackAsAdmin,
        other,
        deployManyGemContracts,
        deployManyCatalystContracts,
      } = await setupPolygonStarterPack();
      await deployManyGemContracts(25);
      await deployManyCatalystContracts(26);
      await expect(
        PolygonStarterPackAsAdmin.withdrawAll(
          other.address,
          [
            1,
            2,
            3,
            4,
            5,
            6,
            7,
            8,
            9,
            10,
            11,
            12,
            13,
            14,
            15,
            16,
            17,
            18,
            19,
            20,
            21,
            22,
            23,
            24,
            25,
            26,
            27,
            28,
            29,
            30,
            31,
            32,
            33,
            34,
            35,
            36,
            37,
            38,
            39,
            40,
            41,
            42,
            43,
            44,
            45,
            46,
            47,
            48,
            49,
            50,
          ],
          [
            1,
            2,
            3,
            4,
            5,
            6,
            7,
            8,
            9,
            10,
            11,
            12,
            13,
            14,
            15,
            16,
            17,
            18,
            19,
            20,
            21,
            22,
            23,
            24,
            25,
            26,
            27,
            28,
            29,
            30,
            31,
            32,
            33,
            34,
            35,
            36,
            37,
            38,
            39,
            40,
            41,
            42,
            43,
            44,
            45,
            46,
            47,
            48,
            49,
            50,
            51,
          ]
        )
      ).to.be.revertedWith('TOO_MANY_IDS');
    });
  });
  describe('GAS:PolygonStarterPack-PurchaseWithSAND', function () {
    it('WithdrawAll gas used for 100 each of 20 cats and 100 each of 20 gems', async function () {
      const {
        PolygonStarterPackAsAdmin,
        other,
        deployManyGemContracts,
        deployManyCatalystContracts,
      } = await setupPolygonStarterPack();
      // eslint-disable-next-line @typescript-eslint/no-explicit-any
      const gasReport: any = {};
      // eslint-disable-next-line @typescript-eslint/no-explicit-any
      function record(name: any, gasUsed: any) {
        gasReport[name] = gasUsed.toNumber();
      }
      await deployManyGemContracts(15);
      await deployManyCatalystContracts(16);
      const receipt = await waitFor(
        PolygonStarterPackAsAdmin.withdrawAll(
          other.address,
          [
            1,
            2,
            3,
            4,
            5,
            6,
            7,
            8,
            9,
            10,
            11,
            12,
            13,
            14,
            15,
            16,
            17,
            18,
            19,
            20,
          ],
          [
            1,
            2,
            3,
            4,
            5,
            6,
            7,
            8,
            9,
            10,
            11,
            12,
            13,
            14,
            15,
            16,
            17,
            18,
            19,
            20,
          ]
        )
      );
      record(
        'Gas - WithdrawAll 100 each of 20 cats and 100 each of 20 gems - ',
        receipt.gasUsed
      );
      console.log(JSON.stringify(gasReport, null, '  '));
    });
    it('WithdrawAll gas used for 100 each of 30 cats and 100 each of 30 gems', async function () {
      const {
        PolygonStarterPackAsAdmin,
        other,
        deployManyGemContracts,
        deployManyCatalystContracts,
      } = await setupPolygonStarterPack();
      // eslint-disable-next-line @typescript-eslint/no-explicit-any
      const gasReport: any = {};
      // eslint-disable-next-line @typescript-eslint/no-explicit-any
      function record(name: any, gasUsed: any) {
        gasReport[name] = gasUsed.toNumber();
      }
      await deployManyGemContracts(25);
      await deployManyCatalystContracts(26);
      const receipt = await waitFor(
        PolygonStarterPackAsAdmin.withdrawAll(
          other.address,
          [
            1,
            2,
            3,
            4,
            5,
            6,
            7,
            8,
            9,
            10,
            11,
            12,
            13,
            14,
            15,
            16,
            17,
            18,
            19,
            20,
            21,
            22,
            23,
            24,
            25,
            26,
            27,
            28,
            29,
            30,
          ],
          [
            1,
            2,
            3,
            4,
            5,
            6,
            7,
            8,
            9,
            10,
            11,
            12,
            13,
            14,
            15,
            16,
            17,
            18,
            19,
            20,
            21,
            22,
            23,
            24,
            25,
            26,
            27,
            28,
            29,
            30,
          ]
        )
      );
      record(
        'Gas - WithdrawAll 100 each of 30 cats and 100 each of 30 gems - ',
        receipt.gasUsed
      );
      console.log(JSON.stringify(gasReport, null, '  '));
    });
    it('WithdrawAll gas used for 100 each of 50 cats and 100 each of 50 gems', async function () {
      const {
        PolygonStarterPackAsAdmin,
        other,
        deployManyGemContracts,
        deployManyCatalystContracts,
      } = await setupPolygonStarterPack();
      // eslint-disable-next-line @typescript-eslint/no-explicit-any
      const gasReport: any = {};
      // eslint-disable-next-line @typescript-eslint/no-explicit-any
      function record(name: any, gasUsed: any) {
        gasReport[name] = gasUsed.toNumber();
      }
      await deployManyGemContracts(45);
      await deployManyCatalystContracts(46);
      const receipt = await waitFor(
        PolygonStarterPackAsAdmin.withdrawAll(
          other.address,
          [
            1,
            2,
            3,
            4,
            5,
            6,
            7,
            8,
            9,
            10,
            11,
            12,
            13,
            14,
            15,
            16,
            17,
            18,
            19,
            20,
            21,
            22,
            23,
            24,
            25,
            26,
            27,
            28,
            29,
            30,
            31,
            32,
            33,
            34,
            35,
            36,
            37,
            38,
            39,
            40,
            41,
            42,
            43,
            44,
            45,
            46,
            47,
            48,
            49,
            50,
          ],
          [
            1,
            2,
            3,
            4,
            5,
            6,
            7,
            8,
            9,
            10,
            11,
            12,
            13,
            14,
            15,
            16,
            17,
            18,
            19,
            20,
            21,
            22,
            23,
            24,
            25,
            26,
            27,
            28,
            29,
            30,
            31,
            32,
            33,
            34,
            35,
            36,
            37,
            38,
            39,
            40,
            41,
            42,
            43,
            44,
            45,
            46,
            47,
            48,
            49,
            50,
          ]
        )
      );
      record(
        'Gas - WithdrawAll 100 each of 50 cats and 100 each of 50 gems - ',
        receipt.gasUsed
      );
      console.log(JSON.stringify(gasReport, null, '  '));
    });
    it('WithdrawAll gas used for 100 each of 50 cats only', async function () {
      const {
        PolygonStarterPackAsAdmin,
        other,
        deployManyGemContracts,
        deployManyCatalystContracts,
      } = await setupPolygonStarterPack();
      // eslint-disable-next-line @typescript-eslint/no-explicit-any
      const gasReport: any = {};
      // eslint-disable-next-line @typescript-eslint/no-explicit-any
      function record(name: any, gasUsed: any) {
        gasReport[name] = gasUsed.toNumber();
      }
      await deployManyGemContracts(45);
      await deployManyCatalystContracts(46);
      const receipt = await waitFor(
        PolygonStarterPackAsAdmin.withdrawAll(
          other.address,
          [
            1,
            2,
            3,
            4,
            5,
            6,
            7,
            8,
            9,
            10,
            11,
            12,
            13,
            14,
            15,
            16,
            17,
            18,
            19,
            20,
            21,
            22,
            23,
            24,
            25,
            26,
            27,
            28,
            29,
            30,
            31,
            32,
            33,
            34,
            35,
            36,
            37,
            38,
            39,
            40,
            41,
            42,
            43,
            44,
            45,
            46,
            47,
            48,
            49,
            50,
          ],
          []
        )
      );
      record('Gas - WithdrawAll 100 each of 50 cats - ', receipt.gasUsed);
      console.log(JSON.stringify(gasReport, null, '  '));
    });
    it('WithdrawAll gas used for 100 each of 50 gems only', async function () {
      const {
        PolygonStarterPackAsAdmin,
        other,
        deployManyGemContracts,
        deployManyCatalystContracts,
      } = await setupPolygonStarterPack();
      // eslint-disable-next-line @typescript-eslint/no-explicit-any
      const gasReport: any = {};
      // eslint-disable-next-line @typescript-eslint/no-explicit-any
      function record(name: any, gasUsed: any) {
        gasReport[name] = gasUsed.toNumber();
      }
      await deployManyGemContracts(45);
      await deployManyCatalystContracts(46);
      const receipt = await waitFor(
        PolygonStarterPackAsAdmin.withdrawAll(
          other.address,
          [],
          [
            1,
            2,
            3,
            4,
            5,
            6,
            7,
            8,
            9,
            10,
            11,
            12,
            13,
            14,
            15,
            16,
            17,
            18,
            19,
            20,
            21,
            22,
            23,
            24,
            25,
            26,
            27,
            28,
            29,
            30,
            31,
            32,
            33,
            34,
            35,
            36,
            37,
            38,
            39,
            40,
            41,
            42,
            43,
            44,
            45,
            46,
            47,
            48,
            49,
            50,
          ]
        )
      );
      record('Gas - WithdrawAll 100 each of 50 gems - ', receipt.gasUsed);
      console.log(JSON.stringify(gasReport, null, '  '));
    });
  });
});<|MERGE_RESOLUTION|>--- conflicted
+++ resolved
@@ -283,15 +283,11 @@
       expect(event.args[0]).to.be.false;
     });
     it('if not STARTERPACK_ROLE cannot set SAND enabled', async function () {
-      const {other, starterPackRole} = await setupPolygonStarterPack();
+      const {other} = await setupPolygonStarterPack();
       await expect(
         other.PolygonStarterPack.setSANDEnabled(true)
       ).to.be.revertedWith(
-<<<<<<< HEAD
-        `AccessControl: account ${other.address.toLowerCase()} is missing role ${starterPackRole}`
-=======
         `AccessControl: account ${other.address.toLowerCase()} is missing role 0xf0b465b2fd9a8eb309079c069118a26163974b82d09d2b1dafd9aef7692568e6`
->>>>>>> 634f14f2
       );
     });
     it('STARTERPACK_ROLE can disable SAND', async function () {
@@ -302,15 +298,11 @@
         .to.not.be.reverted;
     });
     it('if not STARTERPACK_ROLE cannot disable SAND', async function () {
-      const {other, starterPackRole} = await setupPolygonStarterPack();
+      const {other} = await setupPolygonStarterPack();
       await expect(
         other.PolygonStarterPack.setSANDEnabled(false)
       ).to.be.revertedWith(
-<<<<<<< HEAD
-        `AccessControl: account ${other.address.toLowerCase()} is missing role ${starterPackRole}`
-=======
         `AccessControl: account ${other.address.toLowerCase()} is missing role 0xf0b465b2fd9a8eb309079c069118a26163974b82d09d2b1dafd9aef7692568e6`
->>>>>>> 634f14f2
       );
     });
   });
@@ -366,7 +358,7 @@
       ).to.not.be.reverted;
     });
     it('if not STARTERPACK_ROLE cannot set prices', async function () {
-      const {other, starterPackRole} = await setupPolygonStarterPack();
+      const {other} = await setupPolygonStarterPack();
       await expect(
         other.PolygonStarterPack.setPrices(
           catalystIds,
@@ -375,11 +367,7 @@
           gemPrices
         )
       ).to.be.revertedWith(
-<<<<<<< HEAD
-        `AccessControl: account ${other.address.toLowerCase()} is missing role ${starterPackRole}`
-=======
         `AccessControl: account ${other.address.toLowerCase()} is missing role 0xf0b465b2fd9a8eb309079c069118a26163974b82d09d2b1dafd9aef7692568e6`
->>>>>>> 634f14f2
       );
     });
     it('cannot set prices for cat that does not exist', async function () {
@@ -2030,7 +2018,7 @@
 
       const txValue = toWei(0);
 
-      const returnData = await buyer.sandContract.approveAndCall(
+      await buyer.sandContract.approveAndCall(
         PolygonStarterPack.address,
         price,
         encodedABI.data,
