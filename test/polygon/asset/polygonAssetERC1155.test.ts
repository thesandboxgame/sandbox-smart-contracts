import {setupPolygonAsset} from './fixtures';
import {waitFor, getAssetChainIndex, expectEventWithArgs} from '../../utils';
import {expect} from '../../chai-setup';
import {sendMetaTx} from '../../sendMetaTx';
import {ethers} from 'hardhat';
import {constants} from 'ethers';

const zeroAddress = constants.AddressZero;

// PolygonAssetERC1155 tests for 'Asset'
describe('PolygonAssetERC1155.sol', function () {
  it('user sending asset to itself keep the same balance', async function () {
    const {PolygonAssetERC1155, users, mintAsset} = await setupPolygonAsset();
    const tokenId = await mintAsset(users[0].address, 10);
    await waitFor(
      PolygonAssetERC1155.connect(
        ethers.provider.getSigner(users[0].address)
      ).safeTransferFrom(users[0].address, users[0].address, tokenId, 10, '0x')
    );
    const balance = await PolygonAssetERC1155['balanceOf(address,uint256)'](
      users[0].address,
      tokenId
    );
    expect(balance).to.be.equal(10);
  });

  it('user batch sending asset to itself keep the same balance', async function () {
    const {PolygonAssetERC1155, users, mintAsset} = await setupPolygonAsset();
    const tokenId = await mintAsset(users[0].address, 20);
    await waitFor(
      PolygonAssetERC1155.connect(
        ethers.provider.getSigner(users[0].address)
      ).safeBatchTransferFrom(
        users[0].address,
        users[0].address,
        [tokenId],
        [10],
        '0x'
      )
    );
    const balance = await PolygonAssetERC1155['balanceOf(address,uint256)'](
      users[0].address,
      tokenId
    );
    expect(balance).to.be.equal(20);
  });

  it('user batch sending in series whose total is more than its balance', async function () {
    const {PolygonAssetERC1155, users, mintAsset} = await setupPolygonAsset();
    const tokenId = await mintAsset(users[0].address, 20);
    await waitFor(
      PolygonAssetERC1155.connect(
        ethers.provider.getSigner(users[0].address)
      ).safeBatchTransferFrom(
        users[0].address,
        users[0].address,
        [tokenId, tokenId, tokenId],
        [10, 20, 20],
        '0x'
      )
    );
    const balance = await PolygonAssetERC1155['balanceOf(address,uint256)'](
      users[0].address,
      tokenId
    );
    expect(balance).to.be.equal(20);
  });

  it('user batch sending more asset than it owns should fails', async function () {
    const {users, mintAsset, PolygonAssetERC1155} = await setupPolygonAsset();
    const tokenId = await mintAsset(users[0].address, 20);
    await expect(
      PolygonAssetERC1155.connect(
        ethers.provider.getSigner(users[0].address)
      ).safeBatchTransferFrom(
        users[0].address,
        users[0].address,
        [tokenId],
        [30],
        '0x'
      )
    ).to.be.revertedWith(`BALANCE_TOO_LOW`);
  });

  it('can get the chainIndex from the tokenId', async function () {
    const {users, mintAsset} = await setupPolygonAsset();
    const tokenId = await mintAsset(users[1].address, 11);
    const chainIndex = getAssetChainIndex(tokenId);
    expect(chainIndex).to.be.equal(1);
  });

  it('can get the URI for an asset with amount 1', async function () {
    const {PolygonAssetERC1155, users, mintAsset} = await setupPolygonAsset();
    const tokenId = await mintAsset(users[1].address, 1);
    const URI = await PolygonAssetERC1155.callStatic.tokenURI(tokenId);
    expect(URI).to.be.equal(
      'ipfs://bafybeidyxh2cyiwdzczgbn4bk6g2gfi6qiamoqogw5bxxl5p6wu57g2ahy/0.json'
    );
  });

  it('can get the URI for a FT', async function () {
    const {PolygonAssetERC1155, users, mintAsset} = await setupPolygonAsset();
    const tokenId = await mintAsset(users[1].address, 11);
    const URI = await PolygonAssetERC1155.callStatic.tokenURI(tokenId);
    expect(URI).to.be.equal(
      'ipfs://bafybeidyxh2cyiwdzczgbn4bk6g2gfi6qiamoqogw5bxxl5p6wu57g2ahy/0.json'
    );
  });

  it('fails get the URI for an invalid tokeId', async function () {
    const {PolygonAssetERC1155} = await setupPolygonAsset();
    const tokenId = 42;
    await expect(
      PolygonAssetERC1155.callStatic.tokenURI(tokenId)
    ).to.be.revertedWith('NFT_!EXIST_||_FT_!MINTED');
  });

  it('can burn ERC1155 asset', async function () {
    const {PolygonAssetERC1155, users, mintAsset} = await setupPolygonAsset();
    const tokenId = await mintAsset(users[0].address, 20);
    await waitFor(
      PolygonAssetERC1155.connect(
        ethers.provider.getSigner(users[0].address)
      ).burnFrom(users[0].address, tokenId, 10)
    );
    const balance = await PolygonAssetERC1155['balanceOf(address,uint256)'](
      users[0].address,
      tokenId
    );
    expect(balance).to.be.equal(10);
  });

  it('can mint and burn asset of amount 1', async function () {
    const {PolygonAssetERC1155, users, mintAsset} = await setupPolygonAsset();
    const tokenId = await mintAsset(users[0].address, 1);
    let balance = await PolygonAssetERC1155['balanceOf(address,uint256)'](
      users[0].address,
      tokenId
    );
    expect(balance).to.be.equal(1);
    await waitFor(
      PolygonAssetERC1155.connect(
        ethers.provider.getSigner(users[0].address)
      ).burnFrom(users[0].address, tokenId, 1)
    );
    balance = await PolygonAssetERC1155['balanceOf(address,uint256)'](
      users[0].address,
      tokenId
    );
    expect(balance).to.be.equal(0);
  });
  it('can mint repeatedly', async function () {
    const {PolygonAssetERC1155, users, mintAsset} = await setupPolygonAsset();
    const tokenId = await mintAsset(users[0].address, 10);
    const balance = await PolygonAssetERC1155['balanceOf(address,uint256)'](
      users[0].address,
      tokenId
    );
    expect(balance).to.be.equal(10);
    const newTokenId = await mintAsset(users[0].address, 10);
    const secondBalance = await PolygonAssetERC1155[
      'balanceOf(address,uint256)'
    ](users[0].address, newTokenId);
    expect(secondBalance).to.be.equal(10);
  });
  // TODO: burn
  // TODO: what happens to tokenId on burn
  // TODO: what happens for bad param. On etherscan I sent "0x42" instead of

  describe('PolygonAsset: MetaTransactions', function () {
    it('can transfer by metaTx', async function () {
      const {
        PolygonAssetERC1155,
        users,
        mintAsset,
        trustedForwarder,
      } = await setupPolygonAsset();
      const tokenId = await mintAsset(users[1].address, 11);

      const {to, data} = await PolygonAssetERC1155.populateTransaction[
        'safeTransferFrom(address,address,uint256,uint256,bytes)'
      ](users[1].address, users[2].address, tokenId, 10, '0x');

      await sendMetaTx(to, trustedForwarder, data, users[1].address);

      const balance = await PolygonAssetERC1155['balanceOf(address,uint256)'](
        users[2].address,
        tokenId
      );
      expect(balance).to.be.equal(10);
    });

    it('fails to transfer someone else token by metaTx', async function () {
      const {
        PolygonAssetERC1155,
        users,
        mintAsset,
        trustedForwarder,
      } = await setupPolygonAsset();
      const tokenId = await mintAsset(users[1].address, 11);

      const {to, data} = await PolygonAssetERC1155.populateTransaction[
        'safeTransferFrom(address,address,uint256,uint256,bytes)'
      ](users[1].address, users[2].address, tokenId, 10, '0x');

      await sendMetaTx(to, trustedForwarder, data, users[2].address);

      const balance = await PolygonAssetERC1155['balanceOf(address,uint256)'](
        users[2].address,
        tokenId
      );
      expect(balance).to.be.equal(0);
    });

    it('can batch-transfer by metaTx', async function () {
      const {
        PolygonAssetERC1155,
        users,
        mintAsset,
        trustedForwarder,
      } = await setupPolygonAsset();
      const tokenId1 = await mintAsset(users[1].address, 7);
      const tokenId2 = await mintAsset(users[1].address, 3);
      const tokenIds = [tokenId1, tokenId2];
      const values = [7, 3];

      const {to, data} = await PolygonAssetERC1155.populateTransaction[
        'safeBatchTransferFrom(address,address,uint256[],uint256[],bytes)'
      ](users[1].address, users[2].address, tokenIds, values, '0x');

      await sendMetaTx(to, trustedForwarder, data, users[1].address);

      const balance1 = await PolygonAssetERC1155['balanceOf(address,uint256)'](
        users[2].address,
        tokenId1
      );
      const balance2 = await PolygonAssetERC1155['balanceOf(address,uint256)'](
        users[2].address,
        tokenId2
      );
      expect(balance1).to.be.equal(7);
      expect(balance2).to.be.equal(3);
    });
  });

  describe('PolygonAsset: extractERC721From', function () {
    it('can extract ERC721 for ERC1155 supply == 1', async function () {
      const {
        PolygonAssetERC1155,
        users,
        mintAsset,
        PolygonAssetERC721,
      } = await setupPolygonAsset();
      const tokenId = await mintAsset(users[0].address, 1);
      let balance = await PolygonAssetERC1155['balanceOf(address,uint256)'](
        users[0].address,
        tokenId
      );
      expect(balance).to.be.equal(1);

      await waitFor(
        PolygonAssetERC1155.connect(
          ethers.provider.getSigner(users[0].address)
        ).extractERC721From(users[0].address, tokenId, users[0].address)
      );
      balance = await PolygonAssetERC1155['balanceOf(address,uint256)'](
        users[0].address,
        tokenId
      );
      expect(balance).to.be.equal(0);
      const nftBal = await PolygonAssetERC721.balanceOf(users[0].address);
      expect(nftBal).to.be.equal(1);
    });
    it('can extract ERC721 if ERC1155 supply > 1', async function () {
      const {
        PolygonAssetERC1155,
        PolygonAssetERC721,
        users,
        mintAsset,
      } = await setupPolygonAsset();
      const tokenId = await mintAsset(users[0].address, 100);
      let balance = await PolygonAssetERC1155['balanceOf(address,uint256)'](
        users[0].address,
        tokenId
      );
      expect(balance).to.be.equal(100);
      await PolygonAssetERC1155.connect(
        ethers.provider.getSigner(users[0].address)
      ).extractERC721From(users[0].address, tokenId, users[0].address);
      balance = await PolygonAssetERC1155['balanceOf(address,uint256)'](
        users[0].address,
        tokenId
      );
      expect(balance).to.be.equal(99);
      const nftBal = await PolygonAssetERC721.balanceOf(users[0].address);
      expect(nftBal).to.be.equal(1);
    });
    it('can extract to own address if sender == _msgSender() and supply > 1', async function () {
      // require(sender == _msgSender() || isApprovedForAll(sender, _msgSender()), "!AUTHORIZED");
      const {
        PolygonAssetERC1155,
        users,
        mintAsset,
        PolygonAssetERC721,
      } = await setupPolygonAsset();
      const tokenId = await mintAsset(users[1].address, 10);
      let balance = await PolygonAssetERC1155['balanceOf(address,uint256)'](
        users[1].address,
        tokenId
      );
      expect(balance).to.be.equal(10);
      await waitFor(
        PolygonAssetERC1155.connect(
          ethers.provider.getSigner(users[1].address)
        ).extractERC721From(users[1].address, tokenId, users[1].address)
      );
      balance = await PolygonAssetERC1155['balanceOf(address,uint256)'](
        users[1].address,
        tokenId
      );
      expect(balance).to.be.equal(9);
      const nftBal = await PolygonAssetERC721.balanceOf(users[1].address);
      expect(nftBal).to.be.equal(1);
    });
    it('can extract to other address if sender == _msgSender() and supply > 1', async function () {
      // require(sender == _msgSender() || isApprovedForAll(sender, _msgSender()), "!AUTHORIZED");
      const {
        PolygonAssetERC1155,
        users,
        mintAsset,
        PolygonAssetERC721,
      } = await setupPolygonAsset();
      const tokenId = await mintAsset(users[1].address, 10);
      let balance = await PolygonAssetERC1155['balanceOf(address,uint256)'](
        users[1].address,
        tokenId
      );
      expect(balance).to.be.equal(10);
      await waitFor(
        PolygonAssetERC1155.connect(
          ethers.provider.getSigner(users[1].address)
        ).extractERC721From(users[1].address, tokenId, users[3].address)
      );
      balance = await PolygonAssetERC1155['balanceOf(address,uint256)'](
        users[1].address,
        tokenId
      );
      expect(balance).to.be.equal(9);
      const nftBal = await PolygonAssetERC721.balanceOf(users[3].address);
      expect(nftBal).to.be.equal(1);
    });
    it('cannot extract to destination address if sender == _msgSender() but sender is not owner of ERC1155', async function () {
      const {PolygonAssetERC1155, users, mintAsset} = await setupPolygonAsset();
      const tokenId = await mintAsset(users[1].address, 10);
      await expect(
        PolygonAssetERC1155.connect(
          ethers.provider.getSigner(users[0].address)
        ).extractERC721From(users[0].address, tokenId, users[1].address)
      ).to.be.revertedWith("can't substract more than there is");
    });
    it('can extract to destination address if isApprovedForAll(sender, _msgSender())', async function () {
      // require(sender == _msgSender() || isApprovedForAll(sender, _msgSender()), "!AUTHORIZED");
      const {
        PolygonAssetERC1155,
        users,
        mintAsset,
        PolygonAssetERC721,
      } = await setupPolygonAsset();
      const tokenId = await mintAsset(users[1].address, 10);
      let balance = await PolygonAssetERC1155['balanceOf(address,uint256)'](
        users[1].address,
        tokenId
      );
      expect(balance).to.be.equal(10);
      await PolygonAssetERC1155.connect(
        ethers.provider.getSigner(users[1].address)
      ).setApprovalForAllFor(users[1].address, users[4].address, true); // sender, operator, approved
      await waitFor(
        PolygonAssetERC1155.connect(
          ethers.provider.getSigner(users[4].address)
        ).extractERC721From(users[1].address, tokenId, users[1].address)
      );
      balance = await PolygonAssetERC1155['balanceOf(address,uint256)'](
        users[1].address,
        tokenId
      );
      expect(balance).to.be.equal(9);
      const nftBal = await PolygonAssetERC721.balanceOf(users[1].address);
      expect(nftBal).to.be.equal(1);
    });
    it('can extract to other destination address if isApprovedForAll(sender, _msgSender())', async function () {
      // require(sender == _msgSender() || isApprovedForAll(sender, _msgSender()), "!AUTHORIZED");
      const {
        PolygonAssetERC1155,
        users,
        mintAsset,
        PolygonAssetERC721,
      } = await setupPolygonAsset();
      const tokenId = await mintAsset(users[1].address, 10);
      let balance = await PolygonAssetERC1155['balanceOf(address,uint256)'](
        users[1].address,
        tokenId
      );
      expect(balance).to.be.equal(10);
      await PolygonAssetERC1155.connect(
        ethers.provider.getSigner(users[1].address)
      ).setApprovalForAllFor(users[1].address, users[4].address, true); // sender, operator, approved
      await waitFor(
        PolygonAssetERC1155.connect(
          ethers.provider.getSigner(users[4].address)
        ).extractERC721From(users[1].address, tokenId, users[5].address)
      );
      balance = await PolygonAssetERC1155['balanceOf(address,uint256)'](
        users[1].address,
        tokenId
      );
      expect(balance).to.be.equal(9);
      const nftBal = await PolygonAssetERC721.balanceOf(users[5].address);
      expect(nftBal).to.be.equal(1);
    });
    it('cannot extract to destination address if isApprovedForAll(sender, _msgSender()) but sender is not owner of ERC1155', async function () {
      // require(sender == _msgSender() || isApprovedForAll(sender, _msgSender()), "!AUTHORIZED");
      const {PolygonAssetERC1155, users, mintAsset} = await setupPolygonAsset();
      const tokenId = await mintAsset(users[1].address, 10);
      await PolygonAssetERC1155.connect(
        ethers.provider.getSigner(users[1].address)
      ).setApprovalForAllFor(users[1].address, users[4].address, true);
      await expect(
        PolygonAssetERC1155.connect(
          ethers.provider.getSigner(users[4].address)
        ).extractERC721From(users[4].address, tokenId, users[1].address)
      ).to.be.revertedWith("can't substract more than there is");
    });
    it('cannot extract ERC721 if supply == 1 if sender == _msgSender()', async function () {
      const {PolygonAssetERC1155, users, mintAsset} = await setupPolygonAsset();
      const tokenId = await mintAsset(users[0].address, 10);
      const balance = await PolygonAssetERC1155['balanceOf(address,uint256)'](
        users[0].address,
        tokenId
      );
      expect(balance).to.be.equal(10);

      await expect(
        PolygonAssetERC1155.connect(
          ethers.provider.getSigner(users[2].address)
        ).extractERC721From(users[0].address, tokenId, users[0].address)
      ).to.be.revertedWith('!AUTHORIZED');
    });
    it('cannot extract ERC721 if supply == 1 if sender is not approved operator', async function () {
      const {PolygonAssetERC1155, users, mintAsset} = await setupPolygonAsset();
      const tokenId = await mintAsset(users[0].address, 1);
      const balance = await PolygonAssetERC1155['balanceOf(address,uint256)'](
        users[0].address,
        tokenId
      );
      expect(balance).to.be.equal(1);

      await expect(
        PolygonAssetERC1155.connect(
          ethers.provider.getSigner(users[0].address)
        ).extractERC721From(users[1].address, tokenId, users[0].address)
      ).to.be.revertedWith('!AUTHORIZED');
    });
    it('can retrieve Extraction event with ERC1155 id and new ERC721 id and they are not the same as each other', async function () {
      const {PolygonAssetERC1155, users, mintAsset} = await setupPolygonAsset();
      const tokenId = await mintAsset(users[0].address, 10);
      const receipt = await waitFor(
        PolygonAssetERC1155.connect(
          ethers.provider.getSigner(users[0].address)
        ).extractERC721From(users[0].address, tokenId, users[0].address)
      );
      const extractionEvent = await expectEventWithArgs(
        PolygonAssetERC1155,
        receipt,
        'Extraction'
      );
      const args = extractionEvent.args;

      expect(args[0]).to.be.equal(tokenId);
      expect(args[1]).not.to.be.equal(tokenId);
    });
    it('cannot extract ERC721 if to == zeroAddress', async function () {
      const {PolygonAssetERC1155, users, mintAsset} = await setupPolygonAsset();
      const tokenId = await mintAsset(users[0].address, 10);
      await expect(
        PolygonAssetERC1155.connect(
          ethers.provider.getSigner(users[0].address)
        ).extractERC721From(users[0].address, tokenId, zeroAddress)
      ).to.be.revertedWith('TO==0');
    });
    it('can correctly obtain ERC721 metadata after extraction', async function () {
      const {
        PolygonAssetERC1155,
        users,
        mintAsset,
        PolygonAssetERC721,
      } = await setupPolygonAsset();
      const tokenId = await mintAsset(users[1].address, 10);
      const URI = await PolygonAssetERC1155.callStatic.tokenURI(tokenId);
      expect(URI).to.be.equal(
        'ipfs://bafybeidyxh2cyiwdzczgbn4bk6g2gfi6qiamoqogw5bxxl5p6wu57g2ahy/0.json'
      );
      const receipt = await waitFor(
        PolygonAssetERC1155.connect(
          ethers.provider.getSigner(users[1].address)
        ).extractERC721From(users[1].address, tokenId, users[1].address)
      );

      const extractionEvent = await expectEventWithArgs(
        PolygonAssetERC1155,
        receipt,
        'Extraction'
      );
      const nftId = extractionEvent.args[1];

      const nftURI = await PolygonAssetERC721.callStatic.tokenURI(nftId);
      expect(nftURI).to.be.equal(
        'ipfs://bafybeidyxh2cyiwdzczgbn4bk6g2gfi6qiamoqogw5bxxl5p6wu57g2ahy/0.json'
      );
    });
    it('can extract more than once', async function () {
      const {
        PolygonAssetERC1155,
        users,
        mintAsset,
        PolygonAssetERC721,
      } = await setupPolygonAsset();
      const tokenId = await mintAsset(users[0].address, 10);
      let balance = await PolygonAssetERC1155['balanceOf(address,uint256)'](
        users[0].address,
        tokenId
      );
      expect(balance).to.be.equal(10);
      await PolygonAssetERC1155.connect(
        ethers.provider.getSigner(users[0].address)
      ).extractERC721From(users[0].address, tokenId, users[0].address);
      balance = await PolygonAssetERC1155['balanceOf(address,uint256)'](
        users[0].address,
        tokenId
      );
      expect(balance).to.be.equal(9);
      let nftBal = await PolygonAssetERC721.balanceOf(users[0].address);
      expect(nftBal).to.be.equal(1);
<<<<<<< HEAD
      await PolygonAssetERC1155.connect(
        ethers.provider.getSigner(users[0].address)
      ).extractERC721From(users[0].address, tokenId, users[0].address);
      balance = await PolygonAssetERC1155['balanceOf(address,uint256)'](
        users[0].address,
        tokenId
      );
      expect(balance).to.be.equal(8);
      nftBal = await PolygonAssetERC721.balanceOf(users[0].address);
      expect(nftBal).to.be.equal(2);
=======
      await expect(
        PolygonAssetERC1155.connect(
          ethers.provider.getSigner(users[0].address)
        ).extractERC721From(users[0].address, tokenId, users[0].address)
      ).to.be.revertedWith("can't substract more than there is");
>>>>>>> 0e05075d
    });
    it('can get the new ERC721 ID returned from extraction event', async function () {
      const {PolygonAssetERC1155, users, mintAsset} = await setupPolygonAsset();
      const tokenId = await mintAsset(users[0].address, 10);
      const receipt = await PolygonAssetERC1155.connect(
        ethers.provider.getSigner(users[0].address)
      ).extractERC721From(users[0].address, tokenId, users[0].address);
      const txEvent = await expectEventWithArgs(
        PolygonAssetERC1155,
        receipt,
        'Extraction'
      );
      const newId = txEvent.args.newId.toString();
      expect(tokenId).not.to.be.equal(newId);
    });
    it('can get the new ERC721 ID returned from extraction tx', async function () {
      const {PolygonAssetERC1155, users, mintAsset} = await setupPolygonAsset();
      const tokenId = await mintAsset(users[0].address, 10);
      const newId = await PolygonAssetERC1155.connect(
        ethers.provider.getSigner(users[0].address)
      ).callStatic.extractERC721From(
        users[0].address,
        tokenId,
        users[0].address
      );
      expect(tokenId).not.to.be.equal(newId);
    });
    it('can check collectionOf tokenId TODO:', async function () {
      const {PolygonAssetERC1155, users, mintAsset} = await setupPolygonAsset();
      const tokenId = await mintAsset(users[0].address, 10);
      const receipt = await PolygonAssetERC1155.connect(
        ethers.provider.getSigner(users[0].address)
      ).extractERC721From(users[0].address, tokenId, users[0].address);
      const txEvent = await expectEventWithArgs(
        PolygonAssetERC1155,
        receipt,
        'Extraction'
      );
      const newId = txEvent.args.newId.toString();
      expect(tokenId).not.to.be.equal(newId);
      const collectionOf = await PolygonAssetERC1155.collectionOf(tokenId);
      // expect(collectionOf.toString()).to.be.equal(newId);
      const isCollection = await PolygonAssetERC1155.isCollection(tokenId);
      expect(isCollection).to.be.true;
    });
    // TODO: other collection checks
  });
});<|MERGE_RESOLUTION|>--- conflicted
+++ resolved
@@ -541,7 +541,6 @@
       expect(balance).to.be.equal(9);
       let nftBal = await PolygonAssetERC721.balanceOf(users[0].address);
       expect(nftBal).to.be.equal(1);
-<<<<<<< HEAD
       await PolygonAssetERC1155.connect(
         ethers.provider.getSigner(users[0].address)
       ).extractERC721From(users[0].address, tokenId, users[0].address);
@@ -552,13 +551,6 @@
       expect(balance).to.be.equal(8);
       nftBal = await PolygonAssetERC721.balanceOf(users[0].address);
       expect(nftBal).to.be.equal(2);
-=======
-      await expect(
-        PolygonAssetERC1155.connect(
-          ethers.provider.getSigner(users[0].address)
-        ).extractERC721From(users[0].address, tokenId, users[0].address)
-      ).to.be.revertedWith("can't substract more than there is");
->>>>>>> 0e05075d
     });
     it('can get the new ERC721 ID returned from extraction event', async function () {
       const {PolygonAssetERC1155, users, mintAsset} = await setupPolygonAsset();
