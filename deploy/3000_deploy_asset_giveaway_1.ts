import fs from 'fs';
import {HardhatRuntimeEnvironment} from 'hardhat/types';
import {DeployFunction} from 'hardhat-deploy/types';
<<<<<<< HEAD
import {createAssetClaimMerkleTree} from '../data/giveaways/asset_giveaway_1/getAssets';
import {default as assetData} from '../data/giveaways/asset_giveaway_1/assets.json';
=======
import {
  createAssetClaimMerkleTree,
  AssetClaim,
} from '../data/asset_giveaway_1/getAssets';
import {AddressZero} from '@ethersproject/constants';
>>>>>>> b34d3794

import helpers from '../lib/merkleTreeHelper';
const {calculateAssetHash} = helpers;

const func: DeployFunction = async function (hre: HardhatRuntimeEnvironment) {
  const {deployments, getNamedAccounts, network, getChainId} = hre;
  const {deploy} = deployments;
  const chainId = await getChainId();
  const {deployer} = await getNamedAccounts();

  let assetData: AssetClaim[];
  try {
    assetData = JSON.parse(
      fs
        .readFileSync(`data/asset_giveaway_1/assets_${hre.network.name}.json`)
        .toString()
    );
  } catch (e) {
    return;
  }

  const {
    assets,
    merkleRootHash,
    saltedAssets,
    tree,
  } = createAssetClaimMerkleTree(network.live, chainId, assetData);

  const assetContract = await deployments.get('Asset');

  await deploy('Asset_Giveaway_1', {
    contract: 'AssetGiveaway',
    from: deployer,
    linkedData: assets,
    log: true,
    args: [
      assetContract.address,
      AddressZero, // no admin needed
      merkleRootHash,
      AddressZero, // owns the assets
      '0xFFFFFFFFFFFFFFFFFFFFFFFFFFFFFFFFFFFFFFFFFFFFFFFFFFFFFFFFFFFFFFFF', // do not expire
    ],
  });

  const claimsWithProofs: (AssetClaim & {proof: string[]})[] = [];
  for (const claim of saltedAssets) {
    claimsWithProofs.push({
      ...claim,
      proof: tree.getProof(calculateAssetHash(claim)),
    });
  }
  fs.writeFileSync(
    `./secret/.asset_claims_proofs_${chainId}.json`,
    JSON.stringify(claimsWithProofs, null, '  ')
  );
};
export default func;
func.tags = ['Asset_Giveaway_1', 'Asset_Giveaway_1_deploy'];
func.dependencies = ['Asset_deploy'];<|MERGE_RESOLUTION|>--- conflicted
+++ resolved
@@ -1,19 +1,11 @@
 import fs from 'fs';
 import {HardhatRuntimeEnvironment} from 'hardhat/types';
 import {DeployFunction} from 'hardhat-deploy/types';
-<<<<<<< HEAD
 import {createAssetClaimMerkleTree} from '../data/giveaways/asset_giveaway_1/getAssets';
-import {default as assetData} from '../data/giveaways/asset_giveaway_1/assets.json';
-=======
-import {
-  createAssetClaimMerkleTree,
-  AssetClaim,
-} from '../data/asset_giveaway_1/getAssets';
 import {AddressZero} from '@ethersproject/constants';
->>>>>>> b34d3794
 
-import helpers from '../lib/merkleTreeHelper';
-const {calculateAssetHash} = helpers;
+import helpers, {Claim} from '../lib/merkleTreeHelper';
+const {calculateClaimableAssetLandAndSandHash} = helpers;
 
 const func: DeployFunction = async function (hre: HardhatRuntimeEnvironment) {
   const {deployments, getNamedAccounts, network, getChainId} = hre;
@@ -21,11 +13,13 @@
   const chainId = await getChainId();
   const {deployer} = await getNamedAccounts();
 
-  let assetData: AssetClaim[];
+  let assetData: Claim[];
   try {
     assetData = JSON.parse(
       fs
-        .readFileSync(`data/asset_giveaway_1/assets_${hre.network.name}.json`)
+        .readFileSync(
+          `data/giveaways/asset_giveaway_1/assets_${hre.network.name}.json`
+        )
         .toString()
     );
   } catch (e) {
@@ -55,11 +49,11 @@
     ],
   });
 
-  const claimsWithProofs: (AssetClaim & {proof: string[]})[] = [];
+  const claimsWithProofs: (Claim & {proof: string[]})[] = [];
   for (const claim of saltedAssets) {
     claimsWithProofs.push({
       ...claim,
-      proof: tree.getProof(calculateAssetHash(claim)),
+      proof: tree.getProof(calculateClaimableAssetLandAndSandHash(claim)),
     });
   }
   fs.writeFileSync(
