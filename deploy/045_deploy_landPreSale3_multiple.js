--- conflicted
+++ resolved
@@ -52,11 +52,7 @@
     const deployResult = await deployIfDifferent(
       ["data"],
       landSaleName,
-<<<<<<< HEAD
-      {from: deployer, gas: 3000000, linkedData: lands},
-=======
       {from: deployer, gas: 6000000, linkedData: lands},
->>>>>>> cec9bc5f
       "LandSaleWithReferral",
       landContract.address,
       sandContract.address,
