--- conflicted
+++ resolved
@@ -98,19 +98,10 @@
             // the seed is its id
             return (catalyst.emptySockets, catalyst.index, seed);
         }
-<<<<<<< HEAD
+        // else the asset is only adding gems while keeping the sane seed (that of the original assetId)
         seed = _getCollectionId(assetId);
         catalyst = _catalysts[seed];
         return (catalyst.emptySockets, catalyst.index, seed);
-=======
-        // else the asset is only adding gems while keeping the sane seed (that of the original assetId)
-        if (assetId & IS_NFT != 0) {
-            seed = _getCollectionId(assetId);
-            catalyst = _catalysts[seed];
-            return (catalyst.emptySockets, catalyst.index, seed);
-        }
-        return (0, 0, seed); // Should not reach here
->>>>>>> 8b8daf21
     }
 
     function _getBlockNumber() internal view returns (uint64 blockNumber) {
