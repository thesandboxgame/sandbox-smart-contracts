//SPDX-License-Identifier: MIT
pragma solidity 0.7.1;

contract TheSandbox712 {
<<<<<<< HEAD
    bytes32 constant EIP712DOMAIN_TYPEHASH =
        keccak256("EIP712Domain(string name,string version,address verifyingContract)");
=======
    bytes32 internal constant EIP712DOMAIN_TYPEHASH = keccak256(
        "EIP712Domain(string name,string version,address verifyingContract)"
    );
    // solhint-disable-next-line var-name-mixedcase
>>>>>>> 9b499788
    bytes32 public immutable DOMAIN_SEPARATOR;

    constructor() {
        DOMAIN_SEPARATOR = keccak256(
            abi.encode(EIP712DOMAIN_TYPEHASH, keccak256("The Sandbox"), keccak256("1"), address(this))
        );
    }
}<|MERGE_RESOLUTION|>--- conflicted
+++ resolved
@@ -2,15 +2,8 @@
 pragma solidity 0.7.1;
 
 contract TheSandbox712 {
-<<<<<<< HEAD
     bytes32 constant EIP712DOMAIN_TYPEHASH =
         keccak256("EIP712Domain(string name,string version,address verifyingContract)");
-=======
-    bytes32 internal constant EIP712DOMAIN_TYPEHASH = keccak256(
-        "EIP712Domain(string name,string version,address verifyingContract)"
-    );
-    // solhint-disable-next-line var-name-mixedcase
->>>>>>> 9b499788
     bytes32 public immutable DOMAIN_SEPARATOR;
 
     constructor() {
