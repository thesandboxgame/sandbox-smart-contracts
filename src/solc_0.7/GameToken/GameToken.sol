--- conflicted
+++ resolved
@@ -251,7 +251,6 @@
         _destroyGame(from, to, gameId);
     }
 
-<<<<<<< HEAD
     // minter need to ensure from is checked
     function updateGame(
         address from,
@@ -274,34 +273,6 @@
 
         return newId;
     }
-=======
-    // function updateGame(
-    //     address from,
-    //     address to,
-    //     uint256 gameId,
-    //     uint256[][2] calldata addAssets,
-    //     uint256[][2] calldata removeAssets,
-    //     string calldata uri
-    // ) external override onlyMinter() notToZero(to) notToThis(to) returns (uint256) {
-    //     uint256 baseId = _extractBaseId(gameId);
-    //     bool uriUpdated = keccak256(bytes(uri)) != keccak256(bytes(_metaData[baseId]));
-    //     require(addAssets[0].length != 0 || removeAssets[0].length != 0 || uriUpdated, "INVALID_UPDATE");
-
-    //     if (addAssets[0].length != 0) {
-    //         _addAssets(from, baseId, addAssets[0], addAssets[1]);
-    //     }
-    //     if (removeAssets[0].length != 0) {
-    //         _removeAssets(baseId, removeAssets[0], removeAssets[1], to);
-    //     }
-    //     if (uriUpdated) {
-    //         _metaData[baseId] = uri;
-    //     }
-
-    //     uint256 newId = _bumpGameVersion(from, gameId);
-    //     emit GameTokenUpdated(newId, addAssets, uri, removeAssets, to, gameId);
-    //     return newId;
-    // }
->>>>>>> 86c6d0e9
 
     /// @notice Add assets to an existing GAME.
     /// @param from The address of the current owner of assets.
