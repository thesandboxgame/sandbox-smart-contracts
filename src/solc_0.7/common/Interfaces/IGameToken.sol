--- conflicted
+++ resolved
@@ -43,23 +43,12 @@
         uint256[] calldata assetIds
     ) external;
 
-<<<<<<< HEAD
     function updateGame(
         address from,
         address to,
         uint256 gameId,
         Update calldata update
     ) external returns (uint256);
-=======
-    // function updateGame(
-    //     address from,
-    //     address to,
-    //     uint256 gameId,
-    //     uint256[][2] calldata addAssets,
-    //     uint256[][2] calldata removeAssets,
-    //     string calldata uri
-    // ) external returns (uint256);
->>>>>>> 86c6d0e9
 
     function getAssetBalances(uint256 gameId, uint256[] calldata assetIds) external view returns (uint256[] calldata);
 
