--- conflicted
+++ resolved
@@ -14,20 +14,13 @@
     using SafeMathWithRequire for uint256;
 
     uint256 internal constant GRID_SIZE = 408; // 408 is the size of the Land
-<<<<<<< HEAD
-    uint256 internal constant tokenPriceInUsd = 14400000000000000;
-=======
     uint256 internal constant daiPrice = 14400000000000000;
->>>>>>> c6abf6c5
 
     Land internal _land;
     ERC20 internal _sand;
     Medianizer private _medianizer;
     ERC20 private _dai;
-<<<<<<< HEAD
-=======
-
->>>>>>> c6abf6c5
+
     address payable internal _wallet;
     uint256 internal _expiryTime;
     bytes32 internal _merkleRoot;
@@ -85,11 +78,7 @@
 
     /// @notice return whether DAI payments are enabled
     /// @return whether DAI payments are enabled
-<<<<<<< HEAD
     function isDAIEnabled() external view returns (bool) {
-=======
-    function isDAIEnabled() external returns (bool) {
->>>>>>> c6abf6c5
         return _daiEnabled;
     }
 
@@ -102,11 +91,7 @@
 
     /// @notice return whether ETH payments are enabled
     /// @return whether ETH payments are enabled
-<<<<<<< HEAD
     function isETHEnabled() external view returns (bool) {
-=======
-    function isETHEnabled() external returns (bool) {
->>>>>>> c6abf6c5
         return _etherEnabled;
     }
 
@@ -119,11 +104,7 @@
 
     /// @notice return whether the specific SAND payments are enabled
     /// @return whether the specific SAND payments are enabled
-<<<<<<< HEAD
     function isSANDEnabled() external view returns (bool) {
-=======
-    function isSANDEnabled() external returns (bool) {
->>>>>>> c6abf6c5
         return _sandEnabled;
     }
 
@@ -136,11 +117,7 @@
         uint256 price,
         bytes32 salt,
         bytes32[] memory proof
-<<<<<<< HEAD
     ) internal view {
-=======
-    ) internal {
->>>>>>> c6abf6c5
         /* solium-disable-next-line security/no-block-members */
         require(block.timestamp < _expiryTime, "sale is over");
         require(buyer == msg.sender || _metaTransactionContracts[msg.sender], "not authorized");
@@ -154,11 +131,7 @@
     }
 
     function _mint(address buyer, address to, uint256 x, uint256 y, uint256 size, uint256 price, address token, uint256 tokenAmount) internal {
-<<<<<<< HEAD
         _land.mintQuad(to, size, x, y, "");
-=======
-         _land.mintQuad(to, size, x, y, "");
->>>>>>> c6abf6c5
         emit LandQuadPurchased(buyer, to, x + (y * GRID_SIZE), size, price, token, tokenAmount);
     }
 
@@ -170,11 +143,7 @@
      * @param x x coordinate of the Land
      * @param y y coordinate of the Land
      * @param size size of the pack of Land to purchase
-<<<<<<< HEAD
-     * @param price dollars price to purchase that Land
-=======
      * @param priceInSand price in SAND to purchase that Land
->>>>>>> c6abf6c5
      * @param proof merkleProof for that particular Land
      * @return The address of the operator
      */
@@ -190,91 +159,11 @@
         bytes32[] calldata proof
     ) external {
         require(_sandEnabled, "sand payments not enabled");
-<<<<<<< HEAD
-        _checkValidity(buyer, reserved, x, y, size, price, salt, proof);
-        uint256 tokenAmount = price.mul(1000000000000000000).div(tokenPriceInUsd);
-=======
         _checkValidity(buyer, reserved, x, y, size, priceInSand, salt, proof);
->>>>>>> c6abf6c5
         require(
             _sand.transferFrom(
                 buyer,
                 _wallet,
-<<<<<<< HEAD
-                tokenAmount
-            ),
-            "sand token transfer failed"
-        );
-        _mint(buyer, to, x, y, size, price, address(_sand), tokenAmount);
-    }
-
-    /**
-     * @notice buy Land with ETH using the merkle proof associated with it
-     * @param buyer address that perform the payment
-     * @param to address that will own the purchased Land
-     * @param reserved the reserved address (if any)
-     * @param x x coordinate of the Land
-     * @param y y coordinate of the Land
-     * @param size size of the pack of Land to purchase
-     * @param price dollars price to purchase that Land
-     * @param proof merkleProof for that particular Land
-     * @return The address of the operator
-     */
-    function buyLandWithETH(
-        address buyer,
-        address to,
-        address reserved,
-        uint256 x,
-        uint256 y,
-        uint256 size,
-        uint256 price,
-        bytes32 salt,
-        bytes32[] calldata proof
-    ) external payable {
-        require(_etherEnabled, "ether payments not enabled");
-        _checkValidity(buyer, reserved, x, y, size, price, salt, proof);
-
-        uint256 ETHRequired = getEtherAmountWithUSD(price);
-        require(msg.value >= ETHRequired, "not enough ether sent");
-        uint256 leftOver = msg.value - ETHRequired;
-        if(leftOver > 0) {
-            msg.sender.transfer(leftOver); // refund extra
-        }
-        address(_wallet).transfer(ETHRequired);
-
-        _mint(buyer, to, x, y, size, price, address(0), ETHRequired);
-    }
-
-    /**
-     * @notice buy Land with DAI using the merkle proof associated with it
-     * @param buyer address that perform the payment
-     * @param to address that will own the purchased Land
-     * @param reserved the reserved address (if any)
-     * @param x x coordinate of the Land
-     * @param y y coordinate of the Land
-     * @param size size of the pack of Land to purchase
-     * @param price dollars price to purchase that Land
-     * @param proof merkleProof for that particular Land
-     * @return The address of the operator
-     */
-    function buyLandWithDAI(
-        address buyer,
-        address to,
-        address reserved,
-        uint256 x,
-        uint256 y,
-        uint256 size,
-        uint256 price,
-        bytes32 salt,
-        bytes32[] calldata proof
-    ) external {
-        require(_daiEnabled, "dai payments not enabled");
-        _checkValidity(buyer, reserved, x, y, size, price, salt, proof);
-
-        require(_dai.transferFrom(msg.sender, _wallet, price), "failed to transfer dai");
-
-        _mint(buyer, to, x, y, size, price, address(_dai), price);
-=======
                 priceInSand
             ),
             "sand token transfer failed"
@@ -349,7 +238,6 @@
         require(_dai.transferFrom(msg.sender, _wallet, DAIRequired), "failed to transfer dai");
 
         _mint(buyer, to, x, y, size, priceInSand, address(_dai), DAIRequired);
->>>>>>> c6abf6c5
     }
 
     /**
@@ -407,15 +295,6 @@
     }
 
     /**
-<<<<<<< HEAD
-     * @notice Returns the amount of ETH for a specific amount of USD
-     * @param usdAmount An amount of USD
-     * @return The amount of ETH
-     */
-    function getEtherAmountWithUSD(uint256 usdAmount) public view returns (uint256) {
-        uint256 ethUsdPair = getEthUsdPair();
-        return usdAmount.mul(1000000000000000000).div(ethUsdPair);
-=======
      * @notice Returns the amount of ETH for a specific amount of SAND
      * @param sandAmount An amount of SAND
      * @return The amount of ETH
@@ -423,7 +302,6 @@
     function getEtherAmountWithSAND(uint256 sandAmount) public view returns (uint256) {
         uint256 ethUsdPair = getEthUsdPair();
         return sandAmount.mul(daiPrice).div(ethUsdPair);
->>>>>>> c6abf6c5
     }
 
     /**
