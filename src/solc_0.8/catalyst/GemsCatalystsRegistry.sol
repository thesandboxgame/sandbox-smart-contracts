--- conflicted
+++ resolved
@@ -32,11 +32,7 @@
     function initV1(address trustedForwarder, address admin) external initializer {
         _setupRole(DEFAULT_ADMIN_ROLE, admin);
         __ERC2771Handler_initialize(trustedForwarder);
-<<<<<<< HEAD
-        __Ownable_init();
         __AccessControl_init();
-=======
->>>>>>> a7e29229
     }
 
     /// @notice Returns the values for each gem included in a given asset.
