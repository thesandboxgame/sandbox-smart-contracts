--- conflicted
+++ resolved
@@ -173,8 +173,8 @@
     /// @dev Change the address of the trusted forwarder for meta-TX
     /// @param trustedForwarder The new trustedForwarder
     function setTrustedForwarder(address trustedForwarder) external onlyRole(DEFAULT_ADMIN_ROLE) {
+        require(trustedForwarder != address(0), "ZERO_ADDRESS");
         _trustedForwarder = trustedForwarder;
-
         emit TrustedForwarderChanged(trustedForwarder);
     }
 
@@ -281,18 +281,6 @@
         _;
     }
 
-<<<<<<< HEAD
-=======
-    /// @dev Change the address of the trusted forwarder for meta-TX
-    /// @param trustedForwarder The new trustedForwarder
-    function setTrustedForwarder(address trustedForwarder) external onlyOwner {
-        require(trustedForwarder != address(0), "ZERO_ADDRESS");
-        _trustedForwarder = trustedForwarder;
-
-        emit TrustedForwarderChanged(trustedForwarder);
-    }
-
->>>>>>> 616afff1
     function _msgSender() internal view override(ContextUpgradeable, ERC2771Handler) returns (address sender) {
         return ERC2771Handler._msgSender();
     }
