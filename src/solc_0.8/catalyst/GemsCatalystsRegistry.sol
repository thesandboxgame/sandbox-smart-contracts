//SPDX-License-Identifier: MIT
pragma solidity 0.8.2;

import "./interfaces/IGem.sol";
import "./interfaces/ICatalyst.sol";
import "../common/interfaces/IERC20Extended.sol";
import "./interfaces/IGemsCatalystsRegistry.sol";
import "../common/BaseWithStorage/ERC2771Handler.sol";
import "@openzeppelin/contracts-upgradeable/access/AccessControlUpgradeable.sol";

/// @notice Contract managing the Gems and Catalysts
/// Each Gems and Catalyst must be registered here.
/// Each new Gem get assigned a new id (starting at 1)
/// Each new Catalyst get assigned a new id (starting at 1)
/// @notice The following privileged roles are used in this contract: DEFAULT_ADMIN_ROLE, SUPER_OPERATOR_ROLE
/// @dev DEFAULT_ADMIN_ROLE is intended for contract setup / emergency, SUPER_OPERATOR_ROLE is provided for business purposes
contract GemsCatalystsRegistry is ERC2771Handler, IGemsCatalystsRegistry, AccessControlUpgradeable {
    uint256 private constant MAX_GEMS_AND_CATALYSTS = 256;
    uint256 internal constant MAX_UINT256 = type(uint256).max;
    bytes32 public constant SUPER_OPERATOR_ROLE = keccak256("SUPER_OPERATOR_ROLE");

    IGem[] internal _gems;
    ICatalyst[] internal _catalysts;

    event TrustedForwarderChanged(address indexed newTrustedForwarderAddress);
    event AddGemsAndCatalysts(IGem[] gems, ICatalyst[] catalysts);
    event SetGemsAndCatalystsAllowance(address owner, uint256 allowanceValue);

<<<<<<< HEAD
    // solhint-disable-next-line no-empty-blocks
    constructor() initializer {}

    function initV1(address trustedForwarder, address admin) public initializer {
=======
    function initV1(address trustedForwarder, address admin) external initializer {
>>>>>>> d84c393e
        _setupRole(DEFAULT_ADMIN_ROLE, admin);
        __ERC2771Handler_initialize(trustedForwarder);
    }

    /// @notice Returns the values for each gem included in a given asset.
    /// @param catalystId The catalyst identifier.
    /// @param assetId The asset tokenId.
    /// @param events An array of GemEvents. Be aware that only gemEvents from the last CatalystApplied event onwards should be used to populate a query. If gemEvents from multiple CatalystApplied events are included the output values will be incorrect.
    /// @return values An array of values for each gem present in the asset.
    function getAttributes(
        uint16 catalystId,
        uint256 assetId,
        IAssetAttributesRegistry.GemEvent[] calldata events
    ) external view override returns (uint32[] memory values) {
        ICatalyst catalyst = getCatalyst(catalystId);
        require(catalyst != ICatalyst(address(0)), "CATALYST_DOES_NOT_EXIST");
        return catalyst.getAttributes(assetId, events);
    }

    /// @notice Returns the maximum number of gems for a given catalyst
    /// @param catalystId catalyst identifier
    function getMaxGems(uint16 catalystId) external view override returns (uint8) {
        ICatalyst catalyst = getCatalyst(catalystId);
        require(catalyst != ICatalyst(address(0)), "CATALYST_DOES_NOT_EXIST");
        return catalyst.getMaxGems();
    }

    /// @notice Returns the decimals for a given catalyst
    /// @param catalystId catalyst identifier
    function getCatalystDecimals(uint16 catalystId) external view override returns (uint8) {
        ICatalyst catalyst = getCatalyst(catalystId);
        require(catalyst != ICatalyst(address(0)), "CATALYST_DOES_NOT_EXIST");
        return catalyst.getDecimals();
    }

    /// @notice Returns the decimals for a given gem
    /// @param gemId gem identifier
    function getGemDecimals(uint16 gemId) external view override returns (uint8) {
        IGem gem = getGem(gemId);
        require(gem != IGem(address(0)), "GEM_DOES_NOT_EXIST");
        return gem.getDecimals();
    }

    /// @notice Burns one gem unit from each gem id on behalf of a beneficiary
    /// @param from address of the beneficiary to burn on behalf of
    /// @param gemIds list of gems to burn one gem from each
    /// @param amounts amount units to burn
    function burnDifferentGems(
        address from,
        uint16[] calldata gemIds,
        uint256[] calldata amounts
    ) external {
        uint256 gemIdsLength = gemIds.length;
        require(gemIdsLength == amounts.length, "GemsCatalystsRegistry: gemsIds and amounts length mismatch");
        for (uint256 i = 0; i < gemIdsLength; i++) {
            burnGem(from, gemIds[i], amounts[i]);
        }
    }

    /// @notice Burns one catalyst unit from each catalyst id on behalf of a beneficiary
    /// @param from address of the beneficiary to burn on behalf of
    /// @param catalystIds list of catalysts to burn
    /// @param amounts amount to burn
    function burnDifferentCatalysts(
        address from,
        uint16[] calldata catalystIds,
        uint256[] calldata amounts
    ) external {
        uint256 catalystIdsLength = catalystIds.length;
        require(catalystIdsLength == amounts.length, "GemsCatalystsRegistry: catalystIds and amounts length mismatch");
        for (uint256 i = 0; i < catalystIdsLength; i++) {
            burnCatalyst(from, catalystIds[i], amounts[i]);
        }
    }

    /// @notice Burns few gem units from each gem id on behalf of a beneficiary
    /// @param from address of the beneficiary to burn on behalf of
    /// @param gemIds list of gems to burn gem units from each
    /// @param amounts list of amounts of units to burn
    function batchBurnGems(
        address from,
        uint16[] calldata gemIds,
        uint256[] calldata amounts
    ) external override {
        uint256 gemIdsLength = gemIds.length;
        require(gemIdsLength == amounts.length, "GemsCatalystsRegistry: gemsIds and amounts length mismatch");
        for (uint256 i = 0; i < gemIdsLength; i++) {
            if (gemIds[i] != 0 && amounts[i] != 0) {
                burnGem(from, gemIds[i], amounts[i]);
            }
        }
    }

    /// @notice Burns few catalyst units from each catalyst id on behalf of a beneficiary
    /// @param from address of the beneficiary to burn on behalf of
    /// @param catalystIds list of catalysts to burn catalyst units from each
    /// @param amounts list of amounts of units to burn
    function batchBurnCatalysts(
        address from,
        uint16[] calldata catalystIds,
        uint256[] calldata amounts
    ) external override {
        uint256 catalystIdsLength = catalystIds.length;
        require(catalystIdsLength == amounts.length, "GemsCatalystsRegistry: catalystIds and amounts length mismatch");
        for (uint256 i = 0; i < catalystIdsLength; i++) {
            if (catalystIds[i] != 0 && amounts[i] != 0) {
                burnCatalyst(from, catalystIds[i], amounts[i]);
            }
        }
    }

    /// @notice Adds both arrays of gems and catalysts to registry
    /// @param gems array of gems to be added
    /// @param catalysts array of catalysts to be added
    function addGemsAndCatalysts(IGem[] calldata gems, ICatalyst[] calldata catalysts)
        external
        override
        onlyRole(DEFAULT_ADMIN_ROLE)
    {
        require(
            uint256(_gems.length + _catalysts.length + gems.length + catalysts.length) < MAX_GEMS_AND_CATALYSTS,
            "GemsCatalystsRegistry: Too many gem and catalyst contracts"
        );

        for (uint256 i = 0; i < gems.length; i++) {
            IGem gem = gems[i];
            require(address(gem) != address(0), "GEM_ZERO_ADDRESS");
            uint16 gemId = gem.gemId();
            require(gemId == _gems.length + 1, "GEM_ID_NOT_IN_ORDER");
            _gems.push(gem);
        }

        for (uint256 i = 0; i < catalysts.length; i++) {
            ICatalyst catalyst = catalysts[i];
            require(address(catalyst) != address(0), "CATALYST_ZERO_ADDRESS");
            uint16 catalystId = catalyst.catalystId();
            require(catalystId == _catalysts.length + 1, "CATALYST_ID_NOT_IN_ORDER");
            _catalysts.push(catalyst);
        }
        emit AddGemsAndCatalysts(gems, catalysts);
    }

    /// @notice Set a new trusted forwarder address, limited to DEFAULT_ADMIN_ROLE only
    /// @dev Change the address of the trusted forwarder for meta-TX
    /// @param trustedForwarder The new trustedForwarder
    function setTrustedForwarder(address trustedForwarder) external onlyRole(DEFAULT_ADMIN_ROLE) {
        require(trustedForwarder != address(0), "ZERO_ADDRESS");
        _trustedForwarder = trustedForwarder;
        emit TrustedForwarderChanged(trustedForwarder);
    }

    /// @notice Query whether a given gem exists.
    /// @param gemId The gem being queried.
    /// @return Whether the gem exists.
    function doesGemExist(uint16 gemId) external view override returns (bool) {
        return getGem(gemId) != IGem(address(0));
    }

    /// @notice Query whether a giving catalyst exists.
    /// @param catalystId The catalyst being queried.
    /// @return Whether the catalyst exists.
    function doesCatalystExist(uint16 catalystId) external view returns (bool) {
        return getCatalyst(catalystId) != ICatalyst(address(0));
    }

    /// @notice Burn a catalyst.
    /// @param from The signing address for the tx.
    /// @param catalystId The id of the catalyst to burn.
    /// @param amount The number of catalyst tokens to burn.
    function burnCatalyst(
        address from,
        uint16 catalystId,
        uint256 amount
    ) public override checkAuthorization(from) {
        ICatalyst catalyst = getCatalyst(catalystId);
        require(catalyst != ICatalyst(address(0)), "CATALYST_DOES_NOT_EXIST");
        catalyst.burnFor(from, amount);
    }

    /// @notice Burn a gem.
    /// @param from The signing address for the tx.
    /// @param gemId The id of the gem to burn.
    /// @param amount The number of gem tokens to burn.
    function burnGem(
        address from,
        uint16 gemId,
        uint256 amount
    ) public override checkAuthorization(from) {
        IGem gem = getGem(gemId);
        require(gem != IGem(address(0)), "GEM_DOES_NOT_EXIST");
        gem.burnFor(from, amount);
    }

    function getNumberOfCatalystContracts() external view returns (uint256 number) {
        number = _catalysts.length;
    }

    function getNumberOfGemContracts() external view returns (uint256 number) {
        number = _gems.length;
    }

    function revokeGemsandCatalystsMaxAllowance() external {
        _setGemsAndCatalystsAllowance(0);
    }

    function setGemsAndCatalystsMaxAllowance() external {
        _setGemsAndCatalystsAllowance(MAX_UINT256);
    }

    // //////////////////// INTERNALS ////////////////////

    function _setGemsAndCatalystsAllowance(uint256 allowanceValue) internal {
        for (uint256 i = 0; i < _gems.length; i++) {
            require(_gems[i].approveFor(_msgSender(), address(this), allowanceValue), "GEM_ALLOWANCE_NOT_APPROVED");
        }

        for (uint256 i = 0; i < _catalysts.length; i++) {
            require(
                _catalysts[i].approveFor(_msgSender(), address(this), allowanceValue),
                "CATALYST_ALLOWANCE_NOT_APPROVED"
            );
        }
        emit SetGemsAndCatalystsAllowance(_msgSender(), allowanceValue);
    }

    /// @dev Get the catalyst contract corresponding to the id.
    /// @param catalystId The catalyst id to use to retrieve the contract.
    /// @return The requested Catalyst contract.
    function getCatalyst(uint16 catalystId) public view returns (ICatalyst) {
        if (catalystId > 0 && catalystId <= _catalysts.length) {
            return _catalysts[catalystId - 1];
        } else {
            return ICatalyst(address(0));
        }
    }

    /// @dev Get the gem contract corresponding to the id.
    /// @param gemId The gem id to use to retrieve the contract.
    /// @return The requested Gem contract.
    function getGem(uint16 gemId) public view returns (IGem) {
        if (gemId > 0 && gemId <= _gems.length) {
            return _gems[gemId - 1];
        } else {
            return IGem(address(0));
        }
    }

    /// @dev verify that the caller is authorized for this function call.
    /// @param from The original signer of the transaction.
    modifier checkAuthorization(address from) {
        require(_msgSender() == from || hasRole(SUPER_OPERATOR_ROLE, _msgSender()), "AUTH_ACCESS_DENIED");
        _;
    }

    function _msgSender() internal view override(ContextUpgradeable, ERC2771Handler) returns (address sender) {
        return ERC2771Handler._msgSender();
    }

    function _msgData() internal view override(ContextUpgradeable, ERC2771Handler) returns (bytes calldata) {
        return ERC2771Handler._msgData();
    }
}<|MERGE_RESOLUTION|>--- conflicted
+++ resolved
@@ -26,14 +26,10 @@
     event AddGemsAndCatalysts(IGem[] gems, ICatalyst[] catalysts);
     event SetGemsAndCatalystsAllowance(address owner, uint256 allowanceValue);
 
-<<<<<<< HEAD
     // solhint-disable-next-line no-empty-blocks
     constructor() initializer {}
 
     function initV1(address trustedForwarder, address admin) public initializer {
-=======
-    function initV1(address trustedForwarder, address admin) external initializer {
->>>>>>> d84c393e
         _setupRole(DEFAULT_ADMIN_ROLE, admin);
         __ERC2771Handler_initialize(trustedForwarder);
     }
