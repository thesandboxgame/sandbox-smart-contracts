//SPDX-License-Identifier: MIT
pragma solidity 0.8.2;

import "@openzeppelin/contracts-0.8/access/AccessControl.sol";
import "@openzeppelin/contracts-0.8/utils/cryptography/draft-EIP712.sol";

<<<<<<< HEAD
/// @title Purchase Validator contract that validates the purchase of catalysts and gems bundles.
/// @notice This contract manages the validation of purchases.
/// @notice The following privileged roles are used in PurchaseValidator: DEFAULT_ADMIN_ROLE.
/// @dev It is intended that this contract is inherited by StarterPack.
contract PurchaseValidator is AccessControl {
=======
/// @title Purchase Validator contract that validates the purchase of catalysts and gems bundles with EIP712
/// @notice This contract manages the validation of purchases
/// @dev It is intended that this contract is inherited by StarterPack
contract PurchaseValidator is AccessControl, EIP712 {
>>>>>>> 616afff1
    address private _signingWallet;

    // A parallel-queue mapping to nonces.
    mapping(address => mapping(uint128 => uint128)) public queuedNonces;

    bytes32 public constant PURCHASE_TYPEHASH =
        keccak256(
            "Purchase(address buyer,uint256[] catalystIds,uint256[] catalystQuantities,uint256[] gemIds,uint256[] gemQuantities,uint256 nonce)"
        );

    event SigningWallet(address indexed newSigningWallet);

    constructor(
        address initialSigningWallet,
        string memory name,
        string memory version
    ) EIP712(name, version) {
        require(initialSigningWallet != address(0), "WALLET_ZERO_ADDRESS");
        _signingWallet = initialSigningWallet;
    }

    /// @notice Update the signing wallet address
    /// @param newSigningWallet The new address of the signing wallet
    function setSigningWallet(address newSigningWallet) external onlyRole(DEFAULT_ADMIN_ROLE) {
        require(newSigningWallet != address(0), "WALLET_ZERO_ADDRESS");
        require(newSigningWallet != _signingWallet, "WALLET_ALREADY_SET");
        _signingWallet = newSigningWallet;
        emit SigningWallet(newSigningWallet);
    }

    /// @notice Function to get the nonce for a given address and queue ID
    /// @param _buyer The address of the starterPack purchaser
    /// @param _queueId The ID of the nonce queue for the given address.
    /// The default is queueID=0, and the max is queueID=2**128-1
    /// @return uint128 representing the requested nonce
    function getNonceByBuyer(address _buyer, uint128 _queueId) external view returns (uint128) {
        return queuedNonces[_buyer][_queueId];
    }

    /// @notice Function to get the domain separator
    function domainSeparator() external view returns (bytes32) {
        return _domainSeparatorV4();
    }

    /// @notice Function to get the chainId
    function getChainId() external view returns (uint256) {
        return block.chainid;
    }

    /// @notice Get the wallet authorized for signing purchase-messages.
    /// @return _signingWallet the address of the signing wallet
    function getSigningWallet() external view returns (address) {
        return _signingWallet;
    }

    /// @notice Check if a purchase message is valid by verifying a EIP712 signature for the purchase message
    /// @dev It is intended that this contract is inherited so this internal function can be used
    /// @param buyer The address paying for the purchase & receiving tokens
    /// @param catalystIds The catalyst IDs to be purchased
    /// @param catalystQuantities The quantities of the catalysts to be purchased
    /// @param gemIds The gem IDs to be purchased
    /// @param gemQuantities The quantities of the gems to be purchased
    /// @param nonce The current nonce for the user. This is represented as a
    /// uint256 value, but is actually 2 packed uint128's (queueId + nonce)
    /// @param signature A signed message specifying tx details
    /// @return true if the purchase is valid
    function _isPurchaseValid(
        address buyer,
        uint16[] memory catalystIds,
        uint256[] memory catalystQuantities,
        uint16[] memory gemIds,
        uint256[] memory gemQuantities,
        uint256 nonce,
        bytes memory signature
    ) internal returns (bool) {
        require(_checkAndUpdateNonce(buyer, nonce), "INVALID_NONCE");
        bytes32 digest =
            _hashTypedDataV4(
                keccak256(
                    abi.encode(
                        PURCHASE_TYPEHASH,
                        buyer,
                        keccak256(abi.encodePacked(catalystIds)),
                        keccak256(abi.encodePacked(catalystQuantities)),
                        keccak256(abi.encodePacked(gemIds)),
                        keccak256(abi.encodePacked(gemQuantities)),
                        nonce
                    )
                )
            );
        address recoveredSigner = ECDSA.recover(digest, signature);
        return recoveredSigner == _signingWallet;
    }

    /// @dev Function for validating the nonce for a user.
    /// @param _buyer The address for which we want to check the nonce
    /// @param _packedValue The queueId + nonce, packed together.
    /// @return bool Whether the nonce is valid.
    /// EG: for queueId=42 nonce=7, pass: "0x0000000000000000000000000000002A00000000000000000000000000000007"
    function _checkAndUpdateNonce(address _buyer, uint256 _packedValue) private returns (bool) {
        uint128 queueId = uint128(_packedValue / 2**128);
        uint128 nonce = uint128(_packedValue % 2**128);
        uint128 currentNonce = queuedNonces[_buyer][queueId];
        if (nonce == currentNonce) {
            queuedNonces[_buyer][queueId] = currentNonce + 1;
            return true;
        }
        return false;
    }
}<|MERGE_RESOLUTION|>--- conflicted
+++ resolved
@@ -4,18 +4,11 @@
 import "@openzeppelin/contracts-0.8/access/AccessControl.sol";
 import "@openzeppelin/contracts-0.8/utils/cryptography/draft-EIP712.sol";
 
-<<<<<<< HEAD
-/// @title Purchase Validator contract that validates the purchase of catalysts and gems bundles.
-/// @notice This contract manages the validation of purchases.
-/// @notice The following privileged roles are used in PurchaseValidator: DEFAULT_ADMIN_ROLE.
-/// @dev It is intended that this contract is inherited by StarterPack.
-contract PurchaseValidator is AccessControl {
-=======
 /// @title Purchase Validator contract that validates the purchase of catalysts and gems bundles with EIP712
 /// @notice This contract manages the validation of purchases
+/// @notice The following privileged roles are used in PurchaseValidator: DEFAULT_ADMIN_ROLE
 /// @dev It is intended that this contract is inherited by StarterPack
 contract PurchaseValidator is AccessControl, EIP712 {
->>>>>>> 616afff1
     address private _signingWallet;
 
     // A parallel-queue mapping to nonces.
