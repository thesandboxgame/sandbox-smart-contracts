--- conflicted
+++ resolved
@@ -112,14 +112,11 @@
         uint16[] calldata gemIds,
         uint256[] calldata gemPrices
     ) external onlyRole(STARTERPACK_ROLE) {
+        require(block.timestamp > _priceChangeTimestamp + PRICE_CHANGE_DELAY, "DELAY_PERIOD_IN_EFFECT");
         require(catalystIds.length == catalystPrices.length, "INVALID_CAT_INPUT");
         require(gemIds.length == gemPrices.length, "INVALID_GEM_INPUT");
-<<<<<<< HEAD
-        require(block.timestamp > _priceChangeTimestamp + PRICE_CHANGE_DELAY, "DELAY_PERIOD_IN_EFFECT");
-=======
         require(catalystPrices.length <= MAX_UINT16, "TOO_MANY_CATALYST_PRICES");
         require(gemPrices.length <= MAX_UINT16, "TOO_MANY_GEM_PRICES");
->>>>>>> e9ff5418
         for (uint256 i = 0; i < catalystIds.length; i++) {
             uint16 id = catalystIds[i];
             require(_isValidCatalyst(id), "INVALID_CAT_ID");
