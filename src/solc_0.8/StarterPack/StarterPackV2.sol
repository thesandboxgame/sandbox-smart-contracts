--- conflicted
+++ resolved
@@ -45,17 +45,13 @@
         uint256 priceChangeTimestamp
     );
 
-    event WithdrawAll(address indexed to, uint256[] catalystIds, uint256[] gemIds);
+    event WithdrawAll(address indexed to, uint16[] catalystIds, uint16[] gemIds);
 
     event SandEnabled(bool enabled);
 
     struct Message {
-<<<<<<< HEAD
+        address buyer;
         uint16[] catalystIds;
-=======
-        address buyer;
-        uint256[] catalystIds;
->>>>>>> ce75a281
         uint256[] catalystQuantities;
         uint16[] gemIds;
         uint256[] gemQuantities;
