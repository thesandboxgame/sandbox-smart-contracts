//SPDX-License-Identifier: MIT
pragma solidity 0.8.2;

import "./PurchaseValidator.sol";
import "../catalyst/GemsCatalystsRegistry.sol";
import "../common/BaseWithStorage/ERC2771Handler.sol";
import "../common/Libraries/SafeMathWithRequire.sol";

<<<<<<< HEAD
/// @title StarterPack contract that supports SAND as payment
/// @notice This contract manages the purchase and distribution of StarterPacks (bundles of Catalysts and Gems)
/// @notice The following privileged roles are used in StarterPackV2: DEFAULT_ADMIN_ROLE, STARTERPACK_ROLE
/// @dev DEFAULT_ADMIN_ROLE is intended for contract setup / emergency, STARTERPACK_ROLE is provided for business purposes
=======
/// @title StarterPack contract for the purchase of StarterPacks (bundles of Catalysts and Gems) with EIP712
/// @notice This contract enables purchases with SAND when the backend authorizes it via message signing
>>>>>>> 616afff1
contract StarterPackV2 is PurchaseValidator, ERC2771Handler {
    using SafeMathWithRequire for uint256;
    uint256 internal constant MAX_UINT16 = type(uint16).max;
    uint256 private constant DECIMAL_PLACES = 1 ether;
    uint256 private constant MAX_WITHDRAWAL = 100;

    address internal immutable _sand;
    address internal immutable _registry;
    bool public _sandEnabled;

    // Mapping catalyst and gem ids to their prices
    mapping(uint16 => uint256) private _catalystPrices;
    mapping(uint16 => uint256) private _catalystPreviousPrices;
    mapping(uint16 => uint256) private _gemPrices;
    mapping(uint16 => uint256) private _gemPreviousPrices;

    // The timestamp of the last price change
    uint256 private _priceChangeTimestamp;

    address payable internal _wallet;

    // The delay between calling setPrices() and when the new prices come into effect
    // Minimizes the effect of price changes on pending TXs
    uint256 private constant PRICE_CHANGE_DELAY = 1 hours;

<<<<<<< HEAD
    // The following role is provided for business-related admin functions
    bytes32 public constant STARTERPACK_ROLE = keccak256("STARTERPACK_ROLE");

    event ReceivingWallet(address newReceivingWallet);
=======
    event ReceivingWallet(address indexed newReceivingWallet);
>>>>>>> 616afff1

    event Purchase(address indexed buyer, Message message, uint256 amountPaid, address indexed token);

    event SetPrices(
        uint16[] catalystIds,
        uint256[] catalystPrices,
        uint16[] gemIds,
        uint256[] gemPrices,
        uint256 priceChangeTimestamp
    );

    event WithdrawAll(address indexed to, uint16[] catalystIds, uint16[] gemIds);

    event SandEnabled(bool enabled);

    struct Message {
        address buyer;
        uint16[] catalystIds;
        uint256[] catalystQuantities;
        uint16[] gemIds;
        uint256[] gemQuantities;
        uint256 nonce;
    }

    constructor(
        address defaultAdmin,
        address starterPackAdmin,
        address sandContractAddress,
        address trustedForwarder,
        address payable initialWalletAddress,
        address initialSigningWallet,
        address registry
<<<<<<< HEAD
    ) PurchaseValidator(initialSigningWallet) {
        _grantRole(DEFAULT_ADMIN_ROLE, defaultAdmin);
        _grantRole(STARTERPACK_ROLE, starterPackAdmin);
=======
    ) PurchaseValidator(initialSigningWallet, "Sandbox StarterPack", "1.0") {
        require(admin != address(0), "ADMIN_ZERO_ADDRESS");
        require(sandContractAddress != address(0), "SAND_ZERO_ADDRESS");
        require(trustedForwarder != address(0), "FORWARDER_ZERO_ADDRESS");
        require(initialWalletAddress != address(0), "WALLET_ZERO_ADDRESS");
        require(registry != address(0), "REGISTRY_ZERO_ADDRESS");
        _setupRole(DEFAULT_ADMIN_ROLE, admin);
>>>>>>> 616afff1
        _sand = sandContractAddress;
        __ERC2771Handler_initialize(trustedForwarder);
        _wallet = initialWalletAddress;
        _registry = registry;
    }

    /// @notice Set the wallet receiving the proceeds
    /// @param newReceivingWallet Address of the new receiving wallet
    function setReceivingWallet(address payable newReceivingWallet) external onlyRole(DEFAULT_ADMIN_ROLE) {
        require(newReceivingWallet != address(0), "WALLET_ZERO_ADDRESS");
        require(newReceivingWallet != _wallet, "WALLET_ALREADY_SET");
        _wallet = newReceivingWallet;
        emit ReceivingWallet(newReceivingWallet);
    }

    /// @dev Enable / disable the specific SAND payment for StarterPacks
    /// @param enabled Whether to enable or disable
    function setSANDEnabled(bool enabled) external onlyRole(STARTERPACK_ROLE) {
        _sandEnabled = enabled;
        emit SandEnabled(enabled);
    }

    /// @notice Enables admin to change the prices (in SAND) of the catalysts and gems in the StarterPack bundle
    /// @param catalystIds Array of catalyst IDs for which new prices will take effect after a delay period
    /// @param catalystPrices Array of new catalyst prices that will take effect after a delay period
    /// @param gemIds Array of gem IDs for which new prices will take effect after a delay period
    /// @param gemPrices Array of new gems prices that will take effect after a delay period
    function setPrices(
        uint16[] calldata catalystIds,
        uint256[] calldata catalystPrices,
        uint16[] calldata gemIds,
        uint256[] calldata gemPrices
    ) external onlyRole(STARTERPACK_ROLE) {
        require(catalystIds.length == catalystPrices.length, "INVALID_CAT_INPUT");
        require(gemIds.length == gemPrices.length, "INVALID_GEM_INPUT");
        require(catalystPrices.length <= MAX_UINT16, "TOO_MANY_CATALYST_PRICES");
        require(gemPrices.length <= MAX_UINT16, "TOO_MANY_GEM_PRICES");
        for (uint256 i = 0; i < catalystIds.length; i++) {
            uint16 id = catalystIds[i];
            require(_isValidCatalyst(id), "INVALID_CAT_ID");
            _catalystPreviousPrices[id] = _catalystPrices[id];
            _catalystPrices[id] = catalystPrices[i];
        }
        for (uint256 i = 0; i < gemIds.length; i++) {
            uint16 id = gemIds[i];
            require(_isValidGem(id), "INVALID_GEM_ID");
            _gemPreviousPrices[id] = _gemPrices[id];
            _gemPrices[id] = gemPrices[i];
        }
        _priceChangeTimestamp = block.timestamp;
        emit SetPrices(catalystIds, catalystPrices, gemIds, gemPrices, _priceChangeTimestamp);
    }

    /// @notice Enables admin to withdraw any remaining tokens
    /// @param to The destination address for the purchased Catalysts and Gems
    /// @param catalystIds The IDs of the catalysts to be transferred
    /// @param gemIds The IDs of the gems to be transferred
    /// @dev The sum length of catalystIds + gemIds must be <= MAX_WITHDRAWAL
    function withdrawAll(
        address to,
        uint16[] calldata catalystIds,
        uint16[] calldata gemIds
    ) external onlyRole(DEFAULT_ADMIN_ROLE) {
        require(catalystIds.length + gemIds.length <= MAX_WITHDRAWAL, "TOO_MANY_IDS");
        require(to != address(0), "ZERO_ADDRESS");
        for (uint256 i = 0; i < catalystIds.length; i++) {
            uint16 id = catalystIds[i];
            require(_isValidCatalyst(id), "INVALID_CATALYST_ID");
            ICatalyst catalyst = _getCatalyst(id);
            uint256 balance = catalyst.balanceOf(address(this));
            _executeRegistryTransferCatalyst(catalyst, address(this), to, balance);
        }
        for (uint256 i = 0; i < gemIds.length; i++) {
            uint16 id = gemIds[i];
            require(_isValidGem(id), "INVALID_GEM_ID");
            IGem gem = _getGem(id);
            uint256 balance = gem.balanceOf(address(this));
            _executeRegistryTransferGem(gem, address(this), to, balance);
        }
        emit WithdrawAll(to, catalystIds, gemIds);
    }

    /// @notice Purchase StarterPacks with SAND
    /// @param message A message containing information about the Catalysts and Gems to be purchased together with the destination (buyer) and a nonce
    /// @param signature A signed message specifying tx details
    function purchaseWithSAND(Message calldata message, bytes calldata signature) external {
        require(message.buyer == _msgSender(), "INVALID_SENDER");
        require(_sandEnabled, "SAND_IS_NOT_ENABLED");
        require(
            _isPurchaseValid(
                message.buyer,
                message.catalystIds,
                message.catalystQuantities,
                message.gemIds,
                message.gemQuantities,
                message.nonce,
                signature
            ),
            "INVALID_PURCHASE"
        );

        uint256 amountInSAND =
            _calculateTotalPriceInSAND(
                message.catalystIds,
                message.catalystQuantities,
                message.gemIds,
                message.gemQuantities
            );
        _transferSANDPayment(message.buyer, _wallet, amountInSAND);
        _transferCatalysts(message.catalystIds, message.catalystQuantities, message.buyer);
        _transferGems(message.gemIds, message.gemQuantities, message.buyer);
        emit Purchase(message.buyer, message, amountInSAND, _sand);
    }

    /// @notice Get current StarterPack prices for catalysts and gems by id
    /// @param catalystIds The IDs of the catalysts you want to obtain price information for
    /// @param gemIds The IDs of the gems you want to obtain price information for
    /// @return catalystPricesBeforeSwitch Catalyst prices before price change
    /// @return catalystPricesAfterSwitch Catalyst prices after price change
    /// @return gemPricesBeforeSwitch Gem prices before price change
    /// @return gemPricesAfterSwitch Gem prices after price change
    /// @return switchTime The time the latest price change will take effect, being the time of the price change plus the price change delay
    function getPrices(uint16[] calldata catalystIds, uint16[] calldata gemIds)
        external
        view
        returns (
            uint256[] memory,
            uint256[] memory,
            uint256[] memory,
            uint256[] memory,
            uint256
        )
    {
        uint256 switchTime = 0;
        if (_priceChangeTimestamp != 0) {
            switchTime = _priceChangeTimestamp + PRICE_CHANGE_DELAY;
        }
        uint256[] memory catalystPricesBeforeSwitch = new uint256[](catalystIds.length);
        uint256[] memory catalystPricesAfterSwitch = new uint256[](catalystIds.length);
        uint256[] memory gemPricesBeforeSwitch = new uint256[](gemIds.length);
        uint256[] memory gemPricesAfterSwitch = new uint256[](gemIds.length);
        for (uint256 i = 0; i < catalystIds.length; i++) {
            uint16 id = catalystIds[i];
            catalystPricesBeforeSwitch[i] = _catalystPreviousPrices[id];
            catalystPricesAfterSwitch[i] = _catalystPrices[id];
        }
        for (uint256 i = 0; i < gemIds.length; i++) {
            uint16 id = gemIds[i];
            gemPricesBeforeSwitch[i] = _gemPreviousPrices[id];
            gemPricesAfterSwitch[i] = _gemPrices[id];
        }
        return (
            catalystPricesBeforeSwitch,
            catalystPricesAfterSwitch,
            gemPricesBeforeSwitch,
            gemPricesAfterSwitch,
            switchTime
        );
    }

    /// @notice Return whether SAND payments are enabled
    /// @return Whether SAND payments are enabled
    function isSANDEnabled() external view returns (bool) {
        return _sandEnabled;
    }

    /// @notice Get the beneficiary wallet.
    /// @return the address of the receiving wallet
    function getReceivingWallet() external view returns (address) {
        return _wallet;
    }

    /// @notice Verify the total expected price to pay in SAND
    /// @param catalystIds An array of catalyst IDs to be purchased
    /// @param catalystQuantities An array of catalyst amounts to be purchased
    /// @param gemIds An array of gem IDs to be purchased
    /// @param gemQuantities An array of gem amounts to be purchased
    /// @return the total price to pay in SAND for the cats and gems in the bundle
    function calculateTotalPriceInSAND(
        uint16[] memory catalystIds,
        uint256[] memory catalystQuantities,
        uint16[] memory gemIds,
        uint256[] memory gemQuantities
    ) external returns (uint256) {
        return _calculateTotalPriceInSAND(catalystIds, catalystQuantities, gemIds, gemQuantities);
    }

    function _transferCatalysts(
        uint16[] memory catalystIds,
        uint256[] memory catalystQuantities,
        address buyer
    ) internal {
        for (uint256 i = 0; i < catalystIds.length; i++) {
            uint16 id = catalystIds[i];
            require(_isValidCatalyst(id), "INVALID_CATALYST_ID");
            _executeRegistryTransferCatalyst(_getCatalyst(id), address(this), buyer, catalystQuantities[i]);
        }
    }

    function _transferGems(
        uint16[] memory gemIds,
        uint256[] memory gemQuantities,
        address buyer
    ) internal {
        for (uint256 i = 0; i < gemIds.length; i++) {
            uint16 id = gemIds[i];
            require(_isValidGem(id), "INVALID_GEM_ID");
            _executeRegistryTransferGem(_getGem(id), address(this), buyer, gemQuantities[i]);
        }
    }

    function _executeRegistryTransferCatalyst(
        ICatalyst catalyst,
        address from,
        address to,
        uint256 quantity
    ) private {
        require(catalyst.transferFrom(from, to, quantity), "CATALYST_TRANSFER_FAILED");
    }

    function _executeRegistryTransferGem(
        IGem gem,
        address from,
        address to,
        uint256 quantity
    ) private {
        require(gem.transferFrom(from, to, quantity), "GEM_TRANSFER_FAILED");
    }

    function _getCatalyst(uint16 catalystId) internal view returns (ICatalyst) {
        return GemsCatalystsRegistry(_registry).getCatalyst(catalystId);
    }

    function _isValidCatalyst(uint16 catalystId) internal view returns (bool) {
        return GemsCatalystsRegistry(_registry).doesCatalystExist(catalystId) && catalystId > 0;
    }

    function _getGem(uint16 gemId) internal view returns (IGem) {
        return GemsCatalystsRegistry(_registry).getGem(gemId);
    }

    function _isValidGem(uint16 gemId) internal view returns (bool) {
        return GemsCatalystsRegistry(_registry).doesGemExist(gemId) && gemId > 0;
    }

    /// @dev Function to calculate the total price in SAND of the StarterPacks to be purchased
    function _calculateTotalPriceInSAND(
        uint16[] memory catalystIds,
        uint256[] memory catalystQuantities,
        uint16[] memory gemIds,
        uint256[] memory gemQuantities
    ) internal returns (uint256) {
        require(catalystIds.length == catalystQuantities.length, "INVALID_CAT_INPUT");
        require(gemIds.length == gemQuantities.length, "INVALID_GEM_INPUT");
        bool useCurrentPrices = _priceSelector();
        uint256 totalPrice;
        for (uint256 i = 0; i < catalystIds.length; i++) {
            uint16 id = catalystIds[i];
            uint256 quantity = catalystQuantities[i];
            totalPrice =
                totalPrice +
                (useCurrentPrices ? _catalystPrices[id] * (quantity) : _catalystPreviousPrices[id] * (quantity));
        }
        for (uint256 i = 0; i < gemIds.length; i++) {
            uint16 id = gemIds[i];
            uint256 quantity = gemQuantities[i];
            totalPrice =
                totalPrice +
                (useCurrentPrices ? _gemPrices[id] * (quantity) : _gemPreviousPrices[id] * (quantity));
        }
        return totalPrice;
    }

    /// @dev Function to determine whether to use previous or current prices
    function _priceSelector() internal returns (bool) {
        bool useCurrentPrices;
        // No price change
        if (_priceChangeTimestamp == 0) {
            useCurrentPrices = true;
        } else {
            // Price change delay has expired: use current prices
            if (block.timestamp > _priceChangeTimestamp + PRICE_CHANGE_DELAY) {
                _priceChangeTimestamp = 0;
                useCurrentPrices = true;
            } else {
                // Price change has recently occured: use previous prices until price change takes effect
                useCurrentPrices = false;
            }
        }
        return (useCurrentPrices);
    }

    /// @dev Function to handle purchase with SAND
    function _transferSANDPayment(
        address buyer,
        address payable paymentRecipient,
        uint256 amount
    ) internal {
        uint256 amountForDestination = amount;
        require(IERC20(_sand).transferFrom(buyer, paymentRecipient, amountForDestination), "PAYMENT_TRANSFER_FAILED");
    }

    /// @dev this override is required
    function _msgSender() internal view override(Context, ERC2771Handler) returns (address sender) {
        if (isTrustedForwarder(msg.sender)) {
            // The assembly code is more direct than the Solidity version using `abi.decode`.
            // solhint-disable-next-line no-inline-assembly
            assembly {
                sender := shr(96, calldataload(sub(calldatasize(), 20)))
            }
        } else {
            return msg.sender;
        }
    }

    /// @dev this override is required
    function _msgData() internal view override(Context, ERC2771Handler) returns (bytes calldata) {
        if (isTrustedForwarder(msg.sender)) {
            return msg.data[:msg.data.length - 20];
        } else {
            return msg.data;
        }
    }
}<|MERGE_RESOLUTION|>--- conflicted
+++ resolved
@@ -6,15 +6,10 @@
 import "../common/BaseWithStorage/ERC2771Handler.sol";
 import "../common/Libraries/SafeMathWithRequire.sol";
 
-<<<<<<< HEAD
-/// @title StarterPack contract that supports SAND as payment
-/// @notice This contract manages the purchase and distribution of StarterPacks (bundles of Catalysts and Gems)
+/// @title StarterPack contract for the purchase of StarterPacks (bundles of Catalysts and Gems) with EIP712
+/// @notice This contract enables purchases with SAND when the backend authorizes it via message signing
 /// @notice The following privileged roles are used in StarterPackV2: DEFAULT_ADMIN_ROLE, STARTERPACK_ROLE
 /// @dev DEFAULT_ADMIN_ROLE is intended for contract setup / emergency, STARTERPACK_ROLE is provided for business purposes
-=======
-/// @title StarterPack contract for the purchase of StarterPacks (bundles of Catalysts and Gems) with EIP712
-/// @notice This contract enables purchases with SAND when the backend authorizes it via message signing
->>>>>>> 616afff1
 contract StarterPackV2 is PurchaseValidator, ERC2771Handler {
     using SafeMathWithRequire for uint256;
     uint256 internal constant MAX_UINT16 = type(uint16).max;
@@ -40,14 +35,10 @@
     // Minimizes the effect of price changes on pending TXs
     uint256 private constant PRICE_CHANGE_DELAY = 1 hours;
 
-<<<<<<< HEAD
     // The following role is provided for business-related admin functions
     bytes32 public constant STARTERPACK_ROLE = keccak256("STARTERPACK_ROLE");
 
-    event ReceivingWallet(address newReceivingWallet);
-=======
     event ReceivingWallet(address indexed newReceivingWallet);
->>>>>>> 616afff1
 
     event Purchase(address indexed buyer, Message message, uint256 amountPaid, address indexed token);
 
@@ -80,19 +71,15 @@
         address payable initialWalletAddress,
         address initialSigningWallet,
         address registry
-<<<<<<< HEAD
-    ) PurchaseValidator(initialSigningWallet) {
-        _grantRole(DEFAULT_ADMIN_ROLE, defaultAdmin);
-        _grantRole(STARTERPACK_ROLE, starterPackAdmin);
-=======
     ) PurchaseValidator(initialSigningWallet, "Sandbox StarterPack", "1.0") {
-        require(admin != address(0), "ADMIN_ZERO_ADDRESS");
+        require(defaultAdmin != address(0), "ADMIN_ZERO_ADDRESS");
+        require(starterPackAdmin != address(0), "STARTERPACK_ADMIN_ZERO_ADDRESS");
         require(sandContractAddress != address(0), "SAND_ZERO_ADDRESS");
         require(trustedForwarder != address(0), "FORWARDER_ZERO_ADDRESS");
         require(initialWalletAddress != address(0), "WALLET_ZERO_ADDRESS");
         require(registry != address(0), "REGISTRY_ZERO_ADDRESS");
-        _setupRole(DEFAULT_ADMIN_ROLE, admin);
->>>>>>> 616afff1
+        _grantRole(DEFAULT_ADMIN_ROLE, defaultAdmin);
+        _grantRole(STARTERPACK_ROLE, starterPackAdmin);
         _sand = sandContractAddress;
         __ERC2771Handler_initialize(trustedForwarder);
         _wallet = initialWalletAddress;
