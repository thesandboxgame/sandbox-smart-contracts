--- conflicted
+++ resolved
@@ -6,17 +6,11 @@
 import "../common/BaseWithStorage/ERC2771/ERC2771HandlerV2.sol";
 import "../common/Libraries/SafeMathWithRequire.sol";
 
-<<<<<<< HEAD
-/// @title StarterPack contract that supports SAND as payment
-/// @notice This contract manages the purchase and distribution of StarterPacks (bundles of Catalysts and Gems)
-contract StarterPackV2 is PurchaseValidator, ERC2771HandlerV2 {
-=======
 /// @title StarterPack contract for the purchase of StarterPacks (bundles of Catalysts and Gems) with EIP712
 /// @notice This contract enables purchases with SAND when the backend authorizes it via message signing
 /// @notice The following privileged roles are used in StarterPackV2: DEFAULT_ADMIN_ROLE, STARTERPACK_ROLE
 /// @dev DEFAULT_ADMIN_ROLE is intended for contract setup / emergency, STARTERPACK_ROLE is provided for business purposes
-contract StarterPackV2 is PurchaseValidator, ERC2771Handler {
->>>>>>> 27027e78
+contract StarterPackV2 is PurchaseValidator, ERC2771HandlerV2 {
     using SafeMathWithRequire for uint256;
     uint256 internal constant MAX_UINT16 = type(uint16).max;
     uint256 private constant DECIMAL_PLACES = 1 ether;
@@ -77,11 +71,7 @@
         address payable initialWalletAddress,
         address initialSigningWallet,
         address registry
-<<<<<<< HEAD
-    ) PurchaseValidator(initialSigningWallet) ERC2771HandlerV2(trustedForwarder) {
-        _setupRole(DEFAULT_ADMIN_ROLE, admin);
-=======
-    ) PurchaseValidator(initialSigningWallet, "Sandbox StarterPack", "1.0") {
+    ) PurchaseValidator(initialSigningWallet, "Sandbox StarterPack", "1.0") ERC2771HandlerV2(trustedForwarder) {
         require(defaultAdmin != address(0), "ADMIN_ZERO_ADDRESS");
         require(starterPackAdmin != address(0), "STARTERPACK_ADMIN_ZERO_ADDRESS");
         require(sandContractAddress != address(0), "SAND_ZERO_ADDRESS");
@@ -90,7 +80,6 @@
         require(registry != address(0), "REGISTRY_ZERO_ADDRESS");
         _grantRole(DEFAULT_ADMIN_ROLE, defaultAdmin);
         _grantRole(STARTERPACK_ROLE, starterPackAdmin);
->>>>>>> 27027e78
         _sand = sandContractAddress;
         _wallet = initialWalletAddress;
         _registry = registry;
