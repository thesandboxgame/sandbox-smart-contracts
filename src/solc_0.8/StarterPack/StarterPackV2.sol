//SPDX-License-Identifier: MIT
pragma solidity 0.8.2;

import "./PurchaseValidator.sol";
import "../catalyst/GemsCatalystsRegistry.sol";
import "../common/BaseWithStorage/ERC2771/ERC2771HandlerV2.sol";
import "../common/Libraries/SafeMathWithRequire.sol";

/// @title StarterPack contract for the purchase of StarterPacks (bundles of Catalysts and Gems) with EIP712
/// @notice This contract enables purchases with SAND when the backend authorizes it via message signing
/// @notice The following privileged roles are used in StarterPackV2: DEFAULT_ADMIN_ROLE, STARTERPACK_ROLE
/// @dev DEFAULT_ADMIN_ROLE is intended for contract setup / emergency, STARTERPACK_ROLE is provided for business purposes
contract StarterPackV2 is PurchaseValidator, ERC2771HandlerV2 {
    using SafeMathWithRequire for uint256;
    uint256 internal constant MAX_UINT16 = type(uint16).max;
    uint256 private constant DECIMAL_PLACES = 1 ether;
    uint256 private constant MAX_WITHDRAWAL = 100;

    address internal immutable _sand;
    address internal immutable _registry;
    bool public _sandEnabled;

    // Mapping catalyst and gem ids to their prices
    mapping(uint16 => uint256) private _catalystPrices;
    mapping(uint16 => uint256) private _catalystPreviousPrices;
    mapping(uint16 => uint256) private _gemPrices;
    mapping(uint16 => uint256) private _gemPreviousPrices;

    // The timestamp of the last price change
    uint256 private _priceChangeTimestamp;

    address payable internal _wallet;

    // The delay between calling setPrices() and when the new prices come into effect
    // Minimizes the effect of price changes on pending TXs
    uint256 private constant PRICE_CHANGE_DELAY = 1 hours;

    // The following role is provided for business-related admin functions
    bytes32 public constant STARTERPACK_ROLE = keccak256("STARTERPACK_ROLE");

    event ReceivingWallet(address indexed newReceivingWallet);

    event Purchase(address indexed buyer, Message message, uint256 amountPaid, address indexed token);

    event SetPrices(
        uint16[] catalystIds,
        uint256[] catalystPrices,
        uint16[] gemIds,
        uint256[] gemPrices,
        uint256 priceChangeTimestamp
    );

    event WithdrawAll(address indexed to, uint16[] catalystIds, uint16[] gemIds);

    event SandEnabled(bool enabled);

    struct Message {
        address buyer;
        uint16[] catalystIds;
        uint256[] catalystQuantities;
        uint16[] gemIds;
        uint256[] gemQuantities;
        uint256 nonce;
    }

    constructor(
        address defaultAdmin,
        address starterPackAdmin,
        address sandContractAddress,
        address trustedForwarder,
        address payable initialWalletAddress,
        address initialSigningWallet,
        address registry
<<<<<<< HEAD
    ) PurchaseValidator(initialSigningWallet) {
        _grantRole(DEFAULT_ADMIN_ROLE, admin);
=======
    ) PurchaseValidator(initialSigningWallet, "Sandbox StarterPack", "1.0") ERC2771HandlerV2(trustedForwarder) {
        require(defaultAdmin != address(0), "ADMIN_ZERO_ADDRESS");
        require(starterPackAdmin != address(0), "STARTERPACK_ADMIN_ZERO_ADDRESS");
        require(sandContractAddress != address(0), "SAND_ZERO_ADDRESS");
        require(trustedForwarder != address(0), "FORWARDER_ZERO_ADDRESS");
        require(initialWalletAddress != address(0), "WALLET_ZERO_ADDRESS");
        require(registry != address(0), "REGISTRY_ZERO_ADDRESS");
        _grantRole(DEFAULT_ADMIN_ROLE, defaultAdmin);
        _grantRole(STARTERPACK_ROLE, starterPackAdmin);
>>>>>>> 7bcd8ba8
        _sand = sandContractAddress;
        _wallet = initialWalletAddress;
        _registry = registry;
    }

    /// @notice Set the wallet receiving the proceeds
    /// @param newReceivingWallet Address of the new receiving wallet
    function setReceivingWallet(address payable newReceivingWallet) external onlyRole(DEFAULT_ADMIN_ROLE) {
        require(newReceivingWallet != address(0), "WALLET_ZERO_ADDRESS");
        require(newReceivingWallet != _wallet, "WALLET_ALREADY_SET");
        _wallet = newReceivingWallet;
        emit ReceivingWallet(newReceivingWallet);
    }

    /// @dev Enable / disable the specific SAND payment for StarterPacks
    /// @param enabled Whether to enable or disable
    function setSANDEnabled(bool enabled) external onlyRole(STARTERPACK_ROLE) {
        _sandEnabled = enabled;
        emit SandEnabled(enabled);
    }

    /// @notice Enables admin to change the prices (in SAND) of the catalysts and gems in the StarterPack bundle
    /// @param catalystIds Array of catalyst IDs for which new prices will take effect after a delay period
    /// @param catalystPrices Array of new catalyst prices that will take effect after a delay period
    /// @param gemIds Array of gem IDs for which new prices will take effect after a delay period
    /// @param gemPrices Array of new gems prices that will take effect after a delay period
    function setPrices(
        uint16[] calldata catalystIds,
        uint256[] calldata catalystPrices,
        uint16[] calldata gemIds,
        uint256[] calldata gemPrices
    ) external onlyRole(STARTERPACK_ROLE) {
        require(catalystIds.length == catalystPrices.length, "INVALID_CAT_INPUT");
        require(gemIds.length == gemPrices.length, "INVALID_GEM_INPUT");
        require(catalystPrices.length <= MAX_UINT16, "TOO_MANY_CATALYST_PRICES");
        require(gemPrices.length <= MAX_UINT16, "TOO_MANY_GEM_PRICES");
        for (uint256 i = 0; i < catalystIds.length; i++) {
            uint16 id = catalystIds[i];
            require(_isValidCatalyst(id), "INVALID_CAT_ID");
            _catalystPreviousPrices[id] = _catalystPrices[id];
            _catalystPrices[id] = catalystPrices[i];
        }
        for (uint256 i = 0; i < gemIds.length; i++) {
            uint16 id = gemIds[i];
            require(_isValidGem(id), "INVALID_GEM_ID");
            _gemPreviousPrices[id] = _gemPrices[id];
            _gemPrices[id] = gemPrices[i];
        }
        _priceChangeTimestamp = block.timestamp;
        emit SetPrices(catalystIds, catalystPrices, gemIds, gemPrices, _priceChangeTimestamp);
    }

    /// @notice Enables admin to withdraw any remaining tokens
    /// @param to The destination address for the purchased Catalysts and Gems
    /// @param catalystIds The IDs of the catalysts to be transferred
    /// @param gemIds The IDs of the gems to be transferred
    /// @dev The sum length of catalystIds + gemIds must be <= MAX_WITHDRAWAL
    function withdrawAll(
        address to,
        uint16[] calldata catalystIds,
        uint16[] calldata gemIds
    ) external onlyRole(DEFAULT_ADMIN_ROLE) {
        require(catalystIds.length + gemIds.length <= MAX_WITHDRAWAL, "TOO_MANY_IDS");
        require(to != address(0), "ZERO_ADDRESS");
        for (uint256 i = 0; i < catalystIds.length; i++) {
            uint16 id = catalystIds[i];
            require(_isValidCatalyst(id), "INVALID_CATALYST_ID");
            ICatalyst catalyst = _getCatalyst(id);
            uint256 balance = catalyst.balanceOf(address(this));
            _executeRegistryTransferCatalyst(catalyst, address(this), to, balance);
        }
        for (uint256 i = 0; i < gemIds.length; i++) {
            uint16 id = gemIds[i];
            require(_isValidGem(id), "INVALID_GEM_ID");
            IGem gem = _getGem(id);
            uint256 balance = gem.balanceOf(address(this));
            _executeRegistryTransferGem(gem, address(this), to, balance);
        }
        emit WithdrawAll(to, catalystIds, gemIds);
    }

    /// @notice Purchase StarterPacks with SAND
    /// @param message A message containing information about the Catalysts and Gems to be purchased together with the destination (buyer) and a nonce
    /// @param signature A signed message specifying tx details
    function purchaseWithSAND(Message calldata message, bytes calldata signature) external {
        require(message.buyer == _msgSender(), "INVALID_SENDER");
        require(_sandEnabled, "SAND_IS_NOT_ENABLED");
        require(
            _isPurchaseValid(
                message.buyer,
                message.catalystIds,
                message.catalystQuantities,
                message.gemIds,
                message.gemQuantities,
                message.nonce,
                signature
            ),
            "INVALID_PURCHASE"
        );

        uint256 amountInSAND =
            _calculateTotalPriceInSAND(
                message.catalystIds,
                message.catalystQuantities,
                message.gemIds,
                message.gemQuantities
            );
        _transferSANDPayment(message.buyer, _wallet, amountInSAND);
        _transferCatalysts(message.catalystIds, message.catalystQuantities, message.buyer);
        _transferGems(message.gemIds, message.gemQuantities, message.buyer);
        emit Purchase(message.buyer, message, amountInSAND, _sand);
    }

    /// @notice Get current StarterPack prices for catalysts and gems by id
    /// @param catalystIds The IDs of the catalysts you want to obtain price information for
    /// @param gemIds The IDs of the gems you want to obtain price information for
    /// @return catalystPricesBeforeSwitch Catalyst prices before price change
    /// @return catalystPricesAfterSwitch Catalyst prices after price change
    /// @return gemPricesBeforeSwitch Gem prices before price change
    /// @return gemPricesAfterSwitch Gem prices after price change
    /// @return switchTime The time the latest price change will take effect, being the time of the price change plus the price change delay
    function getPrices(uint16[] calldata catalystIds, uint16[] calldata gemIds)
        external
        view
        returns (
            uint256[] memory,
            uint256[] memory,
            uint256[] memory,
            uint256[] memory,
            uint256
        )
    {
        uint256 switchTime = 0;
        if (_priceChangeTimestamp != 0) {
            switchTime = _priceChangeTimestamp + PRICE_CHANGE_DELAY;
        }
        uint256[] memory catalystPricesBeforeSwitch = new uint256[](catalystIds.length);
        uint256[] memory catalystPricesAfterSwitch = new uint256[](catalystIds.length);
        uint256[] memory gemPricesBeforeSwitch = new uint256[](gemIds.length);
        uint256[] memory gemPricesAfterSwitch = new uint256[](gemIds.length);
        for (uint256 i = 0; i < catalystIds.length; i++) {
            uint16 id = catalystIds[i];
            catalystPricesBeforeSwitch[i] = _catalystPreviousPrices[id];
            catalystPricesAfterSwitch[i] = _catalystPrices[id];
        }
        for (uint256 i = 0; i < gemIds.length; i++) {
            uint16 id = gemIds[i];
            gemPricesBeforeSwitch[i] = _gemPreviousPrices[id];
            gemPricesAfterSwitch[i] = _gemPrices[id];
        }
        return (
            catalystPricesBeforeSwitch,
            catalystPricesAfterSwitch,
            gemPricesBeforeSwitch,
            gemPricesAfterSwitch,
            switchTime
        );
    }

    /// @notice Return whether SAND payments are enabled
    /// @return Whether SAND payments are enabled
    function isSANDEnabled() external view returns (bool) {
        return _sandEnabled;
    }

    /// @notice Get the beneficiary wallet.
    /// @return the address of the receiving wallet
    function getReceivingWallet() external view returns (address) {
        return _wallet;
    }

    /// @notice Verify the total expected price to pay in SAND
    /// @param catalystIds An array of catalyst IDs to be purchased
    /// @param catalystQuantities An array of catalyst amounts to be purchased
    /// @param gemIds An array of gem IDs to be purchased
    /// @param gemQuantities An array of gem amounts to be purchased
    /// @return the total price to pay in SAND for the cats and gems in the bundle
    function calculateTotalPriceInSAND(
        uint16[] memory catalystIds,
        uint256[] memory catalystQuantities,
        uint16[] memory gemIds,
        uint256[] memory gemQuantities
    ) external returns (uint256) {
        return _calculateTotalPriceInSAND(catalystIds, catalystQuantities, gemIds, gemQuantities);
    }

    function _transferCatalysts(
        uint16[] memory catalystIds,
        uint256[] memory catalystQuantities,
        address buyer
    ) internal {
        for (uint256 i = 0; i < catalystIds.length; i++) {
            uint16 id = catalystIds[i];
            require(_isValidCatalyst(id), "INVALID_CATALYST_ID");
            _executeRegistryTransferCatalyst(_getCatalyst(id), address(this), buyer, catalystQuantities[i]);
        }
    }

    function _transferGems(
        uint16[] memory gemIds,
        uint256[] memory gemQuantities,
        address buyer
    ) internal {
        for (uint256 i = 0; i < gemIds.length; i++) {
            uint16 id = gemIds[i];
            require(_isValidGem(id), "INVALID_GEM_ID");
            _executeRegistryTransferGem(_getGem(id), address(this), buyer, gemQuantities[i]);
        }
    }

    function _executeRegistryTransferCatalyst(
        ICatalyst catalyst,
        address from,
        address to,
        uint256 quantity
    ) private {
        require(catalyst.transferFrom(from, to, quantity), "CATALYST_TRANSFER_FAILED");
    }

    function _executeRegistryTransferGem(
        IGem gem,
        address from,
        address to,
        uint256 quantity
    ) private {
        require(gem.transferFrom(from, to, quantity), "GEM_TRANSFER_FAILED");
    }

    function _getCatalyst(uint16 catalystId) internal view returns (ICatalyst) {
        return GemsCatalystsRegistry(_registry).getCatalyst(catalystId);
    }

    function _isValidCatalyst(uint16 catalystId) internal view returns (bool) {
        return GemsCatalystsRegistry(_registry).doesCatalystExist(catalystId) && catalystId > 0;
    }

    function _getGem(uint16 gemId) internal view returns (IGem) {
        return GemsCatalystsRegistry(_registry).getGem(gemId);
    }

    function _isValidGem(uint16 gemId) internal view returns (bool) {
        return GemsCatalystsRegistry(_registry).doesGemExist(gemId) && gemId > 0;
    }

    /// @dev Function to calculate the total price in SAND of the StarterPacks to be purchased
    function _calculateTotalPriceInSAND(
        uint16[] memory catalystIds,
        uint256[] memory catalystQuantities,
        uint16[] memory gemIds,
        uint256[] memory gemQuantities
    ) internal returns (uint256) {
        require(catalystIds.length == catalystQuantities.length, "INVALID_CAT_INPUT");
        require(gemIds.length == gemQuantities.length, "INVALID_GEM_INPUT");
        bool useCurrentPrices = _priceSelector();
        uint256 totalPrice;
        for (uint256 i = 0; i < catalystIds.length; i++) {
            uint16 id = catalystIds[i];
            uint256 quantity = catalystQuantities[i];
            totalPrice =
                totalPrice +
                (useCurrentPrices ? _catalystPrices[id] * (quantity) : _catalystPreviousPrices[id] * (quantity));
        }
        for (uint256 i = 0; i < gemIds.length; i++) {
            uint16 id = gemIds[i];
            uint256 quantity = gemQuantities[i];
            totalPrice =
                totalPrice +
                (useCurrentPrices ? _gemPrices[id] * (quantity) : _gemPreviousPrices[id] * (quantity));
        }
        return totalPrice;
    }

    /// @dev Function to determine whether to use previous or current prices
    function _priceSelector() internal returns (bool) {
        bool useCurrentPrices;
        // No price change
        if (_priceChangeTimestamp == 0) {
            useCurrentPrices = true;
        } else {
            // Price change delay has expired: use current prices
            if (block.timestamp > _priceChangeTimestamp + PRICE_CHANGE_DELAY) {
                _priceChangeTimestamp = 0;
                useCurrentPrices = true;
            } else {
                // Price change has recently occured: use previous prices until price change takes effect
                useCurrentPrices = false;
            }
        }
        return (useCurrentPrices);
    }

    /// @dev Function to handle purchase with SAND
    function _transferSANDPayment(
        address buyer,
        address payable paymentRecipient,
        uint256 amount
    ) internal {
        uint256 amountForDestination = amount;
        require(IERC20(_sand).transferFrom(buyer, paymentRecipient, amountForDestination), "PAYMENT_TRANSFER_FAILED");
    }

    /// @dev this override is required; two or more base classes define function
    function _msgSender() internal view override(Context, ERC2771HandlerV2) returns (address sender) {
        return ERC2771HandlerV2._msgSender();
    }

    /// @dev this override is required; two or more base classes define function
    function _msgData() internal view override(Context, ERC2771HandlerV2) returns (bytes calldata) {
        return ERC2771HandlerV2._msgData();
    }
}<|MERGE_RESOLUTION|>--- conflicted
+++ resolved
@@ -71,10 +71,6 @@
         address payable initialWalletAddress,
         address initialSigningWallet,
         address registry
-<<<<<<< HEAD
-    ) PurchaseValidator(initialSigningWallet) {
-        _grantRole(DEFAULT_ADMIN_ROLE, admin);
-=======
     ) PurchaseValidator(initialSigningWallet, "Sandbox StarterPack", "1.0") ERC2771HandlerV2(trustedForwarder) {
         require(defaultAdmin != address(0), "ADMIN_ZERO_ADDRESS");
         require(starterPackAdmin != address(0), "STARTERPACK_ADMIN_ZERO_ADDRESS");
@@ -84,7 +80,6 @@
         require(registry != address(0), "REGISTRY_ZERO_ADDRESS");
         _grantRole(DEFAULT_ADMIN_ROLE, defaultAdmin);
         _grantRole(STARTERPACK_ROLE, starterPackAdmin);
->>>>>>> 7bcd8ba8
         _sand = sandContractAddress;
         _wallet = initialWalletAddress;
         _registry = registry;
