//SPDX-License-Identifier: MIT
pragma solidity 0.8.2;

import "./PurchaseValidator.sol";
import "../catalyst/GemsCatalystsRegistry.sol";
<<<<<<< HEAD
import "../common/BaseWithStorage/ERC2771Handler.sol";

/// @title StarterPack contract that supports SAND as payment
/// @notice This contract manages the purchase and distribution of StarterPacks (bundles of Catalysts and Gems)
contract StarterPackV2 is PurchaseValidator, ERC2771Handler {
=======
import "../common/BaseWithStorage/ERC2771/ERC2771HandlerV2.sol";
import "../common/Libraries/SafeMathWithRequire.sol";

/// @title StarterPack contract for the purchase of StarterPacks (bundles of Catalysts and Gems) with EIP712
/// @notice This contract enables purchases with SAND when the backend authorizes it via message signing
/// @notice The following privileged roles are used in StarterPackV2: DEFAULT_ADMIN_ROLE, STARTERPACK_ROLE
/// @dev DEFAULT_ADMIN_ROLE is intended for contract setup / emergency, STARTERPACK_ROLE is provided for business purposes
contract StarterPackV2 is PurchaseValidator, ERC2771HandlerV2 {
    using SafeMathWithRequire for uint256;
    uint256 internal constant MAX_UINT16 = type(uint16).max;
>>>>>>> 05ffaa37
    uint256 private constant DECIMAL_PLACES = 1 ether;
    uint256 private constant MAX_WITHDRAWAL = 100;

    address internal immutable _sand;
    address internal immutable _registry;
    bool public _sandEnabled;

    // Mapping catalyst and gem ids to their prices
    mapping(uint16 => uint256) private _catalystPrices;
    mapping(uint16 => uint256) private _catalystPreviousPrices;
    mapping(uint16 => uint256) private _gemPrices;
    mapping(uint16 => uint256) private _gemPreviousPrices;

    // The timestamp of the last price change
    uint256 private _priceChangeTimestamp;

    address payable internal _wallet;

    // The delay between calling setPrices() and when the new prices come into effect
    // Minimizes the effect of price changes on pending TXs
    uint256 private constant PRICE_CHANGE_DELAY = 1 hours;

    // The following role is provided for business-related admin functions
    bytes32 public constant STARTERPACK_ROLE = keccak256("STARTERPACK_ROLE");

    event ReceivingWallet(address indexed newReceivingWallet);

    event Purchase(address indexed buyer, Message message, uint256 amountPaid, address indexed token);

    event SetPrices(
        uint16[] catalystIds,
        uint256[] catalystPrices,
        uint16[] gemIds,
        uint256[] gemPrices,
        uint256 priceChangeTimestamp
    );

    event WithdrawAll(address indexed to, uint16[] catalystIds, uint16[] gemIds);

    event SandEnabled(bool enabled);

    struct Message {
        address buyer;
        uint16[] catalystIds;
        uint256[] catalystQuantities;
        uint16[] gemIds;
        uint256[] gemQuantities;
        uint256 nonce;
    }

    constructor(
        address defaultAdmin,
        address starterPackAdmin,
        address sandContractAddress,
        address trustedForwarder,
        address payable initialWalletAddress,
        address initialSigningWallet,
        address registry
    ) PurchaseValidator(initialSigningWallet, "Sandbox StarterPack", "1.0") ERC2771HandlerV2(trustedForwarder) {
        require(defaultAdmin != address(0), "ADMIN_ZERO_ADDRESS");
        require(starterPackAdmin != address(0), "STARTERPACK_ADMIN_ZERO_ADDRESS");
        require(sandContractAddress != address(0), "SAND_ZERO_ADDRESS");
        require(trustedForwarder != address(0), "FORWARDER_ZERO_ADDRESS");
        require(initialWalletAddress != address(0), "WALLET_ZERO_ADDRESS");
        require(registry != address(0), "REGISTRY_ZERO_ADDRESS");
        _grantRole(DEFAULT_ADMIN_ROLE, defaultAdmin);
        _grantRole(STARTERPACK_ROLE, starterPackAdmin);
        _sand = sandContractAddress;
        _wallet = initialWalletAddress;
        _registry = registry;
    }

    /// @notice Set the wallet receiving the proceeds
    /// @param newReceivingWallet Address of the new receiving wallet
    function setReceivingWallet(address payable newReceivingWallet) external onlyRole(DEFAULT_ADMIN_ROLE) {
        require(newReceivingWallet != address(0), "WALLET_ZERO_ADDRESS");
        require(newReceivingWallet != _wallet, "WALLET_ALREADY_SET");
        _wallet = newReceivingWallet;
        emit ReceivingWallet(newReceivingWallet);
    }

    /// @dev Enable / disable the specific SAND payment for StarterPacks
    /// @param enabled Whether to enable or disable
    function setSANDEnabled(bool enabled) external onlyRole(STARTERPACK_ROLE) {
        _sandEnabled = enabled;
        emit SandEnabled(enabled);
    }

    /// @notice Enables admin to change the prices (in SAND) of the catalysts and gems in the StarterPack bundle
    /// @param catalystIds Array of catalyst IDs for which new prices will take effect after a delay period
    /// @param catalystPrices Array of new catalyst prices that will take effect after a delay period
    /// @param gemIds Array of gem IDs for which new prices will take effect after a delay period
    /// @param gemPrices Array of new gems prices that will take effect after a delay period
    function setPrices(
        uint16[] calldata catalystIds,
        uint256[] calldata catalystPrices,
        uint16[] calldata gemIds,
        uint256[] calldata gemPrices
    ) external onlyRole(STARTERPACK_ROLE) {
        require(block.timestamp > _priceChangeTimestamp + PRICE_CHANGE_DELAY, "DELAY_PERIOD_IN_EFFECT");
        require(catalystIds.length == catalystPrices.length, "INVALID_CAT_INPUT");
        require(gemIds.length == gemPrices.length, "INVALID_GEM_INPUT");
        require(catalystPrices.length <= MAX_UINT16, "TOO_MANY_CATALYST_PRICES");
        require(gemPrices.length <= MAX_UINT16, "TOO_MANY_GEM_PRICES");
        for (uint256 i = 0; i < catalystIds.length; i++) {
            uint16 id = catalystIds[i];
            require(_isValidCatalyst(id), "INVALID_CAT_ID");
            _catalystPreviousPrices[id] = _catalystPrices[id];
            _catalystPrices[id] = catalystPrices[i];
        }
        for (uint256 i = 0; i < gemIds.length; i++) {
            uint16 id = gemIds[i];
            require(_isValidGem(id), "INVALID_GEM_ID");
            _gemPreviousPrices[id] = _gemPrices[id];
            _gemPrices[id] = gemPrices[i];
        }
        _priceChangeTimestamp = block.timestamp;
        emit SetPrices(catalystIds, catalystPrices, gemIds, gemPrices, _priceChangeTimestamp);
    }

    /// @notice Enables admin to withdraw any remaining tokens
    /// @param to The destination address for the purchased Catalysts and Gems
    /// @param catalystIds The IDs of the catalysts to be transferred
    /// @param gemIds The IDs of the gems to be transferred
    /// @dev The sum length of catalystIds + gemIds must be <= MAX_WITHDRAWAL
    function withdrawAll(
        address to,
        uint16[] calldata catalystIds,
        uint16[] calldata gemIds
    ) external onlyRole(DEFAULT_ADMIN_ROLE) {
        require(catalystIds.length + gemIds.length <= MAX_WITHDRAWAL, "TOO_MANY_IDS");
        require(to != address(0), "ZERO_ADDRESS");
        for (uint256 i = 0; i < catalystIds.length; i++) {
            uint16 id = catalystIds[i];
            require(_isValidCatalyst(id), "INVALID_CATALYST_ID");
            ICatalyst catalyst = _getCatalyst(id);
            uint256 balance = catalyst.balanceOf(address(this));
            _executeRegistryTransferCatalyst(catalyst, address(this), to, balance);
        }
        for (uint256 i = 0; i < gemIds.length; i++) {
            uint16 id = gemIds[i];
            require(_isValidGem(id), "INVALID_GEM_ID");
            IGem gem = _getGem(id);
            uint256 balance = gem.balanceOf(address(this));
            _executeRegistryTransferGem(gem, address(this), to, balance);
        }
        emit WithdrawAll(to, catalystIds, gemIds);
    }

    /// @notice Purchase StarterPacks with SAND
    /// @param message A message containing information about the Catalysts and Gems to be purchased together with the destination (buyer) and a nonce
    /// @param signature A signed message specifying tx details
    function purchaseWithSAND(Message calldata message, bytes calldata signature) external {
        require(message.buyer == _msgSender(), "INVALID_SENDER");
        require(_sandEnabled, "SAND_IS_NOT_ENABLED");
        require(
            _isPurchaseValid(
                message.buyer,
                message.catalystIds,
                message.catalystQuantities,
                message.gemIds,
                message.gemQuantities,
                message.nonce,
                signature
            ),
            "INVALID_PURCHASE"
        );

        uint256 amountInSAND =
            _calculateTotalPriceInSAND(
                message.catalystIds,
                message.catalystQuantities,
                message.gemIds,
                message.gemQuantities
            );
        _transferSANDPayment(message.buyer, _wallet, amountInSAND);
        _transferCatalysts(message.catalystIds, message.catalystQuantities, message.buyer);
        _transferGems(message.gemIds, message.gemQuantities, message.buyer);
        emit Purchase(message.buyer, message, amountInSAND, _sand);
    }

    /// @notice Get current StarterPack prices for catalysts and gems by id
    /// @param catalystIds The IDs of the catalysts you want to obtain price information for
    /// @param gemIds The IDs of the gems you want to obtain price information for
    /// @return catalystPricesBeforeSwitch Catalyst prices before price change
    /// @return catalystPricesAfterSwitch Catalyst prices after price change
    /// @return gemPricesBeforeSwitch Gem prices before price change
    /// @return gemPricesAfterSwitch Gem prices after price change
    /// @return switchTime The time the latest price change will take effect, being the time of the price change plus the price change delay
    function getPrices(uint16[] calldata catalystIds, uint16[] calldata gemIds)
        external
        view
        returns (
            uint256[] memory,
            uint256[] memory,
            uint256[] memory,
            uint256[] memory,
            uint256
        )
    {
        uint256 switchTime = 0;
        if (_priceChangeTimestamp != 0) {
            switchTime = _priceChangeTimestamp + PRICE_CHANGE_DELAY;
        }
        uint256[] memory catalystPricesBeforeSwitch = new uint256[](catalystIds.length);
        uint256[] memory catalystPricesAfterSwitch = new uint256[](catalystIds.length);
        uint256[] memory gemPricesBeforeSwitch = new uint256[](gemIds.length);
        uint256[] memory gemPricesAfterSwitch = new uint256[](gemIds.length);
        for (uint256 i = 0; i < catalystIds.length; i++) {
            uint16 id = catalystIds[i];
            catalystPricesBeforeSwitch[i] = _catalystPreviousPrices[id];
            catalystPricesAfterSwitch[i] = _catalystPrices[id];
        }
        for (uint256 i = 0; i < gemIds.length; i++) {
            uint16 id = gemIds[i];
            gemPricesBeforeSwitch[i] = _gemPreviousPrices[id];
            gemPricesAfterSwitch[i] = _gemPrices[id];
        }
        return (
            catalystPricesBeforeSwitch,
            catalystPricesAfterSwitch,
            gemPricesBeforeSwitch,
            gemPricesAfterSwitch,
            switchTime
        );
    }

    /// @notice Return whether SAND payments are enabled
    /// @return Whether SAND payments are enabled
    function isSANDEnabled() external view returns (bool) {
        return _sandEnabled;
    }

    /// @notice Get the beneficiary wallet.
    /// @return the address of the receiving wallet
    function getReceivingWallet() external view returns (address) {
        return _wallet;
    }

    /// @notice Verify the total expected price to pay in SAND
    /// @param catalystIds An array of catalyst IDs to be purchased
    /// @param catalystQuantities An array of catalyst amounts to be purchased
    /// @param gemIds An array of gem IDs to be purchased
    /// @param gemQuantities An array of gem amounts to be purchased
    /// @return the total price to pay in SAND for the cats and gems in the bundle
    function calculateTotalPriceInSAND(
        uint16[] memory catalystIds,
        uint256[] memory catalystQuantities,
        uint16[] memory gemIds,
        uint256[] memory gemQuantities
    ) external returns (uint256) {
        return _calculateTotalPriceInSAND(catalystIds, catalystQuantities, gemIds, gemQuantities);
    }

    function _transferCatalysts(
        uint16[] memory catalystIds,
        uint256[] memory catalystQuantities,
        address buyer
    ) internal {
        for (uint256 i = 0; i < catalystIds.length; i++) {
            uint16 id = catalystIds[i];
            require(_isValidCatalyst(id), "INVALID_CATALYST_ID");
            _executeRegistryTransferCatalyst(_getCatalyst(id), address(this), buyer, catalystQuantities[i]);
        }
    }

    function _transferGems(
        uint16[] memory gemIds,
        uint256[] memory gemQuantities,
        address buyer
    ) internal {
        for (uint256 i = 0; i < gemIds.length; i++) {
            uint16 id = gemIds[i];
            require(_isValidGem(id), "INVALID_GEM_ID");
            _executeRegistryTransferGem(_getGem(id), address(this), buyer, gemQuantities[i]);
        }
    }

    function _executeRegistryTransferCatalyst(
        ICatalyst catalyst,
        address from,
        address to,
        uint256 quantity
    ) private {
        require(catalyst.transferFrom(from, to, quantity), "CATALYST_TRANSFER_FAILED");
    }

    function _executeRegistryTransferGem(
        IGem gem,
        address from,
        address to,
        uint256 quantity
    ) private {
        require(gem.transferFrom(from, to, quantity), "GEM_TRANSFER_FAILED");
    }

    function _getCatalyst(uint16 catalystId) internal view returns (ICatalyst) {
        return GemsCatalystsRegistry(_registry).getCatalyst(catalystId);
    }

    function _isValidCatalyst(uint16 catalystId) internal view returns (bool) {
        return GemsCatalystsRegistry(_registry).doesCatalystExist(catalystId) && catalystId > 0;
    }

    function _getGem(uint16 gemId) internal view returns (IGem) {
        return GemsCatalystsRegistry(_registry).getGem(gemId);
    }

    function _isValidGem(uint16 gemId) internal view returns (bool) {
        return GemsCatalystsRegistry(_registry).doesGemExist(gemId) && gemId > 0;
    }

    /// @dev Function to calculate the total price in SAND of the StarterPacks to be purchased
    function _calculateTotalPriceInSAND(
        uint16[] memory catalystIds,
        uint256[] memory catalystQuantities,
        uint16[] memory gemIds,
        uint256[] memory gemQuantities
    ) internal returns (uint256) {
        require(catalystIds.length == catalystQuantities.length, "INVALID_CAT_INPUT");
        require(gemIds.length == gemQuantities.length, "INVALID_GEM_INPUT");
        bool useCurrentPrices = _priceSelector();
        uint256 totalPrice;
        for (uint256 i = 0; i < catalystIds.length; i++) {
            uint16 id = catalystIds[i];
            uint256 quantity = catalystQuantities[i];
            totalPrice =
                totalPrice +
                (useCurrentPrices ? _catalystPrices[id] * (quantity) : _catalystPreviousPrices[id] * (quantity));
        }
        for (uint256 i = 0; i < gemIds.length; i++) {
            uint16 id = gemIds[i];
            uint256 quantity = gemQuantities[i];
            totalPrice =
                totalPrice +
                (useCurrentPrices ? _gemPrices[id] * (quantity) : _gemPreviousPrices[id] * (quantity));
        }
        return totalPrice;
    }

    /// @dev Function to determine whether to use previous or current prices
    function _priceSelector() internal returns (bool) {
        bool useCurrentPrices;
        // No price change
        if (_priceChangeTimestamp == 0) {
            useCurrentPrices = true;
        } else {
            // Price change delay has expired: use current prices
            if (block.timestamp > _priceChangeTimestamp + PRICE_CHANGE_DELAY) {
                _priceChangeTimestamp = 0;
                useCurrentPrices = true;
            } else {
                // Price change has recently occured: use previous prices until price change takes effect
                useCurrentPrices = false;
            }
        }
        return (useCurrentPrices);
    }

    /// @dev Function to handle purchase with SAND
    function _transferSANDPayment(
        address buyer,
        address payable paymentRecipient,
        uint256 amount
    ) internal {
        uint256 amountForDestination = amount;
        require(IERC20(_sand).transferFrom(buyer, paymentRecipient, amountForDestination), "PAYMENT_TRANSFER_FAILED");
    }

    /// @dev this override is required; two or more base classes define function
    function _msgSender() internal view override(Context, ERC2771HandlerV2) returns (address sender) {
        return ERC2771HandlerV2._msgSender();
    }

    /// @dev this override is required; two or more base classes define function
    function _msgData() internal view override(Context, ERC2771HandlerV2) returns (bytes calldata) {
        return ERC2771HandlerV2._msgData();
    }
}<|MERGE_RESOLUTION|>--- conflicted
+++ resolved
@@ -3,24 +3,14 @@
 
 import "./PurchaseValidator.sol";
 import "../catalyst/GemsCatalystsRegistry.sol";
-<<<<<<< HEAD
-import "../common/BaseWithStorage/ERC2771Handler.sol";
-
-/// @title StarterPack contract that supports SAND as payment
-/// @notice This contract manages the purchase and distribution of StarterPacks (bundles of Catalysts and Gems)
-contract StarterPackV2 is PurchaseValidator, ERC2771Handler {
-=======
 import "../common/BaseWithStorage/ERC2771/ERC2771HandlerV2.sol";
-import "../common/Libraries/SafeMathWithRequire.sol";
 
 /// @title StarterPack contract for the purchase of StarterPacks (bundles of Catalysts and Gems) with EIP712
 /// @notice This contract enables purchases with SAND when the backend authorizes it via message signing
 /// @notice The following privileged roles are used in StarterPackV2: DEFAULT_ADMIN_ROLE, STARTERPACK_ROLE
 /// @dev DEFAULT_ADMIN_ROLE is intended for contract setup / emergency, STARTERPACK_ROLE is provided for business purposes
 contract StarterPackV2 is PurchaseValidator, ERC2771HandlerV2 {
-    using SafeMathWithRequire for uint256;
     uint256 internal constant MAX_UINT16 = type(uint16).max;
->>>>>>> 05ffaa37
     uint256 private constant DECIMAL_PLACES = 1 ether;
     uint256 private constant MAX_WITHDRAWAL = 100;
 
