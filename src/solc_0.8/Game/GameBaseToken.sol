//SPDX-License-Identifier: MIT
pragma solidity 0.8.2;

import "../common/BaseWithStorage/ImmutableERC721.sol";
import "../common/BaseWithStorage/WithMinter.sol";
import "../common/interfaces/IAssetToken.sol";
import "../common/interfaces/IGameToken.sol";
import "@openzeppelin/contracts-upgradeable/proxy/utils/Initializable.sol";

contract GameBaseToken is ImmutableERC721, WithMinter, Initializable, IGameToken {
    ///////////////////////////////  Data //////////////////////////////

    IAssetToken internal _asset;

    bytes4 private constant ERC1155_RECEIVED = 0xf23a6e61;
    bytes4 private constant ERC1155_BATCH_RECEIVED = 0xbc197c81;

    mapping(uint256 => mapping(uint256 => uint256)) private _gameAssets;
    mapping(uint256 => address) private _creatorship; // creatorship transfer

    mapping(uint256 => bytes32) private _metaData;
    mapping(address => mapping(address => bool)) private _gameEditors;
    mapping(uint256 => uint256) internal _exactNumOfLandsRequired;
    ///////////////////////////////  Events //////////////////////////////

    /// @dev Emits when a game is updated.
    /// @param oldId The id of the previous erc721 GAME token.
    /// @param newId The id of the newly minted token.
    /// @param update The changes made to the Game: new assets, removed assets, uri

    event GameTokenUpdated(uint256 indexed oldId, uint256 indexed newId, IGameToken.GameData update);

    /// @dev Emits when creatorship of a GAME token is transferred.
    /// @param original The original creator of the GAME token.
    /// @param from The current 'creator' of the token.
    /// @param to The new 'creator' of the token.
    event CreatorshipTransfer(address indexed original, address indexed from, address indexed to);

    /// @dev Emits when an address has its gameEditor status changed.
    /// @param gameOwner The owner of the GAME token.
    /// @param gameEditor The address whose editor rights to update.
    /// @param isEditor WHether the address 'gameEditor' should be an editor.
    event GameEditorSet(address indexed gameOwner, address gameEditor, bool isEditor);

    function initV1(
        address trustedForwarder,
        address admin,
        IAssetToken asset,
        uint8 chainIndex
    ) public initializer() {
        _admin = admin;
        _asset = asset;
        ImmutableERC721.__ImmutableERC721_initialize(chainIndex);
        ERC2771Handler.__ERC2771Handler_initialize(trustedForwarder);
    }

    ///////////////////////////////  Modifiers //////////////////////////////

    modifier notToZero(address to) {
        require(to != address(0), "DESTINATION_ZERO_ADDRESS");
        _;
    }

    modifier notToThis(address to) {
        require(to != address(this), "DESTINATION_GAME_CONTRACT");
        _;
    }

    ///////////////////////////////  Functions //////////////////////////////

    /// @notice Create a new GAME token.
    /// @param from The address of the one creating the game (may be different from msg.sender if metaTx).
    /// @param to The address who will be assigned ownership of this game.
    /// @param creation The struct containing ids & ammounts of assets to add to this game,
    /// along with the uri to set.
    /// @param editor The address to allow to edit (can also be set later).
    /// @param subId A random id created on the backend.
    /// @return id The id of the new GAME token (erc721).
    function createGame(
        address from,
        address to,
        GameData calldata creation,
        address editor,
        uint64 subId
    ) external override onlyMinter() notToZero(to) notToThis(to) returns (uint256 id) {
        require(creation.exactNumOfLandsRequired > 0, "EXACT_NUM_OF_LANDS_REQUIRED_ZERO");
        (uint256 gameId, uint256 strgId) = _mintGame(from, to, subId, 0, true);

        if (editor != address(0)) {
            _setGameEditor(to, editor, true);
        }
        if (creation.assetIdsToAdd.length != 0) {
            _addAssets(from, strgId, creation.assetIdsToAdd, creation.assetAmountsToAdd);
        }

        _metaData[strgId] = creation.uri;
        _exactNumOfLandsRequired[strgId] = creation.exactNumOfLandsRequired;
        emit GameTokenUpdated(0, gameId, creation);
        return gameId;
    }

    /// @notice Update an existing GAME token.This actually burns old token
    /// and mints new token with same basId & incremented version.
    /// @param from The one updating the GAME token.
    /// @param gameId The current id of the GAME token.
    /// @param update The values to use for the update.
    /// @return The new gameId.
    function updateGame(
        address from,
        uint256 gameId,
        IGameToken.GameData memory update
    ) external override onlyMinter() returns (uint256) {
        require(update.exactNumOfLandsRequired > 0, "EXACT_NUM_OF_LANDS_REQUIRED_ZERO");
        uint256 id = _storageId(gameId);
        _addAssets(from, id, update.assetIdsToAdd, update.assetAmountsToAdd);
        _removeAssets(id, update.assetIdsToRemove, update.assetAmountsToRemove, _ownerOf(gameId));
        _metaData[id] = update.uri;
        _exactNumOfLandsRequired[id] = update.exactNumOfLandsRequired;
        uint256 newId = _bumpGameVersion(from, gameId);
        emit GameTokenUpdated(gameId, newId, update);
        return newId;
    }

    /// @notice Allow token owner to set game editors.
    /// @param gameOwner The address of a GAME token creator.
    /// @param editor The address of the editor to set.
    /// @param isEditor Add or remove the ability to edit.
    function setGameEditor(
        address gameOwner,
        address editor,
        bool isEditor
    ) external override {
        require(_msgSender() == gameOwner, "EDITOR_ACCESS_DENIED");
        _setGameEditor(gameOwner, editor, isEditor);
    }

    /// @notice Transfers creatorship of `original` from `sender` to `to`.
    /// @param gameId The current id of the GAME token.
    /// @param sender The address of current registered creator.
    /// @param to The address to transfer the creatorship to
    function transferCreatorship(
        uint256 gameId,
        address sender,
        address to
    ) external override notToZero(to) {
        require(_ownerOf(gameId) != address(0), "NONEXISTENT_TOKEN");
        uint256 id = _storageId(gameId);
        address msgSender = _msgSender();
        require(msgSender == sender || _superOperators[msgSender], "TRANSFER_ACCESS_DENIED");
        require(sender != address(0), "NOT_FROM_ZEROADDRESS");
        address originalCreator = address(uint160(id / CREATOR_OFFSET_MULTIPLIER));
        address current = creatorOf(gameId);
        require(current != to, "CURRENT_=_TO");
        require(current == sender, "CURRENT_!=_SENDER");
        _creatorship[id] = to;
        emit CreatorshipTransfer(originalCreator, current, to);
    }

    /// @notice Burn a GAME token and recover assets.
    /// @param from The address of the one destroying the game.
    /// @param to The address to send all GAME assets to.
    /// @param gameId The id of the GAME to destroy.
    /// @param assetIds The assets to recover from the burnt GAME.
    function burnAndRecover(
        address from,
        address to,
        uint256 gameId,
        uint256[] calldata assetIds
    ) external override {
        _burnGame(from, gameId);
        _recoverAssets(from, to, gameId, assetIds);
    }

    /// @notice Burn a GAME token.
    /// @param gameId The id of the GAME to destroy.
    function burn(uint256 gameId) external override(ERC721BaseToken, IGameToken) {
        _burnGame(_msgSender(), gameId);
    }

    /// @notice Burn a GAME token on behalf of owner.
    /// @param from The address whose GAME is being burnt.
    /// @param gameId The id of the GAME to burn.
    function burnFrom(address from, uint256 gameId) external override(ERC721BaseToken, IGameToken) {
        require(from != address(0), "NOT_FROM_ZEROADDRESS");
        _burnGame(from, gameId);
    }

    /// @notice Get the amount of each assetId in a GAME.
    /// @param gameId The game to query.
    /// @param assetIds The assets to get balances for.
    function getAssetBalances(uint256 gameId, uint256[] calldata assetIds)
        external
        view
        override
        returns (uint256[] memory)
    {
        uint256 storageId = _storageId(gameId);
        require(_ownerOf(gameId) != address(0), "NONEXISTENT_TOKEN");
        uint256 length = assetIds.length;
        uint256[] memory assets;
        assets = new uint256[](length);
        for (uint256 i = 0; i < length; i++) {
            assets[i] = _gameAssets[storageId][assetIds[i]];
        }
        return assets;
    }

    function getExactNumOfLandsRequired(uint256 gameId) external view override returns (uint256) {
        uint256 storageId = _storageId(gameId);
        return _exactNumOfLandsRequired[storageId];
    }

    /// @notice Get game editor status.
    /// @param gameOwner The address of the owner of the GAME.
    /// @param editor The address of the editor to set.
    /// @return isEditor Editor status of editor for given tokenId.
    function isGameEditor(address gameOwner, address editor) external view override returns (bool isEditor) {
        return _gameEditors[gameOwner][editor];
    }

    /// @notice Called by other contracts to check if this can receive erc1155 batch.
    /// @param operator The address of the operator in the current tx.
    /// @return the bytes4 value 0xbc197c81.
    function onERC1155BatchReceived(
        address operator,
        address, /*from*/
        uint256[] calldata, /*ids*/
        uint256[] calldata, /*values*/
        bytes calldata /*data*/
    ) external view override returns (bytes4) {
        if (operator == address(this)) {
            return ERC1155_BATCH_RECEIVED;
        }
        revert("ERC1155_BATCH_REJECTED");
    }

    /// @notice Called by other contracts to check if this can receive erc1155 tokens.
    /// @param operator The address of the operator in the current tx.
    /// @return the bytes4 value 0xf23a6e61.
    function onERC1155Received(
        address operator,
        address, /*from*/
        uint256, /*id*/
        uint256, /*value*/
        bytes calldata /*data*/
    ) external view override returns (bytes4) {
        if (operator == address(this)) {
            return ERC1155_RECEIVED;
        }
        revert("ERC1155_REJECTED");
    }

    /// @notice Return the name of the token contract.
    /// @return The name of the token contract.
    function name() external pure override returns (string memory) {
        return "The Sandbox: GAME token";
    }

    /// @notice Get the symbol of the token contract.
    /// @return the symbol of the token contract.
    function symbol() external pure override returns (string memory) {
        return "GAME";
    }

    /// @notice Get the creator of the token type `id`.
    /// @param gameId The id of the token to get the creator of.
    /// @return the creator of the token type `id`.
    function creatorOf(uint256 gameId) public view override returns (address) {
        require(gameId != uint256(0), "GAME_NEVER_MINTED");
        uint256 id = _storageId(gameId);
        address originalCreator = address(uint160(id / CREATOR_OFFSET_MULTIPLIER));
        address newCreator = _creatorship[id];
        if (newCreator != address(0)) {
            return newCreator;
        }
        return originalCreator;
    }

    /// @notice Return the URI of a specific token.
    /// @param gameId The id of the token.
    /// @return uri The URI of the token metadata.
    function tokenURI(uint256 gameId) public view override returns (string memory uri) {
        require(_ownerOf(gameId) != address(0), "BURNED_OR_NEVER_MINTED");
        uint256 id = _storageId(gameId);
        return _toFullURI(_metaData[id]);
    }

    /// @notice Transfer assets from a burnt GAME.
    /// @param from Previous owner of the burnt game.
    /// @param to Address that will receive the assets.
    /// @param gameId Id of the burnt GAME token.
    /// @param assetIds The assets to recover from the burnt GAME.
    function recoverAssets(
        address from,
        address to,
        uint256 gameId,
        uint256[] memory assetIds
    ) public override {
        _recoverAssets(from, to, gameId, assetIds);
    }

    /// @notice Check if the contract supports an interface.
    /// 0x01ffc9a7 is ERC-165.
    /// 0x80ac58cd is ERC-721.
    /// @param id The id of the interface.
    /// @return if the interface is supported.
    function supportsInterface(bytes4 id) public pure override returns (bool) {
        return id == 0x01ffc9a7 || id == 0x80ac58cd || id == 0x5b5e139f;
    }

    /// @notice Add assets to an existing GAME.
    /// @param from The address of the current owner of assets.
    /// @param strgId The storageId of the GAME to add assets to.
    /// @param assetIds The id of the asset to add to GAME.
    /// @param amounts The amount of each asset to add to GAME.
    function _addAssets(
        address from,
        uint256 strgId,
        uint256[] memory assetIds,
        uint256[] memory amounts
    ) internal {
        if (assetIds.length == 0) {
            return;
        }
        require(assetIds.length == amounts.length, "INVALID_INPUT_LENGTHS");
        uint256 currentValue;
        for (uint256 i = 0; i < assetIds.length; i++) {
            currentValue = _gameAssets[strgId][assetIds[i]];
            require(amounts[i] != 0, "INVALID_ASSET_ADDITION");
            _gameAssets[strgId][assetIds[i]] = currentValue + amounts[i];
        }
        if (assetIds.length == 1) {
            _asset.safeTransferFrom(from, address(this), assetIds[0], amounts[0], "");
        } else {
            _asset.safeBatchTransferFrom(from, address(this), assetIds, amounts, "");
        }
    }

    /// @notice Remove assets from a GAME.
    /// @param id The storageId of the GAME to remove assets from.
    /// @param assetIds An array of asset Ids to remove.
    /// @param values An array of the number of each asset id to remove.
    /// @param to The address to send removed assets to.
    function _removeAssets(
        uint256 id,
        uint256[] memory assetIds,
        uint256[] memory values,
        address to
    ) internal {
        if (assetIds.length == 0) {
            return;
        }
        require(assetIds.length == values.length && assetIds.length != 0, "INVALID_INPUT_LENGTHS");
        uint256 currentValue;
        for (uint256 i = 0; i < assetIds.length; i++) {
            currentValue = _gameAssets[id][assetIds[i]];
            require(currentValue != 0 && values[i] != 0 && values[i] <= currentValue, "INVALID_ASSET_REMOVAL");
            _gameAssets[id][assetIds[i]] = currentValue - values[i];
        }

        if (assetIds.length == 1) {
            _asset.safeTransferFrom(address(this), to, assetIds[0], values[0], "");
        } else {
            _asset.safeBatchTransferFrom(address(this), to, assetIds, values, "");
        }
    }

    /// @dev See burn / burnFrom.
    function _burnGame(address from, uint256 gameId) internal {
        uint256 storageId = _storageId(gameId);
        (address owner, bool operatorEnabled) = _ownerAndOperatorEnabledOf(storageId);
        address msgSender = _msgSender();
        require(
            msgSender == owner ||
                (operatorEnabled && _operators[storageId] == msgSender) ||
                _superOperators[msgSender] ||
                _operatorsForAll[from][msgSender],
            "UNAUTHORIZED_BURN"
        );

        delete _metaData[storageId];
<<<<<<< HEAD
        delete _exactNumOfLandsRequired[storageId];
        _creatorship[creatorOf(gameId)] = address(0);
=======
        _creatorship[storageId] = address(0);
>>>>>>> fdf99fef
        _burn(from, owner, gameId);
    }

    /// @dev See recoverAssets.
    function _recoverAssets(
        address from,
        address to,
        uint256 gameId,
        uint256[] memory assetIds
    ) internal notToZero(to) notToThis(to) {
        require(_ownerOf(gameId) == address(0), "ONLY_FROM_BURNED_TOKEN");
        uint256 storageId = _storageId(gameId);
        require(from == _msgSender(), "INVALID_RECOVERY");
        _check_withdrawal_authorized(from, gameId);
        require(assetIds.length > 0, "WITHDRAWAL_COMPLETE");
        uint256[] memory values;
        values = new uint256[](assetIds.length);
        for (uint256 i = 0; i < assetIds.length; i++) {
            values[i] = _gameAssets[storageId][assetIds[i]];
            delete _gameAssets[storageId][assetIds[i]];
        }
        _asset.safeBatchTransferFrom(address(this), to, assetIds, values, "");

        GameData memory recovery;
        recovery.assetIdsToRemove = assetIds;
        recovery.assetAmountsToRemove = values;
        emit GameTokenUpdated(gameId, 0, recovery);
    }

    /// @dev Create a new gameId and associate it with an owner.
    /// @param from The address of one creating the game.
    /// @param to The address of the Game owner.
    /// @param subId The id to use when generating the new GameId.
    /// @param version The version number part of the gameId.
    /// @param isCreation Whether this is a brand new GAME (as opposed to an update).
    /// @return id The newly created gameId.
    function _mintGame(
        address from,
        address to,
        uint64 subId,
        uint16 version,
        bool isCreation
    ) internal returns (uint256 id, uint256 storageId) {
        uint16 idVersion;
        uint256 gameId;
        uint256 strgId;
        if (isCreation) {
            idVersion = 1;
            gameId = _generateTokenId(from, subId, _chainIndex, idVersion);
            strgId = _storageId(gameId);
            require(_owners[strgId] == 0, "STORAGE_ID_REUSE_FORBIDDEN");
        } else {
            idVersion = version;
            gameId = _generateTokenId(from, subId, _chainIndex, idVersion);
            strgId = _storageId(gameId);
        }

        _owners[strgId] = (uint256(idVersion) << 200) + uint256(uint160(to));
        _numNFTPerAddress[to]++;
        emit Transfer(address(0), to, gameId);
        return (gameId, strgId);
    }

    /// @dev Allow token owner to set game editors.
    /// @param gameCreator The address of a GAME creator,
    /// @param editor The address of the editor to set.
    /// @param isEditor Add or remove the ability to edit.
    function _setGameEditor(
        address gameCreator,
        address editor,
        bool isEditor
    ) internal {
        emit GameEditorSet(gameCreator, editor, isEditor);
        _gameEditors[gameCreator][editor] = isEditor;
    }

    /// @dev Bumps the version number of a game token, buring the previous
    /// version and minting a new one.
    /// @param from The address of the GAME token owner.
    /// @param gameId The Game token to bump the version of.
    /// @return The new gameId.
    function _bumpGameVersion(address from, uint256 gameId) internal returns (uint256) {
        address originalCreator = address(uint160(gameId / CREATOR_OFFSET_MULTIPLIER));
        uint64 subId = uint64(gameId / SUBID_MULTIPLIER);
        uint16 version = uint16(gameId);
        version++;
        address owner = _ownerOf(gameId);
        if (from == owner) {
            // caller is owner or metaTx on owner's behalf
            _burn(from, owner, gameId);
        } else if (_gameEditors[owner][from]) {
            // caller is editor or metaTx on editor's behalf, so we need to pass owner
            // instead of from or _burn will fail
            _burn(owner, owner, gameId);
        }
        (uint256 newId, ) = _mintGame(originalCreator, owner, subId, version, false);
        address newOwner = _ownerOf(newId);
        assert(owner == newOwner);
        return newId;
    }

    /// @dev Get the a full URI string for a given hash + gameId.
    /// @param hash The 32 byte IPFS hash.
    /// @return The URI string.
    function _toFullURI(bytes32 hash) internal pure override returns (string memory) {
        return string(abi.encodePacked("ipfs://bafybei", hash2base32(hash), "/", "game.json"));
    }
}<|MERGE_RESOLUTION|>--- conflicted
+++ resolved
@@ -379,12 +379,8 @@
         );
 
         delete _metaData[storageId];
-<<<<<<< HEAD
         delete _exactNumOfLandsRequired[storageId];
         _creatorship[creatorOf(gameId)] = address(0);
-=======
-        _creatorship[storageId] = address(0);
->>>>>>> fdf99fef
         _burn(from, owner, gameId);
     }
 
