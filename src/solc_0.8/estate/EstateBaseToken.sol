//SPDX-License-Identifier: MIT
// solhint-disable code-complexity
pragma solidity 0.8.2;

import "../common/BaseWithStorage/ImmutableERC721.sol";
import "../common/interfaces/ILandToken.sol";
import "../common/interfaces/IERC721MandatoryTokenReceiver.sol";
import "@openzeppelin/contracts-upgradeable/proxy/utils/Initializable.sol";

/// @dev An updated Estate Token contract using a simplified verison of LAND with no Quads

contract EstateBaseToken is ImmutableERC721, Initializable {
    uint8 internal constant OWNER = 0;
    uint8 internal constant ADD = 1;
    uint8 internal constant BREAK = 2;
    uint8 internal constant WITHDRAWAL = 3;

    uint16 internal constant GRID_SIZE = 408;

    uint64 internal _nextId; // max uint64 = 18,446,744,073,709,551,615
    mapping(uint256 => bytes32) internal _metaData;
    // @review should we use:
    // mapping(uint256 => mapping(uint256 => bool)) _landsInEstate;
    // and let backend handle enumeration like in GameToken?
    // but... This might not work for checking adjacency
    // @todo add view getters for these
    mapping(uint256 => uint24[]) internal _landsInEstate;
    mapping(uint256 => uint256[]) internal _gamesInEstate;


    LandToken internal _land;
    address internal _minter;
    // @review needed?
    address internal _breaker;

    /// @param ids LAND tokenIds added, Games added, Games removed, uri
    /// @param junctions
    /// @param gamesToAdd Games added
    /// @param gamesToRemove Games removed
    /// @param uri ipfs hash (without the prefix, assume cidv1 folder)
    struct EstateData {
        uint256[] ids;
        uint256[] junctions;
        uint256[] gamesToAdd;
        uint256[] gamesToRemove;
        bytes32 uri;
    }

    /// @dev Emits when a estate is updated.
    /// @param oldId The id of the previous erc721 ESTATE token.
    /// @param newId The id of the newly minted token.
    /// @param update The changes made to the Estate.
    event EstateTokenUpdated(
        uint256 indexed oldId,
        uint256 indexed newId,
        EstateData update
    );

    function initV1(
        address trustedForwarder,
        LandToken land,
        uint8 chainIndex
    ) public initializer() {
        _land = land;
        ERC721BaseToken.__ERC721BaseToken_initialize(chainIndex);
        ERC2771Handler.__ERC2771Handler_initialize(trustedForwarder);
    }

    // @review access-control: minter-only? could inherit WithMinter.sol
    /// @notice Create a new estate token with adjacent lands.
    /// @param from The address of the one creating the estate.
    /// @param to The address that will own the estate.
    /// @param creation The data to use to create the estate.
    function createEstate(
        address from,
        address to,
        EstateData calldata creation
    ) external returns (uint256) {
        _check_authorized(from, ADD);
        (uint256 estateId, uint256 storageId) = _mintEstate(from, to, 1, true);
        _addLands(from, estateId, creation.ids, creation.junctions, true);
        _addGames(from, estateId, creation.gamesToAdd);
        _metaData[storageId] = creation.uri;
        emit EstateTokenUpdated(0, estateId, creation);
        return estateId;
    }

    /// @notice Update an existing ESTATE token.This actually burns old token
    /// and mints new token with same basId & incremented version.
    /// @param from The one updating the ESTATE token.
    /// @param to The address to transfer removed GAMES to.
    /// @param estateId The current id of the ESTATE token.
    /// @param update The data to use for the Estate update.
    /// @return The new estateId.
    // @todo  Allow for updating a linked gameToken directly to avoid getting out of sync? think some more...
    function updateEstate(
        address from,
        address to,
        uint256 estateId,
        EstateData memory update
    ) external returns (uint256) {
        _check_hasOwnerRights(from, estateId);
        uint256 storageId = _storageId(estateId);
        if(update.ids.length != 0) {
            _check_authorized(from, ADD);
        }
        _addLands(from, estateId, update.ids, update.junctions, false);
        _addGames(from, estateId, update.gamesToAdd);
        _removeGames(to, estateId, update.gamesToRemove);
        _metaData[storageId] = update.uri;
        uint256 newId = _incrementTokenVersion(from, estateId);
        emit EstateTokenUpdated(estateId, newId, update);
        return newId;
    }

    /// @notice Used to remove lands from an estate.
    // @review do we need from? only needed when called by approved/superoperators...
    /// @param from The address of the one removing lands.
    /// @param estateId The estate tokne to remove lands from.
    /// @param ids The tokenIds of the LANDs to remove
    /// @dev Note that a valid estate can only contain adjacent lands, so it is possible to attempt to remove lands in a way that would result in an invalid estate, which must be prevented.
    // @todo decide how to handle the above case.
    function downsizeEstate(address from, uint256 estateId, uint256[] ids) external returns (uint256) {}

     /// @notice Burns token `id`.
    /// @param id The token which will be burnt.
    function burn(uint256 id) external override {
        address sender = _msgSender();
        _check_authorized(sender, BREAK);
        _check_hasOwnerRights(sender, id);
        _burn(sender, _ownerOf(id), id);
    }

    /// @notice Burn token`id` from `from`.
    /// @param from address whose token is to be burnt.
    /// @param id The token which will be burnt.
    function burnFrom(address from, uint256 id) external override {
        require(from != address(uint160(0)), "NOT_FROM_ZERO_ADDRESS");
        (address owner, bool operatorEnabled) = _ownerAndOperatorEnabledOf(id);
        require(owner != address(uint160(0)), "NONEXISTENT_TOKEN");
        address msgSender = _msgSender();
        require(
            msgSender == from ||
                (operatorEnabled && _operators[id] == msgSender) ||
                _superOperators[msgSender] ||
                _operatorsForAll[from][msgSender],
            "UNAUTHORIZED_BURN"
        );
        _burn(from, owner, id);
    }

    /// @notice Used to recover Land tokens from a burned estate.
    /// Note: Implemented separately from burn to avoid hitting the block gas-limit if estate has too many lands.
    /// @param sender The sender of the request.
    // / @param to The recipient of the Land tokens.
    // / @param num The number of Lands to transfer.
    /// @param estateId The estate to recover lands from.
    function transferFromDestroyedEstate(
        address sender,
        address, // to,
        uint256, // num,
        uint256 estateId
    ) external view {
        _check_authorized(sender, WITHDRAWAL);
        require(sender != address(this), "NOT_FROM_THIS");
        require(sender != address(uint160(0)), "NOT_FROM_ZERO");
        address msgSender = _msgSender();
        require(msgSender == sender || _superOperators[msgSender], "not _check_authorized");
        require(sender == _withdrawalOwnerOf(estateId), "NOT_WITHDRAWAL_OWNER");
        // @todo implement the actual transfer ! see GameToken.recoverAssets()
        // need to validate lands, pass land ids ?
    }

    // solhint-enable no-unused-vars

    /// @notice Return the name of the token contract.
    /// @return The name of the token contract.
    function name() external pure returns (string memory) {
        return "The Sandbox: ESTATE token";
    }

    /// @notice Get the symbol of the token contract.
    /// @return the symbol of the token contract.
    function symbol() external pure returns (string memory) {
        return "ESTATE";
    }

    /// @notice Return the URI of a specific token.
    /// @param id The id of the token.
    /// @return uri The URI of the token metadata.
    function tokenURI(uint256 id) public view returns (string memory uri) {
        require(_ownerOf(id) != address(0), "BURNED_OR_NEVER_MINTED");
        uint256 immutableId = _storageId(id);
        return _toFullURI(_metaData[immutableId]);
    }

    // //////////////////////////////////////////////////////////////////////////////////////////////////////

        function _addGames(address from, uint256 estateId, uint256[] gamesToAdd) internal {
            // @todo implement me
        }

        function _removeGames(address to, uint256 estateId, uint256[]gamesToRemove) internal {
            // @todo implement me
        }

    /// @dev used to increment the version in a tokenId by burning the original and reminting a new token. Mappings to token-specific data are preserved via the storageId mechanism.
    /// @param from The address of the token owner.
    /// @param estateId The tokenId to increment.
    /// @return the version-incremented tokenId.
    function _incrementTokenVersion(address from, uint256 estateId) internal returns (uint256) {
        address originalCreator = address(uint160(estateId / CREATOR_OFFSET_MULTIPLIER));
        uint16 version = uint16(estateId);
        version++;
        address owner = _ownerOf(estateId);
        if (from == owner) {
            _burn(from, owner, estateId);
        }
        (uint256 newId, ) = _mintEstate(originalCreator, owner, version, false);
        address newOwner = _ownerOf(newId);
        assert(owner == newOwner);
        return newId;
    }

    function _check_authorized(address sender, uint8 action) internal view {
        require(sender != address(uint160(0)), "sender is zero address");
        address msgSender = _msgSender();
        if (action == ADD) {
            address minter = _minter;
            if (minter == address(uint160(0))) {
                require(msgSender == sender, "not _check_authorized");
            } else {
                require(msgSender == minter, "only minter allowed");
            }
        } else if (action == BREAK) {
            address breaker = _breaker;
            if (breaker == address(uint160(0))) {
                require(msgSender == sender, "not _check_authorized");
            } else {
                require(msgSender == breaker, "only breaker allowed");
            }
        } else {
            require(msgSender == sender, "not _check_authorized");
        }
    }

    function _check_hasOwnerRights(address sender, uint256 estateId) internal view {
        (address owner, bool operatorEnabled) = _ownerAndOperatorEnabledOf(estateId);
        require(owner != address(uint160(0)), "token does not exist");
        require(owner == sender, "not owner");
        address msgSender = _msgSender();
        require(
            _superOperators[msgSender] ||
                _operatorsForAll[sender][msgSender] ||
                (operatorEnabled && _operators[estateId] == msgSender),
            "not approved"
        );
    }

    // //////////////////////////////////////////////////////////////////////////////////////////////////////////

    function _encode(
        uint16 x,
        uint16 y,
        uint8 size
    ) internal pure returns (uint24) {
        return uint24(size) * uint24(2**18) + (uint24(x) + uint24(y) * GRID_SIZE);
    }

    function _decode(uint24 data)
        internal
        pure
        returns (
            uint16 x,
            uint16 y,
            uint8 size
        )
    {
        size = uint8(data / (2**18));
        y = uint16((data % (2**18)) / GRID_SIZE);
        x = uint16(data % GRID_SIZE);
    }

    /// @dev Create a new (or incremented) estateId and associate it with an owner.
    /// @param from The address of one creating the Estate.
    /// @param to The address of the Estate owner.
    /// @param version The version number part of the estateId.
    /// @param isCreation Whether this is a brand new Estate (as opposed to an update).
    /// @return id The newly created estateId.
    /// @return storageId The staorage Id for the token.
    function _mintEstate(
        address from,
        address to,
        uint16 version,
        bool isCreation
    ) internal returns (uint256, uint256 storageId) {
        require(to != address(uint160(0)), "can't send to zero address");
        uint256 estateId;
        uint256 strgId;
        if (isCreation) {
            estateId = _generateTokenId(from, _nextId++, _chainIndex, version);
            strgId = _storageId(estateId);
            require(_owners[strgId] == 0, "STORAGE_ID_REUSE_FORBIDDEN");
        } else {
            uint64 subId = uint64(estateId / SUBID_MULTIPLIER);
            estateId = _generateTokenId(from, subId, _chainIndex, version);
            strgId = _storageId(estateId);
        }

        _owners[strgId] = (uint256(version) << 200) + uint256(uint160(to));
        _numNFTPerAddress[to]++;
        emit Transfer(address(0), to, estateId);
        return (estateId, strgId);
    }

    function _adjacent(
        uint16 x1,
        uint16 y1,
        uint16 x2,
        uint16 y2
    ) internal pure returns (bool) {
        return ((x1 == x2 && y1 == y2 - 1) ||
            (x1 == x2 && y1 == y2 + 1) ||
            (x1 == x2 - 1 && y1 == y2) ||
            (x1 == x2 + 1 && y1 == y2));
    }

    function _adjacent(
        uint16 x1,
        uint16 y1,
        uint16 x2,
        uint16 y2,
        uint8 s2
    ) internal pure returns (bool) {
        return ((x1 >= x2 && x1 < x2 + s2 && y1 == y2 - 1) ||
            (x1 >= x2 && x1 < x2 + s2 && y1 == y2 + s2) ||
            (x1 == x2 - 1 && y1 >= y2 && y1 < y2 + s2) ||
            (x1 == x2 - s2 && y1 >= y2 && y1 < y2 + s2));
    }

    // solhint-disable no-empty-blocks
    function _addLands(
        address sender,
        uint256 estateId,
        uint256[] memory ids,
        uint256[] memory junctions,
        bool justCreated
<<<<<<< HEAD
    ) internal {
=======
    ) internal {}

    // solhint-enable no-empty-blocks
    //temporarily disable function logic until it gets refactored in next PR

    /**
>>>>>>> 74fdb9e9
        _land.batchTransferFrom(sender, address(this), ids, "");
        uint24[] memory list = new uint24[](ids.length);
        for (uint256 i = 0; i < list.length; i++) {
            uint16 x = uint16(ids[i] % GRID_SIZE);
            uint16 y = uint16(ids[i] / GRID_SIZE);
            list[i] = _encode(x, y, 1);
        }
        // solhint-disable-next-line use-forbidden-name
        uint256 l = _quadsInEstate[estateId].length;
        uint16 lastX = 409;
        uint16 lastY = 409;
        if (!justCreated) {
            uint24 d = _quadsInEstate[estateId][l - 1];
            lastX = uint16(d % GRID_SIZE);
            lastY = uint16(d % GRID_SIZE);
        }
        uint256 j = 0;
        for (uint256 i = 0; i < list.length; i++) {
            uint16 x = uint16(ids[i] % GRID_SIZE);
            uint16 y = uint16(ids[i] / GRID_SIZE);
            if (lastX != 409 && !_adjacent(x, y, lastX, lastY)) {
                uint256 index = junctions[j];
                j++;
                uint24 data;
                if (index >= l) {
                    require(index - l < j, "junctions need to refers to previously accepted land");
                    data = list[index - l];
                } else {
                    data = _quadsInEstate[estateId][j];
                }
                (uint16 jx, uint16 jy, uint8 jsize) = _decode(data);
                if (jsize == 1) {
                    require(_adjacent(x, y, jx, jy), "need junctions to be adjacent");
                } else {
                    require(_adjacent(x, y, jx, jy, jsize), "need junctions to be adjacent");
                }
            }
            lastX = x;
            lastY = y;
        }
        if (justCreated) {
            _quadsInEstate[estateId] = list;
        } else {
            for (uint256 i = 0; i < list.length; i++) {
                _quadsInEstate[estateId].push(list[i]);
            }
        }
    }

    // ///////////////////////////////////////////////////////////////////////////////////////////////////////////////////////
    function onERC721BatchReceived(
        address, // operator,
        address, // from,
        uint256[] calldata, // ids,
        bytes calldata // data
    ) external pure returns (bytes4) {
        revert("please call createEstate or updateEstate functions");
    }

    function onERC721Received(
        address, // operator,
        address, // from,
        uint256, // tokenId,
        bytes calldata // data
    ) external pure returns (bytes4) {
        revert("please call createEstate or updateEstate functions");
    }

    /// @dev Get the a full URI string for a given hash + gameId.
    /// @param hash The 32 byte IPFS hash.
    /// @return The URI string.
    function _toFullURI(bytes32 hash) internal pure override returns (string memory) {
        return string(abi.encodePacked("ipfs://bafybei", hash2base32(hash), "/", "estate.json"));
    }

    // solhint-enable code-complexity
}<|MERGE_RESOLUTION|>--- conflicted
+++ resolved
@@ -345,16 +345,12 @@
         uint256[] memory ids,
         uint256[] memory junctions,
         bool justCreated
-<<<<<<< HEAD
-    ) internal {
-=======
     ) internal {}
 
     // solhint-enable no-empty-blocks
     //temporarily disable function logic until it gets refactored in next PR
 
     /**
->>>>>>> 74fdb9e9
         _land.batchTransferFrom(sender, address(this), ids, "");
         uint24[] memory list = new uint24[](ids.length);
         for (uint256 i = 0; i < list.length; i++) {
