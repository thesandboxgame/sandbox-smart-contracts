// SPDX-License-Identifier: MIT
pragma solidity 0.8.2;

import "fx-portal/contracts/tunnel/FxBaseChildTunnel.sol";
import "@openzeppelin/contracts-0.8/access/Ownable.sol";
import "@openzeppelin/contracts-0.8/security/Pausable.sol";

import "../../../common/interfaces/IPolygonAssetERC721.sol";
import "../../../common/interfaces/IERC721MandatoryTokenReceiver.sol";
import "../../../common/BaseWithStorage/ERC2771Handler.sol";

import "./PolygonAssetERC721.sol";

/// @title ASSETERC721 bridge on L2
contract PolygonAssetERC721Tunnel is
    FxBaseChildTunnel,
    IERC721MandatoryTokenReceiver,
    ERC2771Handler,
    Ownable,
    Pausable
{
    IPolygonAssetERC721 public childToken;
    uint256 public maxTransferLimit = 20;

    event SetTransferLimit(uint256 limit);
    event Deposit(address user, uint256 id, bytes data);
    event Withdraw(address user, uint256 id, bytes data);

    function setTransferLimit(uint256 _maxTransferLimit) external onlyOwner {
        maxTransferLimit = _maxTransferLimit;
        emit SetTransferLimit(_maxTransferLimit);
    }

    constructor(
        address _fxChild,
        IPolygonAssetERC721 _childToken,
        address _trustedForwarder,
        uint256 _maxTransferLimit
    ) FxBaseChildTunnel(_fxChild) {
        childToken = _childToken;
        maxTransferLimit = _maxTransferLimit;
        __ERC2771Handler_initialize(_trustedForwarder);
    }

    function batchWithdrawToRoot(address to, uint256[] calldata ids) external whenNotPaused {
        require(ids.length < maxTransferLimit, "EXCEEDS_TRANSFER_LIMIT");
        string[] memory uris = new string[](ids.length);
        for (uint256 i = 0; i < ids.length; i++) {
            // lock the child tokens in this contract
            uint256 id = ids[i];
            string memory uniqueUri = childToken.tokenURI(id);
            uris[i] = uniqueUri;
            bytes memory uniqueUriData = abi.encode(uniqueUri);
            childToken.safeTransferFrom(_msgSender(), address(this), ids[i], uniqueUriData);
            emit Withdraw(to, ids[i], uniqueUriData);
        }
        _sendMessageToRoot(abi.encode(to, ids, uris));
    }

    /// @dev Change the address of the trusted forwarder for meta-TX
    /// @param trustedForwarder The new trustedForwarder
    function setTrustedForwarder(address trustedForwarder) external onlyOwner {
        _trustedForwarder = trustedForwarder;
    }

    /// @dev Pauses all token transfers across bridge
    function pause() public onlyOwner {
        _pause();
    }

    /// @dev Unpauses all token transfers across bridge
    function unpause() public onlyOwner {
        _unpause();
    }

    function _processMessageFromRoot(
        uint256, /* stateId */
        address sender,
        bytes memory data /* encoded message from root tunnel */
    ) internal override validateSender(sender) {
        _syncDeposit(data);
    }

    function _syncDeposit(bytes memory syncData) internal {
        (address to, uint256[] memory ids, string[] memory uris) = abi.decode(syncData, (address, uint256[], string[]));
        for (uint256 i = 0; i < ids.length; i++) {
<<<<<<< HEAD
            // string[] memory uris = abi.decode(data, (string[]));
            bytes memory uniqueUriData = abi.encode(["string"], [uris[i]]);
=======
            string[] memory uris = abi.decode(data, (string[]));
            bytes memory uniqueUriData = abi.encode(uris[i]);
>>>>>>> 8fe9b791
            if (!childToken.exists(ids[i])) childToken.mint(to, ids[i], uniqueUriData);
            else childToken.safeTransferFrom(address(this), to, ids[i], uniqueUriData);
            emit Deposit(to, ids[i], uniqueUriData);
        }
    }

    function _msgSender() internal view override(Context, ERC2771Handler) returns (address sender) {
        return ERC2771Handler._msgSender();
    }

    function _msgData() internal view override(Context, ERC2771Handler) returns (bytes calldata) {
        return ERC2771Handler._msgData();
    }

    function onERC721Received(
        address, /* operator */
        address, /* from */
        uint256, /* tokenId */
        bytes calldata /* data */
    ) external pure override returns (bytes4) {
        return this.onERC721Received.selector;
    }

    function onERC721BatchReceived(
        address, /* operator */
        address, /* from */
        uint256[] calldata, /* ids */
        bytes calldata /* data */
    ) external pure override returns (bytes4) {
        return this.onERC721BatchReceived.selector;
    }

    function supportsInterface(bytes4 interfaceId) external pure returns (bool) {
        return interfaceId == 0x5e8bf644 || interfaceId == 0x01ffc9a7;
    }
}<|MERGE_RESOLUTION|>--- conflicted
+++ resolved
@@ -82,15 +82,10 @@
     }
 
     function _syncDeposit(bytes memory syncData) internal {
-        (address to, uint256[] memory ids, string[] memory uris) = abi.decode(syncData, (address, uint256[], string[]));
+        (address to, uint256[] memory ids, bytes memory data) = abi.decode(syncData, (address, uint256[], bytes));
         for (uint256 i = 0; i < ids.length; i++) {
-<<<<<<< HEAD
-            // string[] memory uris = abi.decode(data, (string[]));
-            bytes memory uniqueUriData = abi.encode(["string"], [uris[i]]);
-=======
             string[] memory uris = abi.decode(data, (string[]));
             bytes memory uniqueUriData = abi.encode(uris[i]);
->>>>>>> 8fe9b791
             if (!childToken.exists(ids[i])) childToken.mint(to, ids[i], uniqueUriData);
             else childToken.safeTransferFrom(address(this), to, ids[i], uniqueUriData);
             emit Deposit(to, ids[i], uniqueUriData);
