//SPDX-License-Identifier: MIT
pragma solidity 0.8.2;

import "../../../assetERC1155/AssetBaseERC1155.sol";
import "../../../common/interfaces/pos-portal/child/IChildToken.sol";

/// @title This contract is for AssetERC1155 which can be minted by a minter role.
/// @dev AssetERC1155 will be minted only on L2 and can be transferred to L1 and not minted on L1.
/// @dev This contract supports meta transactions.
/// @dev This contract is final, don't inherit from it.
contract PolygonAssetERC1155 is AssetBaseERC1155, IChildToken {
    uint256 private constant CHAIN_INDEX_OFFSET_MULTIPLIER = uint256(2)**(256 - 160 - 1 - 32);
    address public _childChainManager;

    function initialize(
        address trustedForwarder,
        address admin,
        address bouncerAdmin,
        address childChainManager,
        IAssetERC721 polygonAssetERC721,
        uint8 chainIndex
    ) external {
        init(trustedForwarder, admin, bouncerAdmin, polygonAssetERC721, chainIndex);
        _childChainManager = childChainManager;
    }

    /// @notice Mint a token type for `creator` on slot `packId`.
    /// @dev For this function it is not required to provide data.
    /// @param creator address of the creator of the token.
    /// @param packId unique packId for that token.
    /// @param hash hash of an IPFS cidv1 folder that contains the metadata of the token type in the file 0.json.
    /// @param supply number of tokens minted for that token type.
    /// @param owner address that will receive the tokens.
    /// @param data extra data to accompany the minting call.
    /// @return id the id of the newly minted token type.
    function mint(
        address creator,
        uint40 packId,
        bytes32 hash,
        uint256 supply,
        address owner,
        bytes calldata data
    ) external returns (uint256 id) {
        require(hash != 0, "HASH==0");
        require(isBouncer(_msgSender()), "!BOUNCER");
        require(owner != address(0), "TO==0");
        id = _generateTokenId(creator, supply, packId, supply == 1 ? 0 : 1, 0);
        uint256 uriId = id & ERC1155ERC721Helper.URI_ID;
        require(uint256(_metadataHash[uriId]) == 0, "ID_TAKEN");
        _metadataHash[uriId] = hash;
        _mint(_msgSender(), owner, id, supply, data);
    }

    /// @notice Creates `amount` tokens of token type `id`, and assigns them to `account`.
    /// @dev Should be used only by PolygonAssetERC1155Tunnel.
    /// @dev This function can be called when the token ID exists on another layer.
    /// @dev Encoded bytes32 metadata hash must be provided as data.
    /// @param owner address that will receive the tokens.
    /// @param id the id of the newly minted token.
    /// @param supply number of tokens minted for that token type.
    /// @param data token metadata.
    function mint(
        address owner,
        uint256 id,
        uint256 supply,
        bytes calldata data
    ) external {
        require(isBouncer(_msgSender()), "!BOUNCER");
        require(data.length > 0, "METADATA_MISSING");
        require(owner != address(0), "TO==0");
        uint256 uriId = id & ERC1155ERC721Helper.URI_ID;
        require(uint256(_metadataHash[uriId]) == 0, "ID_TAKEN");
        _metadataHash[uriId] = abi.decode(data, (bytes32));
        _mint(_msgSender(), owner, id, supply, data);
    }

    /// @notice Mint multiple token types for `creator` on slot `packId`.
    /// @dev For this function it is not required to provide data.
    /// @param creator address of the creator of the tokens.
    /// @param packId unique packId for the tokens.
    /// @param hash hash of an IPFS cidv1 folder that contains the metadata of each token type in the files: 0.json, 1.json, 2.json, etc...
    /// @param supplies number of tokens minted for each token type.
    /// @param rarityPack rarity power of each token types packed into 2 bits each.
    /// @param owner address that will receive the tokens.
    /// @param data extra data to accompany the minting call.
    /// @return ids the ids of each newly minted token types.
    function mintMultiple(
        address creator,
        uint40 packId,
        bytes32 hash,
        uint256[] calldata supplies,
        bytes calldata rarityPack,
        address owner,
        bytes calldata data
    ) external returns (uint256[] memory ids) {
        require(hash != 0, "HASH==0");
        require(isBouncer(_msgSender()), "!BOUNCER");
        require(owner != address(0), "TO==0");
        ids = _allocateIds(creator, supplies, rarityPack, packId, hash);
        _mintBatch(owner, ids, supplies, data);
    }

<<<<<<< HEAD
    /// @notice Burns `amount` tokens of type `id`.
    /// @param id token type which will be burnt.
    /// @param amount amount of token to burn.
    function burn(uint256 id, uint256 amount) external {
        _burn(_msgSender(), id, amount);
=======
    /// @notice function to be called by tunnel to mint deficit of minted tokens
    /// @dev This mint calls for add instead of replace in packedTokenBalance
    /// @param account address of the ownerof tokens.
    /// @param id id of the token to be minted.
    /// @param amount quantity of the token to be minted.
    function mintDeficit(
        address account,
        uint256 id,
        uint256 amount
    ) external {
        require(isBouncer(_msgSender()), "!BOUNCER");
        _mintDeficit(account, id, amount);
>>>>>>> 85e72c17
    }

    /// @notice Burns `amount` tokens of type `id` from `from`.
    /// @param from address whose token is to be burnt.
    /// @param id token type which will be burnt.
    /// @param amount amount of token to burn.
    function burnFrom(
        address from,
        uint256 id,
        uint256 amount
    ) external {
        require(from == _msgSender() || isApprovedForAll(from, _msgSender()), "!AUTHORIZED");
        _burn(from, id, amount);
    }

    /// @notice This function is called when a token is deposited to the root chain.
    /// @dev Should be callable only by ChildChainManager.
    /// @dev Should handle deposit by minting the required tokenId(s) for user.
    /// @dev Minting can also be done by other functions.
    /// @param user user address for whom deposit is being done.
    /// @param depositData abi encoded tokenIds. Batch deposit also supported.
    function deposit(address user, bytes calldata depositData) external override {
        require(_msgSender() == _childChainManager, "!DEPOSITOR");
        require(user != address(0), "INVALID_DEPOSIT_USER");
        (uint256[] memory ids, uint256[] memory amounts, bytes memory data) = abi.decode(
            depositData,
            (uint256[], uint256[], bytes)
        );

        _mintBatches(user, ids, amounts, data);
    }

    /// @notice called when user wants to withdraw single token back to root chain.
    /// @dev Should burn user's tokens. This transaction will be verified when exiting on root chain.
    /// @param id id to withdraw.
    /// @param amount amount to withdraw.
    function withdrawSingle(uint256 id, uint256 amount) external {
        _burn(_msgSender(), id, amount);
    }

    /// @notice called when user wants to batch withdraw tokens back to root chain.
    /// @dev Should burn user's tokens. This transaction will be verified when exiting on root chain.
    /// @param ids ids to withdraw.
    /// @param amounts amounts to withdraw.
    function withdrawBatch(uint256[] calldata ids, uint256[] calldata amounts) external {
        _burnBatch(_msgSender(), ids, amounts);
    }

    function metadataHash(uint256 id) external view returns (bytes32) {
        return _metadataHash[id & ERC1155ERC721Helper.URI_ID];
    }

    function _allocateIds(
        address creator,
        uint256[] memory supplies,
        bytes memory rarityPack,
        uint40 packId,
        bytes32 hash
    ) internal returns (uint256[] memory ids) {
        require(supplies.length > 0, "SUPPLIES<=0");
        require(supplies.length <= ERC1155ERC721Helper.MAX_PACK_SIZE, "BATCH_TOO_BIG");
        ids = _generateTokenIds(creator, supplies, packId);

        require(uint256(_metadataHash[ids[0] & ERC1155ERC721Helper.URI_ID]) == 0, "ID_TAKEN");
        _metadataHash[ids[0] & ERC1155ERC721Helper.URI_ID] = hash;
        _rarityPacks[ids[0] & ERC1155ERC721Helper.URI_ID] = rarityPack;
    }

    function _generateTokenIds(
        address creator,
        uint256[] memory supplies,
        uint40 packId
    ) internal view returns (uint256[] memory) {
        uint16 numTokenTypes = uint16(supplies.length);
        uint256[] memory ids = new uint256[](numTokenTypes);
        uint16 numNFTs = 0;
        for (uint16 i = 0; i < numTokenTypes; i++) {
            if (numNFTs == 0) {
                if (supplies[i] == 1) {
                    numNFTs = uint16(numTokenTypes - i);
                }
            } else {
                require(supplies[i] == 1, "NFTS_MUST_BE_LAST");
            }
        }
        uint16 numFTs = numTokenTypes - numNFTs;
        for (uint16 i = 0; i < numTokenTypes; i++) {
            ids[i] = _generateTokenId(creator, supplies[i], packId, numFTs, i);
        }
        return ids;
    }

    function _generateTokenId(
        address creator,
        uint256 supply,
        uint40 packId,
        uint16 numFTs,
        uint16 packIndex
    ) internal view returns (uint256) {
        require(supply > 0 && supply <= ERC1155ERC721Helper.MAX_SUPPLY, "SUPPLY_OUT_OF_BOUNDS");
        return
            uint256(uint160(creator)) *
            ERC1155ERC721Helper.CREATOR_OFFSET_MULTIPLIER + // CREATOR
            (supply == 1 ? uint256(1) * ERC1155ERC721Helper.IS_NFT_OFFSET_MULTIPLIER : 0) + // minted as NFT(1)|FT(0)
            uint256(_chainIndex) *
            CHAIN_INDEX_OFFSET_MULTIPLIER + // mainnet = 0, polygon = 1
            uint256(packId) *
            ERC1155ERC721Helper.PACK_ID_OFFSET_MULTIPLIER + // packId (unique pack)
            numFTs *
            ERC1155ERC721Helper.PACK_NUM_FT_TYPES_OFFSET_MULTIPLIER + // number of fungible token in the pack, numFTs is 1 if supply > 1, otherwise 0
            packIndex; // packIndex (position in the pack), is 0 for newly minted token type
    }
}<|MERGE_RESOLUTION|>--- conflicted
+++ resolved
@@ -100,13 +100,6 @@
         _mintBatch(owner, ids, supplies, data);
     }
 
-<<<<<<< HEAD
-    /// @notice Burns `amount` tokens of type `id`.
-    /// @param id token type which will be burnt.
-    /// @param amount amount of token to burn.
-    function burn(uint256 id, uint256 amount) external {
-        _burn(_msgSender(), id, amount);
-=======
     /// @notice function to be called by tunnel to mint deficit of minted tokens
     /// @dev This mint calls for add instead of replace in packedTokenBalance
     /// @param account address of the ownerof tokens.
@@ -119,7 +112,13 @@
     ) external {
         require(isBouncer(_msgSender()), "!BOUNCER");
         _mintDeficit(account, id, amount);
->>>>>>> 85e72c17
+    }
+
+    /// @notice Burns `amount` tokens of type `id`.
+    /// @param id token type which will be burnt.
+    /// @param amount amount of token to burn.
+    function burn(uint256 id, uint256 amount) external {
+        _burn(_msgSender(), id, amount);
     }
 
     /// @notice Burns `amount` tokens of type `id` from `from`.
@@ -144,10 +143,8 @@
     function deposit(address user, bytes calldata depositData) external override {
         require(_msgSender() == _childChainManager, "!DEPOSITOR");
         require(user != address(0), "INVALID_DEPOSIT_USER");
-        (uint256[] memory ids, uint256[] memory amounts, bytes memory data) = abi.decode(
-            depositData,
-            (uint256[], uint256[], bytes)
-        );
+        (uint256[] memory ids, uint256[] memory amounts, bytes memory data) =
+            abi.decode(depositData, (uint256[], uint256[], bytes));
 
         _mintBatches(user, ids, amounts, data);
     }
