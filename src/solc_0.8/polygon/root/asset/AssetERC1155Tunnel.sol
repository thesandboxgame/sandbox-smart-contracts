// SPDX-License-Identifier: MIT
pragma solidity 0.8.2;

import "fx-portal/contracts/tunnel/FxBaseRootTunnel.sol";
import "../../../common/interfaces/IAssetERC1155.sol";
import "../../../common/BaseWithStorage/ERC2771Handler.sol";
import "../../common/ERC1155Receiver.sol";
import "@openzeppelin/contracts-0.8/access/Ownable.sol";
import "@openzeppelin/contracts-0.8/security/Pausable.sol";

/// @title ASSETERC1155 bridge on L1
contract AssetERC1155Tunnel is FxBaseRootTunnel, ERC1155Receiver, ERC2771Handler, Ownable, Pausable {
    IAssetERC1155 public rootToken;
    uint256 public maxTransferLimit = 20;

    event SetTransferLimit(uint256 limit);
    event Deposit(address user, uint256 id, uint256 value, bytes data);
    event Withdraw(address user, uint256 id, uint256 value, bytes data);

    function setTransferLimit(uint256 _maxTransferLimit) external onlyOwner {
        maxTransferLimit = _maxTransferLimit;
        emit SetTransferLimit(_maxTransferLimit);
    }

    constructor(
        address _checkpointManager,
        address _fxRoot,
        IAssetERC1155 _rootToken,
        address _trustedForwarder,
        uint256 _maxTransferLimit
    ) FxBaseRootTunnel(_checkpointManager, _fxRoot) {
        rootToken = _rootToken;
        maxTransferLimit = _maxTransferLimit;
        __ERC2771Handler_initialize(_trustedForwarder);
    }

    function supportsInterface(bytes4 interfaceId) external pure override returns (bool) {
        return
            interfaceId == 0x4e2312e0 || // ERC1155Receiver
            interfaceId == 0x01ffc9a7; // ERC165
    }

    function batchDepositToChild(
        address to,
        uint256[] memory ids,
        uint256[] memory values
    ) public whenNotPaused() {
        require(ids.length > 0, "MISSING_TOKEN_IDS");
        require(ids.length < maxTransferLimit, "EXCEEDS_TRANSFER_LIMIT");
        bytes32[] memory metadataHashes = new bytes32[](ids.length);
        for (uint256 i = 0; i < ids.length; i++) {
            bytes32 metadataHash = rootToken.metadataHash(ids[i]);
            metadataHashes[i] = metadataHash;
            bytes memory metadata = abi.encode(metadataHash);
            rootToken.safeTransferFrom(_msgSender(), address(this), ids[i], values[i], abi.encode(metadataHash));
            emit Deposit(to, ids[i], values[i], metadata);
        }
        _sendMessageToChild(abi.encode(to, ids, values, abi.encode(metadataHashes)));
    }

    /// @dev Change the address of the trusted forwarder for meta-TX
    /// @param trustedForwarder The new trustedForwarder
    function setTrustedForwarder(address trustedForwarder) external onlyOwner {
        _trustedForwarder = trustedForwarder;
    }

    /// @dev Pauses all token transfers across bridge
    function pause() public onlyOwner {
        _pause();
    }

    /// @dev Unpauses all token transfers across bridge
    function unpause() public onlyOwner {
        _unpause();
    }

    function _processMessageFromChild(bytes memory message) internal override {
        (address to, uint256[] memory ids, uint256[] memory values, bytes memory data) =
            abi.decode(message, (address, uint256[], uint256[], bytes));
<<<<<<< HEAD
        for (uint256 i = 0; i < ids.length; i++) {
            bytes32[] memory metadataHashes = abi.decode(data, (bytes32[]));
            bytes memory metadata = abi.encode(["bytes32"], [metadataHashes[i]]);
            if (rootToken.wasEverMinted(ids[i])) {
                _depositMinted(to, ids[i], values[i], metadata);
            } else {
                rootToken.mint(to, ids[i], values[i], metadata);
            }
            emit Withdraw(to, ids[i], values[i], metadata);
        }
    }

    function _depositMinted(
        address to,
        uint256 id,
        uint256 value,
        bytes memory data
    ) internal {
        uint256 balance = rootToken.balanceOf(address(this), id);
        if (balance >= value) {
            rootToken.safeTransferFrom(address(this), to, id, value, data);
        } else {
            if (balance > 0) rootToken.safeTransferFrom(address(this), to, id, balance, data);
            rootToken.mintDeficit(to, id, (value - balance));
=======
        bytes32[] memory metadataHashes = abi.decode(data, (bytes32[]));
        for (uint256 index = 0; index < ids.length; index++) {
            bytes memory metadata = abi.encode(metadataHashes[index]);
            if (rootToken.wasEverMinted(ids[index])) {
                _depositMinted(to, ids[index], values[index], metadata);
            } else {
                rootToken.mint(to, ids[index], values[index], metadata);
            }
            emit Withdraw(to, ids[index], values[index], metadata);
>>>>>>> 85e72c17
        }
    }

    function _depositMinted(
        address to,
        uint256 id,
        uint256 value,
        bytes memory data
    ) internal {
        uint256 balance = rootToken.balanceOf(address(this), id);
        if (balance >= value) {
            rootToken.safeTransferFrom(address(this), to, id, value, data);
        } else {
            if (balance > 0) rootToken.safeTransferFrom(address(this), to, id, balance, data);
            rootToken.mintDeficit(to, id, (value - balance));
        }
    }

    function _msgSender() internal view override(Context, ERC2771Handler) returns (address sender) {
        return ERC2771Handler._msgSender();
    }

    function _msgData() internal view override(Context, ERC2771Handler) returns (bytes calldata) {
        return ERC2771Handler._msgData();
    }
}<|MERGE_RESOLUTION|>--- conflicted
+++ resolved
@@ -77,7 +77,6 @@
     function _processMessageFromChild(bytes memory message) internal override {
         (address to, uint256[] memory ids, uint256[] memory values, bytes memory data) =
             abi.decode(message, (address, uint256[], uint256[], bytes));
-<<<<<<< HEAD
         for (uint256 i = 0; i < ids.length; i++) {
             bytes32[] memory metadataHashes = abi.decode(data, (bytes32[]));
             bytes memory metadata = abi.encode(["bytes32"], [metadataHashes[i]]);
@@ -102,17 +101,6 @@
         } else {
             if (balance > 0) rootToken.safeTransferFrom(address(this), to, id, balance, data);
             rootToken.mintDeficit(to, id, (value - balance));
-=======
-        bytes32[] memory metadataHashes = abi.decode(data, (bytes32[]));
-        for (uint256 index = 0; index < ids.length; index++) {
-            bytes memory metadata = abi.encode(metadataHashes[index]);
-            if (rootToken.wasEverMinted(ids[index])) {
-                _depositMinted(to, ids[index], values[index], metadata);
-            } else {
-                rootToken.mint(to, ids[index], values[index], metadata);
-            }
-            emit Withdraw(to, ids[index], values[index], metadata);
->>>>>>> 85e72c17
         }
     }
 
