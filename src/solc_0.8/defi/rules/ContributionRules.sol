//SPDX-License-Identifier: MIT

pragma solidity 0.8.2;

import {Ownable} from "@openzeppelin/contracts-0.8/access/Ownable.sol";
import {Address} from "@openzeppelin/contracts-0.8/utils/Address.sol";
import {SafeMathWithRequire} from "../../common/Libraries/SafeMathWithRequire.sol";
import {IERC721} from "@openzeppelin/contracts-0.8/token/ERC721/IERC721.sol";
import {IERC1155} from "@openzeppelin/contracts-0.8/token/ERC1155/IERC1155.sol";
import {IContributionRules} from "../interfaces/IContributionRules.sol";

/// @notice The contribution rules is a plugin contract that takes the amount staked and the address of
/// the user and returns the absolute share (contribution) that the user will get from the total rewards.
/// The contribution rules must implement the IContributionRules interface. This interface has only one method:
/// computeMultiplier which takes the account and amountStaked parameters and returns the contribution for this user.
contract ContributionRules is Ownable, IContributionRules {
    using Address for address;

    // LIMITS
    // we limited the number of Ids and contracts that we can have in the lists
    // to avoid the risk of DoS caused by gas limits being exceeded during the iterations
    uint256 public constant IDS_LIMIT = 64;
    uint256 public constant CONTRACTS_LIMIT = 4;
    uint256 public constant MAX_MULTIPLIER = 1000;
    uint256 public multiplierLimitERC721 = 1000;
    uint256 public multiplierLimitERC1155 = 1000;

    uint256 internal constant DECIMALS_7 = 10_000_000;
    uint256 internal constant MIDPOINT_9 = 500_000_000;
    uint256 internal constant NFT_FACTOR_6 = 10000;
    uint256 internal constant NFT_CONSTANT_3 = 9000;
    uint256 internal constant ROOT3_FACTOR = 697;

    struct MultiplierRule {
        uint256[] ids;
        uint256[] multipliers;
        bool balanceOf;
        uint256 index;
    }

    mapping(IERC721 => MultiplierRule) internal _listERC721;
    mapping(IERC1155 => MultiplierRule) internal _listERC1155;
    IERC721[] internal _listERC721Index;
    IERC1155[] internal _listERC1155Index;

    event ERC1155MultiplierListSet(address indexed contractERC1155, uint256[] multipliers, uint256[] ids);
    event ERC721MultiplierListSet(address indexed contractERC721, uint256[] multipliers, uint256[] ids, bool balanceOf);
    event ERC1155MultiplierListDeleted(address indexed contractERC1155);
    event ERC721MultiplierListDeleted(address indexed contractERC721);
    event ERC721MultiplierLimitSet(uint256 newERC721MultiplierLimit);
    event ERC1155MultiplierLimitSet(uint256 newERC1155MultiplierLimit);

    modifier isContract(address account) {
        require(account.isContract(), "ContributionRules: is not contract");

        _;
    }

    modifier isERC721MemberList(address contractERC721) {
        require(
            isERC721MemberMultiplierList(IERC721(contractERC721)),
            "ContributionRules: contract is not in the list"
        );
        _;
    }

    modifier isERC1155MemberList(address contractERC1155) {
        require(
            isERC1155MemberMultiplierList(IERC1155(contractERC1155)),
            "ContributionRules: contract is not in the list"
        );
        _;
    }

    /// @notice compute user multiplier based on the amount staked
    /// @param account account to compute the multiplier
    /// @param amountStaked amount stake for the given account
    /// @return amountStaked
    function computeMultiplier(address account, uint256 amountStaked) external view override returns (uint256) {
        uint256 multiplierERC721 = multiplierBalanceOfERC721(account);
        uint256 multiplierERC1155 = multiplierBalanceOfERC1155(account);

        // check if the calculated multipliers exceeds the limit
        if (multiplierLimitERC721 < multiplierERC721) {
            multiplierERC721 = multiplierLimitERC721;
        }

        if (multiplierLimitERC1155 < multiplierERC1155) {
            multiplierERC1155 = multiplierLimitERC1155;
        }

        return amountStaked + ((amountStaked * (multiplierERC721 + multiplierERC1155)) / 100);
    }

    /// @notice set a Multiplier limit a user can reach by having ERC721 tokens
    /// @param _newLimit new limit value - should be less then the max limit allowed by the system.
    function setERC721MultiplierLimit(uint256 _newLimit) external onlyOwner {
        require(_newLimit <= MAX_MULTIPLIER, "ContributionRules: invalid newLimit");

        multiplierLimitERC721 = _newLimit;

        emit ERC721MultiplierLimitSet(_newLimit);
    }

    /// @notice set a Multiplier limit a user can reach by having ERC1155 tokens
    /// @param _newLimit new limit value - should be less then the max limit allowed by the system.
    function setERC1155MultiplierLimit(uint256 _newLimit) external onlyOwner {
        require(_newLimit <= MAX_MULTIPLIER, "ContributionRules: invalid newLimit");

        multiplierLimitERC1155 = _newLimit;

        emit ERC1155MultiplierLimitSet(_newLimit);
    }

    /// @notice set the ERC1155 Multiplier list
    /// @param contractERC1155 ERC1155 contract address to add to the list
    /// @param ids ID user should hold to earn the multiplier
    /// @param multipliers multiplier applied if the user has the respective id
    function setERC1155MultiplierList(
        address contractERC1155,
        uint256[] memory ids,
        uint256[] memory multipliers
    ) external onlyOwner isContract(contractERC1155) {
        require(ids.length > 0, "ContributionRules: ids <= 0");
        require(ids.length <= IDS_LIMIT, "ContributionRules: invalid array of ids");
        require(multipliers.length > 0, "ContributionRules: invalid array of multipliers");
        require(multipliers.length == ids.length, "ContributionRules: multipliers array != ids array");

        IERC1155 multContract = IERC1155(contractERC1155);

        // if it's a new member create a new registry, instead, only update
        if (isERC1155MemberMultiplierList(multContract) == false) {
            // Limiting the size of the array (interations) to avoid the risk of DoS.
            require(CONTRACTS_LIMIT > _listERC1155Index.length, "ContributionRules: CONTRACTS_LIMIT exceeded");
            _listERC1155Index.push(multContract);
            _listERC1155[multContract].index = _listERC1155Index.length - 1;
        }

        _listERC1155[multContract].ids = ids;
        _listERC1155[multContract].multipliers = multipliers;
        _listERC1155[multContract].balanceOf = false;

        emit ERC1155MultiplierListSet(contractERC1155, multipliers, ids);
    }

    /// @notice set the ERC721 Multiplier list
    /// @param contractERC721 ERC721 contract address to add to the list
    /// @param ids ID user should hold to earn the multiplier
    /// @param multipliers multiplier applied if the user has the respective id
    /// @param balanceOf if true, will use balanceOf instead of ID - id.length should be = 0
    function setERC721MultiplierList(
        address contractERC721,
        uint256[] memory ids,
        uint256[] memory multipliers,
        bool balanceOf
    ) external onlyOwner isContract(contractERC721) {
<<<<<<< HEAD
        require(
            balanceOf == true || (ids.length > 0 && multipliers.length == ids.length),
            "ContributionRules: invalid list"
        );
        require(ids.length <= IDS_LIMIT, "ContributionRules: invalid array of ids");
=======
        if (balanceOf == false) {
            require(ids.length > 0, "ContributionRules: invalid ids array");
            require(multipliers.length == ids.length, "ContributionRules: ids array != multipliers array");
        }
        require(ids.length <= idsLimit, "ContributionRules: invalid array of ids");
>>>>>>> b9692cc7

        IERC721 multContract = IERC721(contractERC721);

        // if it's a new member create a new registry, instead, only update
        if (isERC721MemberMultiplierList(multContract) == false) {
            // Limiting the size of the array (interations) to avoid the risk of DoS.
            require(CONTRACTS_LIMIT > _listERC721Index.length, "ContributionRules: CONTRACTS_LIMIT exceeded");
            _listERC721Index.push(multContract);
            _listERC721[multContract].index = _listERC721Index.length - 1;
        }

        _listERC721[multContract].multipliers = multipliers;
        _listERC721[multContract].balanceOf = balanceOf;
        _listERC721[multContract].ids = ids;

        emit ERC721MultiplierListSet(contractERC721, multipliers, ids, balanceOf);
    }

    /// @notice Return the max multiplier for the given account
    /// @param account account address to retrieve the max multiplier
    function getMaxGlobalMultiplier(address account) external view returns (uint256) {
        return multiplierBalanceOfERC721(account) + multiplierBalanceOfERC1155(account);
    }

    /// @notice return the ERC721 multiplier list for the given contract
    /// @param reqContract ERC721 contract address to retrieve
    function getERC721MultiplierList(address reqContract)
        external
        view
        isContract(reqContract)
        isERC721MemberList(reqContract)
        returns (MultiplierRule memory)
    {
        return _listERC721[IERC721(reqContract)];
    }

    /// @notice return the ERC1155 multiplier list for the given contract
    /// @param reqContract ERC1155 contract address to retrieve
    function getERC1155MultiplierList(address reqContract)
        external
        view
        isContract(reqContract)
        isERC1155MemberList(reqContract)
        returns (MultiplierRule memory)
    {
        return _listERC1155[IERC1155(reqContract)];
    }

    /// @notice remove the given contract from the list
    /// @param contractERC721 contract address to be removed from the list
    function deleteERC721MultiplierList(address contractERC721)
        external
        isContract(contractERC721)
        isERC721MemberList(contractERC721)
        onlyOwner
    {
        IERC721 reqContract = IERC721(contractERC721);
        uint256 indexToDelete = _listERC721[reqContract].index;
        IERC721 addrToMove = _listERC721Index[_listERC721Index.length - 1];
        _listERC721Index[indexToDelete] = addrToMove;
        _listERC721[addrToMove].index = indexToDelete;
        _listERC721Index.pop();

        emit ERC721MultiplierListDeleted(address(reqContract));
    }

    /// @notice remove the given contract from the list
    /// @param contractERC1155 contract address to be removed from the list
    function deleteERC1155MultiplierList(address contractERC1155)
        external
        isContract(contractERC1155)
        isERC1155MemberList(contractERC1155)
        onlyOwner
    {
        IERC1155 reqContract = IERC1155(contractERC1155);
        uint256 indexToDelete = _listERC1155[reqContract].index;
        IERC1155 addrToMove = _listERC1155Index[_listERC1155Index.length - 1];
        _listERC1155Index[indexToDelete] = addrToMove;
        _listERC1155[addrToMove].index = indexToDelete;
        _listERC1155Index.pop();

        emit ERC1155MultiplierListDeleted(address(reqContract));
    }

    /// @notice check if the given contract is in the list
    /// @param reqContract contract address to check
    /// @return true if the contract is in the list
    function isERC721MemberMultiplierList(IERC721 reqContract) public view returns (bool) {
        return !(_listERC721Index.length == 0) && (_listERC721Index[_listERC721[reqContract].index] == reqContract);
    }

    /// @notice check if the given contract is in the list
    /// @param reqContract contract address to check
    /// @return true if the contract is in the list
    function isERC1155MemberMultiplierList(IERC1155 reqContract) public view returns (bool) {
        return !(_listERC1155Index.length == 0) && (_listERC1155Index[_listERC1155[reqContract].index] == reqContract);
    }

    /// @notice calculate and return the ERC721 multiplier for a given user
    /// @param account user address to calculate the multiplier
    function multiplierBalanceOfERC721(address account) public view returns (uint256) {
        uint256 _multiplier = 0;

        for (uint256 i = 0; i < _listERC721Index.length; i++) {
            IERC721 reqContract = _listERC721Index[i];

            if (_listERC721[reqContract].balanceOf == true) {
                _multiplier = _multiplier + multiplierLogarithm(account, reqContract);
            } else {
                for (uint256 j = 0; j < _listERC721[reqContract].ids.length; j++) {
                    address owner = reqContract.ownerOf(_listERC721[reqContract].ids[j]);
                    if (owner == account) {
                        _multiplier = _multiplier + _listERC721[reqContract].multipliers[j];
                    }
                }
            }
        }

        return _multiplier;
    }

    /// @notice calculate and return the ERC1155 multiplier for a given user
    /// @param account user address to calculate the multiplier
    function multiplierBalanceOfERC1155(address account) public view returns (uint256) {
        uint256 _multiplier = 0;
        for (uint256 i = 0; i < _listERC1155Index.length; i++) {
            IERC1155 reqContract = _listERC1155Index[i];

            for (uint256 j = 0; j < _listERC1155[reqContract].ids.length; j++) {
                uint256 _bal = reqContract.balanceOf(account, _listERC1155[reqContract].ids[j]);

                if (_bal > 0) {
                    _multiplier = _multiplier + _listERC1155[reqContract].multipliers[j];
                }
            }
        }

        return _multiplier;
    }

    /// @notice calculate and return the multiplier for a given user,
    /// based on the amount of the specific ERC721 he owns
    /// @param account user address to calculate the multiplier
    /// @param contractERC721 contract address to check
    /// @return ERC721 _multiplier based on the balance
    function multiplierLogarithm(address account, IERC721 contractERC721) public view returns (uint256) {
        uint256 balERC721 = contractERC721.balanceOf(account);

        if (balERC721 == 0) {
            return 0;
        }

        uint256 _multiplierERC721 =
            NFT_FACTOR_6 * (NFT_CONSTANT_3 + SafeMathWithRequire.cbrt3((((balERC721 - 1) * ROOT3_FACTOR) + 1)));
        if (_multiplierERC721 > MIDPOINT_9) {
            _multiplierERC721 = MIDPOINT_9 + (_multiplierERC721 - MIDPOINT_9) / 10;
        }

        return _multiplierERC721 / DECIMALS_7;
    }

    /// @notice as admin powers are really important in this contract
    /// we're overriding the renounceOwnership method to avoid losing rights
    function renounceOwnership() public view override onlyOwner {
        revert("ContributionRules: can't renounceOwnership");
    }
}<|MERGE_RESOLUTION|>--- conflicted
+++ resolved
@@ -154,19 +154,11 @@
         uint256[] memory multipliers,
         bool balanceOf
     ) external onlyOwner isContract(contractERC721) {
-<<<<<<< HEAD
-        require(
-            balanceOf == true || (ids.length > 0 && multipliers.length == ids.length),
-            "ContributionRules: invalid list"
-        );
-        require(ids.length <= IDS_LIMIT, "ContributionRules: invalid array of ids");
-=======
         if (balanceOf == false) {
             require(ids.length > 0, "ContributionRules: invalid ids array");
             require(multipliers.length == ids.length, "ContributionRules: ids array != multipliers array");
         }
         require(ids.length <= idsLimit, "ContributionRules: invalid array of ids");
->>>>>>> b9692cc7
 
         IERC721 multContract = IERC721(contractERC721);
 
