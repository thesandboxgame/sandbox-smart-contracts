--- conflicted
+++ resolved
@@ -127,13 +127,6 @@
         uint256 minAmountId,
         uint256 maxAmountId
     ) external onlyOwner isContract(contractERC721) {
-<<<<<<< HEAD
-        require(
-            (balanceOf == true && ids.length == 0 && minAmountBalanceOf > 0 && maxAmountBalanceOf > 0) ||
-                (balanceOf == false && ids.length > 0 && minAmountId > 0 && maxAmountId > 0 && ids.length <= IDS_LIMIT),
-            "RequirementRules: invalid list"
-        );
-=======
         if (balanceOf == true) {
             require(ids.length == 0, "RequirementRules: invalid ids array");
             require(minAmountBalanceOf > 0, "RequirementRules: invalid minAmountBalanceOf");
@@ -145,7 +138,6 @@
             require(ids.length <= idsLimit, "RequirementRules: ids array > limit");
         }
 
->>>>>>> b9692cc7
         IERC721 newContract = IERC721(contractERC721);
 
         if (ids.length != 0) {
