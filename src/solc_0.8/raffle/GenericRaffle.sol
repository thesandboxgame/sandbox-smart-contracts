--- conflicted
+++ resolved
@@ -19,16 +19,10 @@
 import "@openzeppelin/contracts-upgradeable/access/OwnableUpgradeable.sol";
 import "@openzeppelin/contracts-upgradeable/security/ReentrancyGuardUpgradeable.sol";
 import "@openzeppelin/contracts-upgradeable/token/ERC721/extensions/ERC721EnumerableUpgradeable.sol";
-ERC2771HandlerUpgradeable
 
 /* solhint-disable max-states-count */
-<<<<<<< HEAD
 contract GenericRaffle is ERC721EnumerableUpgradeable, OwnableUpgradeable, ReentrancyGuardUpgradeable, ERC2771Handler {
     using Address for address;
-    using Address for address;
-=======
-contract GenericRaffle is ERC721EnumerableUpgradeable, OwnableUpgradeable, ReentrancyGuard, ERC2771Handler {
->>>>>>> a70b9ec1
     uint256 public maxSupply;
 
     event TogglePaused(bool _pause);
@@ -339,31 +333,7 @@
         revert("Renounce ownership is not available");
     }
 
-<<<<<<< HEAD
     // Empty storage space in contracts for future enhancements
     // ref: https://github.com/OpenZeppelin/openzeppelin-contracts-upgradeable/issues/13)
     uint256[50] private __gap;
-=======
-    /// @dev this override is required
-    function _msgSender() internal view override(ContextUpgradeable, ERC2771Handler) returns (address sender) {
-        if (isTrustedForwarder(msg.sender)) {
-            // The assembly code is more direct than the Solidity version using `abi.decode`.
-            // solhint-disable-next-line no-inline-assembly
-            assembly {
-                sender := shr(96, calldataload(sub(calldatasize(), 20)))
-            }
-        } else {
-            return msg.sender;
-        }
-    }
-
-    /// @dev this override is required
-    function _msgData() internal view override(ContextUpgradeable, ERC2771Handler) returns (bytes calldata) {
-        if (isTrustedForwarder(msg.sender)) {
-            return msg.data[:msg.data.length - 20];
-        } else {
-            return msg.data;
-        }
-    }
->>>>>>> a70b9ec1
 }