pragma solidity 0.6.5;

import "./Admin.sol";

contract MetaTransactionReceiver is Admin {
    mapping(address => bool) internal _metaTransactionContracts;

    /// @dev emiited when a meta transaction processor is enabled/disabled
    /// @param metaTransactionProcessor address that will be given/removed metaTransactionProcessor rights.
    /// @param enabled set whether the metaTransactionProcessor is enabled or disabled.
    event MetaTransactionProcessor(address metaTransactionProcessor, bool enabled);

    /// @dev Enable or disable the ability of `metaTransactionProcessor` to perform meta-tx (metaTransactionProcessor rights).
    /// @param metaTransactionProcessor address that will be given/removed metaTransactionProcessor rights.
    /// @param enabled set whether the metaTransactionProcessor is enabled or disabled.
<<<<<<< HEAD
    function setMetaTransactionProcessor(address metaTransactionProcessor, bool enabled) public onlyAdmin {
        require(metaTransactionProcessor != address(0), "MetaTransactionReceiver: zero address");
=======
    function setMetaTransactionProcessor(address metaTransactionProcessor, bool enabled) public {
        require(msg.sender == _admin, "only admin can setup metaTransactionProcessors");
>>>>>>> 5ff6b248
        _setMetaTransactionProcessor(metaTransactionProcessor, enabled);
    }

    function _setMetaTransactionProcessor(address metaTransactionProcessor, bool enabled) internal {
        require(metaTransactionProcessor != address(0), "MetaTransactionReceiver: zero address");
        _metaTransactionContracts[metaTransactionProcessor] = enabled;
        emit MetaTransactionProcessor(metaTransactionProcessor, enabled);
    }

    /// @dev check whether address `who` is given meta-transaction execution rights.
    /// @param who The address to query.
    /// @return whether the address has meta-transaction execution rights.
    function isMetaTransactionProcessor(address who) external view returns (bool) {
        return _metaTransactionContracts[who];
    }
}<|MERGE_RESOLUTION|>--- conflicted
+++ resolved
@@ -13,13 +13,7 @@
     /// @dev Enable or disable the ability of `metaTransactionProcessor` to perform meta-tx (metaTransactionProcessor rights).
     /// @param metaTransactionProcessor address that will be given/removed metaTransactionProcessor rights.
     /// @param enabled set whether the metaTransactionProcessor is enabled or disabled.
-<<<<<<< HEAD
     function setMetaTransactionProcessor(address metaTransactionProcessor, bool enabled) public onlyAdmin {
-        require(metaTransactionProcessor != address(0), "MetaTransactionReceiver: zero address");
-=======
-    function setMetaTransactionProcessor(address metaTransactionProcessor, bool enabled) public {
-        require(msg.sender == _admin, "only admin can setup metaTransactionProcessors");
->>>>>>> 5ff6b248
         _setMetaTransactionProcessor(metaTransactionProcessor, enabled);
     }
 
