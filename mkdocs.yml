--- conflicted
+++ resolved
@@ -22,16 +22,12 @@
       - Blockchain:
           - Ethereum: topics/blockchain/ethereum.md
           - Features: topics/blockchain/features.md
-<<<<<<< HEAD
+      - Solidity:
+          - Guideline: topics/guideline/solidity.md
+      - DeFi:
+          - Liquidity provider: topics/defi/liquidity-provider/sand-staking.md
       - Sand:
           - BundeSandSale: topics/sand/bundle-sand-sale.md
-  - Reference:
-=======
-      - Solidity:
-          - Guideline: topics/guideline/solidity.md
->>>>>>> 26883d6c
-      - DeFi:
-          - Liquidity provider: topics/defi/liquidity-provider/sand-staking.md
 
 markdown_extensions:
   - admonition
