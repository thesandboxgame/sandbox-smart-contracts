--- conflicted
+++ resolved
@@ -22,15 +22,12 @@
       - Blockchain:
           - Ethereum: topics/blockchain/ethereum.md
           - Features: topics/blockchain/features.md
-<<<<<<< HEAD
       - Asset:
           - Giveaway:
             - Single: topics/asset/giveaway/single.md
             - Multiple: topics/asset/giveaway/multiple.md
-=======
       - DeFi:
           - Liquidity provider: topics/defi/liquidity-provider/sand-staking.md
->>>>>>> 0473ba4e
 
 markdown_extensions:
   - admonition
