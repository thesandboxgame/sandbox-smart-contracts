site_name: The Sandbox Game
site_url: https://the-sandbox-game.readthedocs.io
theme:
  name: material
  features:
    - navigation.indexes
nav:
  - Getting started:
      - Install: intro/index.md
      - Running the tests: intro/running-tests.md
      - Setting environment variables: intro/setting-environment-variables.md
  - How to:
      - Fixing tests: howto/fixing-tests.md
      - Preparing a LAND sale: howto/preparing-land-sale.md
      - Preparing an ASSET giveaway: howto/preparing-asset-giveaway.md
      - Generating liquidity pool rewards: howto/generating-liquidity-pool-rewards.md
      - Running a lottery: howto/running-lottery.md
  - Tutorials:
      - Developing your first feature: tutorials/developing-first-feature.md
      - Writing documentation: tutorials/writing-documentation.md
  - Topics:
      - Blockchain:
          - Ethereum: topics/blockchain/ethereum.md
          - Features: topics/blockchain/features.md
<<<<<<< HEAD
      - Asset:
          - Giveaway:
            - Single: topics/asset/giveaway/single.md
            - Multiple: topics/asset/giveaway/multiple.md
=======
      - Solidity:
          - Guideline: topics/guideline/solidity.md
>>>>>>> ff34e709
      - DeFi:
          - Liquidity provider:
              - SAND staking: topics/defi/liquidity-provider/sand-staking.md
      - Catalyst:
          - Gems & catalysts: topics/catalyst/catalyst.md
      - Sand:
          - Bundle Sand Sale: topics/sand/bundle-sand-sale.md

markdown_extensions:
  - admonition
  - pymdownx.superfences
  - toc:
      permalink: '#'
  - plantuml_markdown:
      server: http://www.plantuml.com/plantuml<|MERGE_RESOLUTION|>--- conflicted
+++ resolved
@@ -22,15 +22,12 @@
       - Blockchain:
           - Ethereum: topics/blockchain/ethereum.md
           - Features: topics/blockchain/features.md
-<<<<<<< HEAD
       - Asset:
           - Giveaway:
             - Single: topics/asset/giveaway/single.md
             - Multiple: topics/asset/giveaway/multiple.md
-=======
       - Solidity:
           - Guideline: topics/guideline/solidity.md
->>>>>>> ff34e709
       - DeFi:
           - Liquidity provider:
               - SAND staking: topics/defi/liquidity-provider/sand-staking.md
