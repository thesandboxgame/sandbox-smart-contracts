// SPDX-License-Identifier: MIT

pragma solidity 0.8.19;

import {LibAsset} from "./LibAsset.sol";
import {LibMath} from "./LibMath.sol";

/// @author The Sandbox
/// @title Order Handling Library
/// @notice Provides tools for constructing, hashing, and validating orders.
library LibOrder {
     bytes32 internal constant ORDER_TYPEHASH_V1 =
        keccak256(
            "Order(address maker,Asset makeAsset,address taker,Asset takeAsset,address makeRecipient,uint256 salt,uint256 start,uint256 end)Asset(AssetType assetType,uint256 value)AssetType(uint256 assetClass,bytes data)"
        );
    bytes32 internal constant ORDER_TYPEHASH_V2 =
        keccak256(
            "Order(address maker,Asset[] makeAsset,address taker,Asset[] takeAsset,uint256 salt,uint256 start,uint256 end)Asset(AssetType assetType,uint256 value)AssetType(uint256 assetClass,bytes data)"
        );

    enum OrderType {
        V1, // Represents order struct in the V1 format
        V2 // Represents order struct in the V2 format
    }
    /// @dev Represents the structure of an order - V2.
    struct Order {
        address maker; // Address of the maker.
        LibAsset.Asset[] makeAsset; // Asset the maker is providing.
        address taker; // Address of the taker.
<<<<<<< HEAD
        LibAsset.Asset[] takeAsset; // Asset the taker is providing.
        // uint256[] royalties // ToDo: apply royalties % on bundles
=======
        LibAsset.Asset takeAsset; // Asset the taker is providing.
        address makeRecipient; // recipient address for maker.
>>>>>>> 51a2950f
        uint256 salt; // Random number to ensure unique order hash.
        uint256 start; // Timestamp when the order becomes valid.
        uint256 end; // Timestamp when the order expires.
    }

    /// @dev Represents the result of filling two orders.
    struct FillResult {
        uint256 leftValue; // Amount filled from the left order.
        uint256 rightValue; // Amount filled from the right order.
    }

    /// @notice Computes the unique hash of an order.
    /// @param order The order data.
    /// @param version Order struct version - V1 or V2
    /// @return The unique hash of the order.
<<<<<<< HEAD
    function hashKey(Order calldata order, OrderType version) internal pure returns (bytes32) {
        if(version == OrderType.V1){
            return keccak256(
                    abi.encode(
                        order.maker,
                        LibAsset.hash(order.makeAsset[0].assetType),
                        LibAsset.hash(order.takeAsset[0].assetType),
                        order.salt
                    )
                );
        } else {
            bytes memory makeAssetsTypeEncoded;
            for (uint i = 0; i < order.makeAsset.length; i++) {
                makeAssetsTypeEncoded = abi.encodePacked(makeAssetsTypeEncoded, LibAsset.hash(order.makeAsset[i].assetType));
            }

            bytes memory takeAssetsTypeEncoded;
            for (uint i = 0; i < order.takeAsset.length; i++) {
                takeAssetsTypeEncoded = abi.encodePacked(takeAssetsTypeEncoded, LibAsset.hash(order.takeAsset[i].assetType));
            }

            return keccak256(
                    abi.encode(
                        order.maker,
                        keccak256(makeAssetsTypeEncoded),
                        keccak256(takeAssetsTypeEncoded),
                        order.salt
                    )
                );
        }
=======
    function hashKey(Order calldata order) internal pure returns (bytes32) {
        return
            keccak256(
                abi.encode(
                    order.maker,
                    order.makeRecipient,
                    LibAsset.hash(order.makeAsset.assetType),
                    LibAsset.hash(order.takeAsset.assetType),
                    order.salt
                )
            );
>>>>>>> 51a2950f
    }

    /// @notice Computes the complete hash of an order, including domain-specific data.
    /// @param order The order data.
    /// @param version Order struct version - V1 or V2
    /// @return The complete hash of the order.
    function hash(Order calldata order, OrderType version) internal pure returns (bytes32) {
        if(version == OrderType.V1){
            return
            keccak256(
                // solhint-disable-next-line func-named-parameters
                abi.encode(
                    ORDER_TYPEHASH_V1,
                    order.maker,
                    LibAsset.hash(order.makeAsset[0]),
                    order.taker,
<<<<<<< HEAD
                    LibAsset.hash(order.takeAsset[0]),
=======
                    LibAsset.hash(order.takeAsset),
                    order.makeRecipient,
>>>>>>> 51a2950f
                    order.salt,
                    order.start,
                    order.end
                )
            );
        } else {
            bytes memory makeAssetsEncoded;
            for (uint i = 0; i < order.makeAsset.length; i++) {
                makeAssetsEncoded = abi.encodePacked(makeAssetsEncoded, LibAsset.hash(order.makeAsset[i]));
            }

            bytes memory takeAssetsEncoded;
            for (uint i = 0; i < order.takeAsset.length; i++) {
                takeAssetsEncoded = abi.encodePacked(takeAssetsEncoded, LibAsset.hash(order.takeAsset[i]));
            }

            return keccak256(abi.encode(
                ORDER_TYPEHASH_V2,
                order.maker,
                keccak256(makeAssetsEncoded), // Hash of all makeAssets
                order.taker,
                keccak256(takeAssetsEncoded), // Hash of all takeAssets
                order.salt,
                order.start,
                order.end
            ));
        }
    }

    /// @notice Validates order time
    /// @param order Whose time we want to validate
    // solhint-disable not-rely-on-time
    // slither-disable-start timestamp
    function validateOrderTime(Order memory order) internal view {
        require(order.start == 0 || order.start < block.timestamp, "Order start validation failed");
        require(order.end == 0 || order.end > block.timestamp, "Order end validation failed");
    }

    // slither-disable-end timestamp
    // solhint-enable not-rely-on-time

    /// @notice Should return filled values
    /// @param leftOrder Left order
    /// @param rightOrder Right order
    /// @param leftOrderFill Current fill of the left order (0 if order is unfilled)
    /// @param rightOrderFill Current fill of the right order (0 if order is unfilled)
    /// @dev We have 3 cases, 1st: left order should be fully filled
    /// @dev 2nd: right order should be fully filled or 3d: both should be fully filled if required values are the same
    /// @return The fill result of both orders
    function fillOrder(
        LibOrder.Order calldata leftOrder,
        LibOrder.Order calldata rightOrder,
        uint256 leftOrderFill,
        uint256 rightOrderFill
    ) internal pure returns (FillResult memory) {
        (uint256 leftMakeValue, uint256 leftTakeValue) = calculateRemaining(leftOrder, leftOrderFill);
        (uint256 rightMakeValue, uint256 rightTakeValue) = calculateRemaining(rightOrder, rightOrderFill);

        // ToDo: Fix order filling for bundles here
        if (rightTakeValue > leftMakeValue) {
            return _fillLeft(leftMakeValue, leftTakeValue, rightOrder.makeAsset[0].value, rightOrder.takeAsset[0].value);
        }
        return _fillRight(leftOrder.makeAsset[0].value, leftOrder.takeAsset[0].value, rightMakeValue, rightTakeValue);
    }

    /// @notice Computes the remaining fillable amount of an order.
    /// @param order The order to compute from.
    /// @param fill The amount of the order already filled.
    /// @return makeValue The remaining fillable amount from the maker's side.
    /// @return takeValue The remaining fillable amount from the taker's side.
    function calculateRemaining(
        LibOrder.Order calldata order,
        uint256 fill
    ) internal pure returns (uint256 makeValue, uint256 takeValue) {
        // ToDo: Fix order filling for bundles here
        require(order.takeAsset[0].value >= fill, "filling more than order permits");
        takeValue = order.takeAsset[0].value - fill;
        makeValue = LibMath.safeGetPartialAmountFloor(order.makeAsset[0].value, order.takeAsset[0].value, takeValue);
    }

    /// @notice Computes the fill values for a situation where the right order is expected to fill the left order.
    /// @param leftMakeValue The amount the left order maker wants to trade.
    /// @param leftTakeValue The amount the left order taker wants in return.
    /// @param rightMakeValue The amount the right order maker wants to trade.
    /// @param rightTakeValue The amount the right order taker wants in return.
    /// @return The filled amounts for both the left and right orders.
    function _fillRight(
        uint256 leftMakeValue,
        uint256 leftTakeValue,
        uint256 rightMakeValue,
        uint256 rightTakeValue
    ) internal pure returns (FillResult memory) {
        uint256 makerValue = LibMath.safeGetPartialAmountFloor(rightTakeValue, leftMakeValue, leftTakeValue);
        require(makerValue <= rightMakeValue, "fillRight: unable to fill");
        return FillResult(rightTakeValue, makerValue);
    }

    /// @notice Computes the fill values for a situation where the left order is expected to fill the right order.
    /// @param leftMakeValue The amount the left order maker wants to trade.
    /// @param leftTakeValue The amount the left order taker wants in return.
    /// @param rightMakeValue The amount the right order maker wants to trade.
    /// @param rightTakeValue The amount the right order taker wants in return.
    /// @return The filled amounts for both the left and right orders.
    function _fillLeft(
        uint256 leftMakeValue,
        uint256 leftTakeValue,
        uint256 rightMakeValue,
        uint256 rightTakeValue
    ) internal pure returns (FillResult memory) {
        uint256 rightTake = LibMath.safeGetPartialAmountFloor(leftTakeValue, rightMakeValue, rightTakeValue);
        require(rightTake <= leftMakeValue, "fillLeft: unable to fill");
        return FillResult(leftMakeValue, leftTakeValue);
    }
}<|MERGE_RESOLUTION|>--- conflicted
+++ resolved
@@ -15,7 +15,7 @@
         );
     bytes32 internal constant ORDER_TYPEHASH_V2 =
         keccak256(
-            "Order(address maker,Asset[] makeAsset,address taker,Asset[] takeAsset,uint256 salt,uint256 start,uint256 end)Asset(AssetType assetType,uint256 value)AssetType(uint256 assetClass,bytes data)"
+            "Order(address maker,Asset[] makeAsset,address taker,Asset[] takeAsset,address makeRecipient, uint256 salt,uint256 start,uint256 end)Asset(AssetType assetType,uint256 value)AssetType(uint256 assetClass,bytes data)"
         );
 
     enum OrderType {
@@ -27,13 +27,9 @@
         address maker; // Address of the maker.
         LibAsset.Asset[] makeAsset; // Asset the maker is providing.
         address taker; // Address of the taker.
-<<<<<<< HEAD
         LibAsset.Asset[] takeAsset; // Asset the taker is providing.
         // uint256[] royalties // ToDo: apply royalties % on bundles
-=======
-        LibAsset.Asset takeAsset; // Asset the taker is providing.
         address makeRecipient; // recipient address for maker.
->>>>>>> 51a2950f
         uint256 salt; // Random number to ensure unique order hash.
         uint256 start; // Timestamp when the order becomes valid.
         uint256 end; // Timestamp when the order expires.
@@ -49,12 +45,12 @@
     /// @param order The order data.
     /// @param version Order struct version - V1 or V2
     /// @return The unique hash of the order.
-<<<<<<< HEAD
     function hashKey(Order calldata order, OrderType version) internal pure returns (bytes32) {
         if(version == OrderType.V1){
             return keccak256(
                     abi.encode(
                         order.maker,
+                        order.makeRecipient,
                         LibAsset.hash(order.makeAsset[0].assetType),
                         LibAsset.hash(order.takeAsset[0].assetType),
                         order.salt
@@ -74,25 +70,13 @@
             return keccak256(
                     abi.encode(
                         order.maker,
+                        order.makeRecipient,
                         keccak256(makeAssetsTypeEncoded),
                         keccak256(takeAssetsTypeEncoded),
                         order.salt
                     )
                 );
         }
-=======
-    function hashKey(Order calldata order) internal pure returns (bytes32) {
-        return
-            keccak256(
-                abi.encode(
-                    order.maker,
-                    order.makeRecipient,
-                    LibAsset.hash(order.makeAsset.assetType),
-                    LibAsset.hash(order.takeAsset.assetType),
-                    order.salt
-                )
-            );
->>>>>>> 51a2950f
     }
 
     /// @notice Computes the complete hash of an order, including domain-specific data.
@@ -109,12 +93,8 @@
                     order.maker,
                     LibAsset.hash(order.makeAsset[0]),
                     order.taker,
-<<<<<<< HEAD
                     LibAsset.hash(order.takeAsset[0]),
-=======
-                    LibAsset.hash(order.takeAsset),
                     order.makeRecipient,
->>>>>>> 51a2950f
                     order.salt,
                     order.start,
                     order.end
@@ -137,6 +117,7 @@
                 keccak256(makeAssetsEncoded), // Hash of all makeAssets
                 order.taker,
                 keccak256(takeAssetsEncoded), // Hash of all takeAssets
+                order.makeRecipient,
                 order.salt,
                 order.start,
                 order.end
