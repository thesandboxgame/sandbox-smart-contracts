// An order represents something offered (asset + who offers) plus what we want in exchange (asset + optionally for whom or everybody)
// SEE: LibOrder.sol
import {Asset, AssetType, hashAsset, hashAssetType} from './assets';
import {
  AbiCoder,
  Contract,
  keccak256,
  Numeric,
  Signer,
  ZeroAddress,
} from 'ethers';

export const ORDER_TYPEHASH_V1 = keccak256(
  Buffer.from(
    'Order(address maker,Asset makeAsset,address taker,Asset takeAsset,address makeRecipient,uint256 salt,uint256 start,uint256 end)Asset(AssetType assetType,uint256 value)AssetType(uint256 assetClass,bytes data)'
  )
);

export const ORDER_TYPEHASH_V2 = keccak256(
  Buffer.from(
    'Order(address maker,Asset[] makeAsset,address taker,Asset[] takeAsset,uint256 salt,uint256 start,uint256 end)Asset(AssetType assetType,uint256 value)AssetType(uint256 assetClass,bytes data)'
  )
);

export enum OrderType {
  V1,
  V2
}

export const UINT256_MAX_VALUE =
  115792089237316195423570985008687907853269984665640564039457584007913129639935n;

export type OrderV1 = {
  maker: string;
  makeAsset: Asset;
  taker: string;
  takeAsset: Asset;
  makeRecipient: string;
  salt: Numeric;
  start: Numeric;
  end: Numeric;
};

export type Order = {
  maker: string;
  makeAsset: Asset[];
  taker: string;
  takeAsset: Asset[];
  salt: Numeric;
  start: Numeric;
  end: Numeric;
};

export const OrderDefault = async (
  maker: {getAddress: () => Promise<string>},
  makeAsset: Asset[],
  taker: Signer | ZeroAddress,
  takeAsset: Asset[],
  salt: Numeric,
  start: Numeric,
  end: Numeric,
  makeRecipient?: Address
): Promise<Order> => ({
  maker: await maker.getAddress(),
  makeAsset,
  taker:
    taker === ZeroAddress ? ZeroAddress : await (taker as Signer).getAddress(),
  takeAsset,
  makeRecipient: makeRecipient || (await maker.getAddress()), // Use makerAddress if makeRecipient is not provided
  salt,
  start,
  end,
});

export function hashKey(order: Order): string {
  // ToDo: make compatible with V1 and V2.
  const encoded = AbiCoder.defaultAbiCoder().encode(
    ['address', 'address', 'bytes32', 'bytes32', 'uint256'],
    [
      order.maker,
<<<<<<< HEAD
      hashAssetType(order.makeAsset[0].assetType),
      hashAssetType(order.takeAsset[0].assetType),
=======
      order.makeRecipient,
      hashAssetType(order.makeAsset.assetType),
      hashAssetType(order.takeAsset.assetType),
>>>>>>> 51a2950f
      order.salt,
    ]
  );
  return keccak256(encoded);
}

export const getSymmetricOrder = async (
  o: Order,
  taker?: Signer
): Promise<Order> => {
  const ret = {
    ...o,
    makeAsset: o.takeAsset,
    taker: o.maker,
    takeAsset: o.makeAsset,
  };
  if (taker) {
    return {
      ...ret,
      maker: await taker.getAddress(),
      makeRecipient: await taker.getAddress(),
    };
  }
  if (o.taker === ZeroAddress) {
    throw new Error(
      'Original order was for anybody, the taker is needed to create the order'
    );
  }
  return {...ret, maker: o.taker};
};

<<<<<<< HEAD
export function hashOrder(order: Order, orderType: any): string { 

  if(orderType === OrderType.V1){
    const encoded = AbiCoder.defaultAbiCoder().encode(
      [
        'bytes32',
        'address',
        'bytes32',
        'address',
        'bytes32',
        'uint256',
        'uint256',
        'uint256',
      ],
      [
        ORDER_TYPEHASH_V1,
        order.maker,
        hashAsset(order.makeAsset[0]),
        order.taker,
        hashAsset(order.takeAsset[0]),
        order.salt,
        order.start,
        order.end,
      ]
    );
    return keccak256(encoded);
  } else {
    
    // Helper function to concatenate hashes of asset arrays
    function concatenateAssetHashes(assets: any) {
      return assets.reduce((acc: any, asset: any) => acc + hashAsset(asset).slice(2), '0x');
    }

    // Hash and concatenate all makeAssets and takeAssets
    const makeAssetsEncoded = concatenateAssetHashes(order.makeAsset);
    const takeAssetsEncoded = concatenateAssetHashes(order.takeAsset);

    const encoded = AbiCoder.defaultAbiCoder().encode(
      [
        'bytes32',
        'address',
        'bytes32',
        'address',
        'bytes32',
        'uint256',
        'uint256',
        'uint256',
      ],
      [
        ORDER_TYPEHASH_V2,
        order.maker,
        keccak256(makeAssetsEncoded),
        order.taker,
        keccak256(takeAssetsEncoded),
        order.salt,
        order.start,
        order.end,
      ]
    );
    return keccak256(encoded);
  }
=======
export function hashOrder(order: Order): string {
  const encoded = AbiCoder.defaultAbiCoder().encode(
    [
      'bytes32',
      'address',
      'bytes32',
      'address',
      'bytes32',
      'address',
      'uint256',
      'uint256',
      'uint256',
    ],
    [
      ORDER_TYPEHASH,
      order.maker,
      hashAsset(order.makeAsset),
      order.taker,
      hashAsset(order.takeAsset),
      order.makeRecipient,
      order.salt,
      order.start,
      order.end,
    ]
  );
  return keccak256(encoded);
>>>>>>> 51a2950f
}

export async function signOrder(
  order: OrderV1 | Order,
  account: Signer,
  verifyingContract: Contract
) {
  const network = await verifyingContract.runner?.provider?.getNetwork();
<<<<<<< HEAD
  const domain = {
    name: 'The Sandbox Marketplace',
    version: '1.0.0',
    chainId: network.chainId,
    verifyingContract: await verifyingContract.getAddress(),
  };

  // Determine if the order is V1 or not based on the makeAsset and takeAsset
  const isOrderV1 = !Array.isArray(order.makeAsset);

  // Define EIP-712 types dynamically based on the order structure
  const types = {
    AssetType: [
      { name: 'assetClass', type: 'uint256' },
      { name: 'data', type: 'bytes' },
    ],
    Asset: [
      { name: 'assetType', type: 'AssetType' },
      { name: 'value', type: 'uint256' },
    ],
    Order: [
      { name: 'maker', type: 'address' },
      { name: 'makeAsset', type: isOrderV1 ? 'Asset' : 'Asset[]' },
      { name: 'taker', type: 'address' },
      { name: 'takeAsset', type: isOrderV1 ? 'Asset' : 'Asset[]' },
      { name: 'salt', type: 'uint256' },
      { name: 'start', type: 'uint256' },
      { name: 'end', type: 'uint256' },
    ],
  };

  // Adjust the order data structure for EIP-712 signing
  const orderData = {
    ...order,
    makeAsset: isOrderV1 ? order.makeAsset : order.makeAsset.map(asset => ({
      assetType: { ...asset.assetType },
      value: asset.value,
    })),
    takeAsset: isOrderV1 ? order.takeAsset : order.takeAsset.map(asset => ({
      assetType: { ...asset.assetType },
      value: asset.value,
    })),
  };

  return account.signTypedData(domain, types, orderData);
=======
  return account.signTypedData(
    {
      name: 'The Sandbox Marketplace',
      version: '1.0.0',
      chainId: network.chainId,
      verifyingContract: await verifyingContract.getAddress(),
    },
    {
      AssetType: [
        {name: 'assetClass', type: 'uint256'},
        {name: 'data', type: 'bytes'},
      ],
      Asset: [
        {name: 'assetType', type: 'AssetType'},
        {name: 'value', type: 'uint256'},
      ],
      Order: [
        {name: 'maker', type: 'address'},
        {name: 'makeAsset', type: 'Asset'},
        {name: 'taker', type: 'address'},
        {name: 'takeAsset', type: 'Asset'},
        {name: 'makeRecipient', type: 'address'},
        {name: 'salt', type: 'uint256'},
        {name: 'start', type: 'uint256'},
        {name: 'end', type: 'uint256'},
      ],
    },
    order
  );
>>>>>>> 51a2950f
}

export function isAssetTypeEqual(x: AssetType, y: AssetType): boolean {
  return x.assetClass == y.assetClass && x.data == y.data;
}

export function isAssetEqual(x: Asset, y: Asset): boolean {
  return isAssetTypeEqual(x.assetType, y.assetType) && x.value == y.value;
}

export function isOrderEqual(x: Order, order: Order): boolean {
  return (
    x.maker === order.maker &&
    isAssetEqual(x.makeAsset[0], order.makeAsset[0]) &&
    x.taker === order.taker &&
    isAssetEqual(x.takeAsset[0], order.takeAsset[0]) &&
    x.salt == order.salt &&
    x.start == order.start &&
    x.end == order.end
  );
}<|MERGE_RESOLUTION|>--- conflicted
+++ resolved
@@ -46,6 +46,7 @@
   makeAsset: Asset[];
   taker: string;
   takeAsset: Asset[];
+  makeRecipient: string;
   salt: Numeric;
   start: Numeric;
   end: Numeric;
@@ -78,14 +79,9 @@
     ['address', 'address', 'bytes32', 'bytes32', 'uint256'],
     [
       order.maker,
-<<<<<<< HEAD
       hashAssetType(order.makeAsset[0].assetType),
       hashAssetType(order.takeAsset[0].assetType),
-=======
       order.makeRecipient,
-      hashAssetType(order.makeAsset.assetType),
-      hashAssetType(order.takeAsset.assetType),
->>>>>>> 51a2950f
       order.salt,
     ]
   );
@@ -117,7 +113,6 @@
   return {...ret, maker: o.taker};
 };
 
-<<<<<<< HEAD
 export function hashOrder(order: Order, orderType: any): string { 
 
   if(orderType === OrderType.V1){
@@ -128,6 +123,7 @@
         'bytes32',
         'address',
         'bytes32',
+        'address',
         'uint256',
         'uint256',
         'uint256',
@@ -138,6 +134,7 @@
         hashAsset(order.makeAsset[0]),
         order.taker,
         hashAsset(order.takeAsset[0]),
+        order.makeRecipient,
         order.salt,
         order.start,
         order.end,
@@ -162,6 +159,7 @@
         'bytes32',
         'address',
         'bytes32',
+        'address',
         'uint256',
         'uint256',
         'uint256',
@@ -172,6 +170,7 @@
         keccak256(makeAssetsEncoded),
         order.taker,
         keccak256(takeAssetsEncoded),
+        order.makeRecipient,
         order.salt,
         order.start,
         order.end,
@@ -179,34 +178,6 @@
     );
     return keccak256(encoded);
   }
-=======
-export function hashOrder(order: Order): string {
-  const encoded = AbiCoder.defaultAbiCoder().encode(
-    [
-      'bytes32',
-      'address',
-      'bytes32',
-      'address',
-      'bytes32',
-      'address',
-      'uint256',
-      'uint256',
-      'uint256',
-    ],
-    [
-      ORDER_TYPEHASH,
-      order.maker,
-      hashAsset(order.makeAsset),
-      order.taker,
-      hashAsset(order.takeAsset),
-      order.makeRecipient,
-      order.salt,
-      order.start,
-      order.end,
-    ]
-  );
-  return keccak256(encoded);
->>>>>>> 51a2950f
 }
 
 export async function signOrder(
@@ -215,7 +186,6 @@
   verifyingContract: Contract
 ) {
   const network = await verifyingContract.runner?.provider?.getNetwork();
-<<<<<<< HEAD
   const domain = {
     name: 'The Sandbox Marketplace',
     version: '1.0.0',
@@ -241,6 +211,7 @@
       { name: 'makeAsset', type: isOrderV1 ? 'Asset' : 'Asset[]' },
       { name: 'taker', type: 'address' },
       { name: 'takeAsset', type: isOrderV1 ? 'Asset' : 'Asset[]' },
+      { name: 'makeRecipient', type: 'address'},
       { name: 'salt', type: 'uint256' },
       { name: 'start', type: 'uint256' },
       { name: 'end', type: 'uint256' },
@@ -261,37 +232,6 @@
   };
 
   return account.signTypedData(domain, types, orderData);
-=======
-  return account.signTypedData(
-    {
-      name: 'The Sandbox Marketplace',
-      version: '1.0.0',
-      chainId: network.chainId,
-      verifyingContract: await verifyingContract.getAddress(),
-    },
-    {
-      AssetType: [
-        {name: 'assetClass', type: 'uint256'},
-        {name: 'data', type: 'bytes'},
-      ],
-      Asset: [
-        {name: 'assetType', type: 'AssetType'},
-        {name: 'value', type: 'uint256'},
-      ],
-      Order: [
-        {name: 'maker', type: 'address'},
-        {name: 'makeAsset', type: 'Asset'},
-        {name: 'taker', type: 'address'},
-        {name: 'takeAsset', type: 'Asset'},
-        {name: 'makeRecipient', type: 'address'},
-        {name: 'salt', type: 'uint256'},
-        {name: 'start', type: 'uint256'},
-        {name: 'end', type: 'uint256'},
-      ],
-    },
-    order
-  );
->>>>>>> 51a2950f
 }
 
 export function isAssetTypeEqual(x: AssetType, y: AssetType): boolean {
