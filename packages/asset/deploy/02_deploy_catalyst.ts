--- conflicted
+++ resolved
@@ -35,15 +35,9 @@
           CATALYST_BASE_URI,
           trustedForwarder,
           catalystRoyaltyRecipient,
-<<<<<<< HEAD
-          operatorFilterSubscription.address,
-          catalystAdmin,
-          catalystMinter,
-=======
           OperatorFilterSubscription.address,
           catalystAdmin, // DEFAULT_ADMIN_ROLE
           catalystMinter, // MINTER_ROLE
->>>>>>> bf5a8b8c
           CATALYST_DEFAULT_ROYALTY,
           CATALYST_IPFS_CID_PER_TIER,
         ],
