--- conflicted
+++ resolved
@@ -4,18 +4,9 @@
 const func: DeployFunction = async function (hre: HardhatRuntimeEnvironment) {
   const { deployments, getNamedAccounts } = hre;
   const { deploy } = deployments;
-<<<<<<< HEAD
-  const {
-    deployer,
-    filterOperatorSubscription,
-    trustedForwarder,
-    upgradeAdmin,
-  } = await getNamedAccounts();
 
-=======
-  const { deployer, assetAdmin, upgradeAdmin, trustedForwarder } =
+  const { deployer, assetAdmin, upgradeAdmin, trustedForwarder, filterOperatorSubscription } =
     await getNamedAccounts();
->>>>>>> bf5a8b8c
 
   await deploy("Asset", {
     from: deployer,
