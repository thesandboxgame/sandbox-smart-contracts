--- conflicted
+++ resolved
@@ -23,7 +23,6 @@
   ERC1155URIStorageUpgradeable,
   OperatorFiltererUpgradeable
 {
-<<<<<<< HEAD
   using TokenIdUtils for uint256;
 
   bytes32 public constant MINTER_ROLE = keccak256("MINTER_ROLE");
@@ -37,8 +36,6 @@
   mapping(uint256 => uint16) public bridgedTokensNonces;
   // mapping of ipfs metadata token hash to token ids
   mapping(string => uint256) public hashUsed;
-  // mapping of creator to asset id to asset's reveal nonce
-  mapping(address => mapping(uint256 => uint16)) revealNonce;
 
   /// @custom:oz-upgrades-unsafe-allow constructor
   constructor() {
@@ -66,67 +63,40 @@
     }
   }
 
-  /// @notice Mint new token with catalyst tier chosen by the creator
+  /// @notice Mint new tokens
   /// @dev Only callable by the minter role
-  /// @param assetData The address of the creator
-  /// @param metadataHash The hash string for asset's metadata
-  function mint(AssetData calldata assetData, string memory metadataHash)
-    external
-    onlyRole(MINTER_ROLE)
-  {
-    // increment nonce
-    unchecked { creatorNonces[assetData.creator]++; }
-    // get current creator nonce
-    uint16 nonce = creatorNonces[assetData.creator];
-    require(assetData.creatorNonce == nonce, "INVALID_NONCE");
-    // generate token id by providing the creator address, the amount, catalyst tier and if it should mint as revealed
-    uint256 id =
-      TokenIdUtils.generateTokenId(
-        assetData.creator,
-        assetData.tier,
-        nonce,
-        assetData.revealed ? 1 : 0
-      );
-    // mint the tokens
-    _mint(assetData.creator, id, assetData.amount, "");
-    require(hashUsed[metadataHash] == 0, "metadata hash already used");
-    hashUsed[metadataHash] = id;
-    _setURI(id, metadataHash);
+  /// @param to The address of the recipient
+  /// @param id The id of the token to mint
+  /// @param amount The amount of the token to mint
+  function mint(
+    address to,
+    uint256 id,
+    uint256 amount,
+    string memory metadataHash
+  ) external onlyRole(MINTER_ROLE) {
+    _setMetadataHash(id, metadataHash);
+    _mint(to, id, amount, "");
   }
 
   /// @notice Mint new tokens with catalyst tier chosen by the creator
   /// @dev Only callable by the minter role
-  /// @param assetData The array of asset data
-  /// @param metadataHashes The array of hashes for asset metadata
+  /// @param to The address of the recipient
+  /// @param ids The ids of the tokens to mint
+  /// @param amounts The amounts of the tokens to mint
   function mintBatch(
-    AssetData[] calldata assetData,
+    address to,
+    uint256[] memory ids,
+    uint256[] memory amounts,
     string[] memory metadataHashes
   ) external onlyRole(MINTER_ROLE) {
-    // generate token ids by providing the creator address, the amount, catalyst tier and if it should mint as revealed
-    uint256[] memory tokenIds = new uint256[](assetData.length);
-    uint256[] memory amounts = new uint256[](assetData.length);
-    address creator = assetData[0].creator;
-    // generate token ids
-    for (uint256 i = 0; i < assetData.length; ) {
-      unchecked { creatorNonces[creator]++; }
-      require(
-        assetData[i].creatorNonce == creatorNonces[creator],
-        "INVALID_NONCE"
-      );
-      tokenIds[i] = TokenIdUtils.generateTokenId(
-        creator,
-        assetData[i].tier,
-        creatorNonces[creator],
-        assetData[i].revealed ? 1 : 0
-      );
-      amounts[i] = assetData[i].amount;
-      require(hashUsed[metadataHashes[i]] == 0, "metadata hash already used");
-      hashUsed[metadataHashes[i]] = tokenIds[i];
-      _setURI(tokenIds[i], metadataHashes[i]);
-      i++;
-    }
-    // finally mint the tokens
-    _mintBatch(creator, tokenIds, amounts, "");
+    require(
+      ids.length == metadataHashes.length,
+      "ids and metadataHash length mismatch"
+    );
+    for (uint256 i = 0; i < ids.length; i++) {
+      _setMetadataHash(ids[i], metadataHashes[i]);
+    }
+    _mintBatch(to, ids, amounts, "");
   }
 
   /// @notice Mint TSB special tokens
@@ -157,258 +127,6 @@
     require(hashUsed[metadataHash] == 0, "metadata hash already used");
     hashUsed[metadataHash] = id;
     _setURI(id, metadataHash);
-  }
-
-  function revealMint(
-    address recipient,
-    uint256 amount,
-    uint256 prevTokenId,
-    string[] memory metadataHashes
-  ) external onlyRole(MINTER_ROLE) returns (uint256[] memory tokenIds) {
-    // get data from the previous token id
-    AssetData memory data = prevTokenId.getData();
-
-    // check if the token is already revealed
-    require(!data.revealed, "Asset: already revealed");
-
-    uint256[] memory amounts = new uint256[](amount);
-    tokenIds = new uint256[](amount);
-    for (uint256 i = 0; i < amount; ) {
-      amounts[i] = 1;
-      if (hashUsed[metadataHashes[i]] != 0) {
-        tokenIds[i] = hashUsed[metadataHashes[i]];
-      } else {
-        uint16 nonce = revealNonce[data.creator][prevTokenId]++;
-
-        tokenIds[i] = TokenIdUtils.generateTokenId(
-          data.creator,
-          data.tier,
-          data.creatorNonce,
-          nonce
-=======
-    using TokenIdUtils for uint256;
-
-    bytes32 public constant MINTER_ROLE = keccak256("MINTER_ROLE");
-    bytes32 public constant BRIDGE_MINTER_ROLE =
-        keccak256("BRIDGE_MINTER_ROLE");
-
-    // a ratio for the amount of copies to burn to retrieve single catalyst for each tier
-    mapping(uint256 => uint256) public recyclingAmounts;
-    // mapping of creator address to creator nonce, a nonce is incremented every time a creator mints a new token
-    mapping(address => uint16) public creatorNonces;
-    // mapping of old bridged tokenId to creator nonce
-    mapping(uint256 => uint16) public bridgedTokensNonces;
-    // mapping of ipfs metadata token hash to token ids
-    mapping(string => uint256) public hashUsed;
-
-    /// @custom:oz-upgrades-unsafe-allow constructor
-    constructor() {
-        _disableInitializers();
-    }
-
-    function initialize(
-        address forwarder,
-        uint256[] calldata catalystTiers,
-        uint256[] calldata catalystRecycleCopiesNeeded,
-        string memory baseUri,
-        address commonSubscription
-    ) external initializer {
-        _setBaseURI(baseUri);
-        __AccessControl_init();
-        __ERC1155Supply_init();
-        __ERC2771Handler_initialize(forwarder);
-        __ERC1155Burnable_init();
-        _grantRole(DEFAULT_ADMIN_ROLE, msg.sender);
-        __OperatorFilterer_init(commonSubscription, false);
-
-        for (uint256 i = 0; i < catalystTiers.length; i++) {
-            recyclingAmounts[catalystTiers[i]] = catalystRecycleCopiesNeeded[i];
-        }
-    }
-
-    /// @notice Mint new tokens
-    /// @dev Only callable by the minter role
-    /// @param to The address of the recipient
-    /// @param id The id of the token to mint
-    /// @param amount The amount of the token to mint
-    function mint(
-        address to,
-        uint256 id,
-        uint256 amount,
-        string memory metadataHash
-    ) external onlyRole(MINTER_ROLE) {
-        _setMetadataHash(id, metadataHash);
-        _mint(to, id, amount, "");
-    }
-
-    /// @notice Mint new tokens with catalyst tier chosen by the creator
-    /// @dev Only callable by the minter role
-    /// @param to The address of the recipient
-    /// @param ids The ids of the tokens to mint
-    /// @param amounts The amounts of the tokens to mint
-    function mintBatch(
-        address to,
-        uint256[] memory ids,
-        uint256[] memory amounts,
-        string[] memory metadataHashes
-    ) external onlyRole(MINTER_ROLE) {
-        require(
-            ids.length == metadataHashes.length,
-            "ids and metadataHash length mismatch"
-        );
-        for (uint256 i = 0; i < ids.length; i++) {
-            _setMetadataHash(ids[i], metadataHashes[i]);
-        }
-        _mintBatch(to, ids, amounts, "");
-    }
-
-    /// @notice Mint TSB special tokens
-    /// @dev Only callable by the minter role
-    /// @dev Those tokens are minted by TSB admins and do not adhere to the normal minting rules
-    /// @param recipient The address of the recipient
-    /// @param assetData The data of the asset to mint
-    /// @param metadataHash The ipfs hash for asset's metadata
-    function mintSpecial(
-        address recipient,
-        AssetData calldata assetData,
-        string memory metadataHash
-    ) external onlyRole(MINTER_ROLE) {
-        // increment nonce
-        unchecked {
-            creatorNonces[assetData.creator]++;
-        }
-        // get current creator nonce
-        uint16 creatorNonce = creatorNonces[assetData.creator];
-
-        // minting a tsb exclusive token which are already revealed, have their supply increased and are not recyclable
-        uint256 id = TokenIdUtils.generateTokenId(
-            assetData.creator,
-            assetData.tier,
-            creatorNonce,
-            1
-        );
-        _mint(recipient, id, assetData.amount, "");
-        require(hashUsed[metadataHash] == 0, "metadata hash already used");
-        hashUsed[metadataHash] = id;
-        _setURI(id, metadataHash);
-    }
-
-    /// @notice Special mint function for the bridge contract to mint assets originally created on L1
-    /// @dev Only the special minter role can call this function
-    /// @dev This function skips the catalyst burn step
-    /// @dev Bridge should be able to mint more copies of the same asset
-    /// @param originalTokenId The original token id of the asset
-    /// @param amount The amount of assets to mint
-    /// @param tier The tier of the catalysts to burn
-    /// @param recipient The recipient of the asset
-    /// @param metadataHash The ipfs hash of asset's metadata
-    function bridgeMint(
-        uint256 originalTokenId,
-        uint256 amount,
-        uint8 tier,
-        address recipient,
-        string memory metadataHash
-    ) external onlyRole(BRIDGE_MINTER_ROLE) {
-        // extract creator address from the last 160 bits of the original token id
-        address originalCreator = address(uint160(originalTokenId));
-        // extract isNFT from 1 bit after the creator address
-        bool isNFT = (originalTokenId >> 95) & 1 == 1;
-        require(amount > 0, "Amount must be > 0");
-        if (isNFT) {
-            require(amount == 1, "Amount must be 1 for NFTs");
-        }
-        // check if this asset has been bridged before to make sure that we increase the copies count for the same assers rather than minting a new one
-        // we also do this to avoid a clash between bridged asset nonces and non-bridged asset nonces
-        if (bridgedTokensNonces[originalTokenId] == 0) {
-            // increment nonce
-            unchecked {
-                creatorNonces[originalCreator]++;
-            }
-            // get current creator nonce
-            uint16 nonce = creatorNonces[originalCreator];
-
-            // store the nonce
-            bridgedTokensNonces[originalTokenId] = nonce;
-        }
-
-        uint256 id = TokenIdUtils.generateTokenId(
-            originalCreator,
-            tier,
-            bridgedTokensNonces[originalTokenId],
-            1
-        );
-        _mint(recipient, id, amount, "");
-        if (hashUsed[metadataHash] != 0) {
-            require(
-                hashUsed[metadataHash] == id,
-                "metadata hash mismatch for tokenId"
-            );
-        } else {
-            hashUsed[metadataHash] = id;
-        }
-        _setURI(id, metadataHash);
-    }
-
-    /// @notice Extract the catalyst by burning assets of the same tier
-    /// @param tokenIds the tokenIds of the assets to extract, must be of same tier
-    /// @param amounts the amount of each asset to extract catalyst from
-    /// @param catalystTier the catalyst tier to extract
-    /// @return amountOfCatalystExtracted the amount of catalyst extracted
-    function recycleBurn(
-        address recycler,
-        uint256[] calldata tokenIds,
-        uint256[] calldata amounts,
-        uint256 catalystTier
-    )
-        external
-        onlyRole(MINTER_ROLE)
-        returns (uint256 amountOfCatalystExtracted)
-    {
-        uint256 totalAmount = 0;
-        // how many assets of a given tier are needed to recycle a catalyst
-        uint256 recyclingAmount = recyclingAmounts[catalystTier];
-        require(
-            recyclingAmount > 0,
-            "Catalyst tier is not eligible for recycling"
-        );
-        // make sure the tokens that user is trying to extract are of correct tier and user has enough tokens
-        for (uint i = 0; i < tokenIds.length; i++) {
-            uint256 extractedTier = (tokenIds[i]).getTier();
-            require(
-                extractedTier == catalystTier,
-                "Catalyst id does not match"
-            );
-            totalAmount += amounts[i];
-        }
-
-        // total amount should be a modulo of recyclingAmounts[catalystTier] to make sure user is recycling the correct amount of tokens
-        require(
-            totalAmount % recyclingAmounts[catalystTier] == 0,
-            "Incorrect amount of tokens to recycle"
-        );
-        // burn batch of tokens
-        _burnBatch(recycler, tokenIds, amounts);
-
-        // calculate how many catalysts to mint
-        uint256 catalystsExtractedCount = totalAmount /
-            recyclingAmounts[catalystTier];
-
-        emit AssetsRecycled(
-            recycler,
-            tokenIds,
-            amounts,
-            catalystTier,
-            catalystsExtractedCount
->>>>>>> 25af25dc
-        );
-
-        hashUsed[metadataHashes[i]] = tokenIds[i];
-      }
-      _setURI(tokenIds[i], metadataHashes[i]);
-      unchecked { i++; }
-    }
-
-    _mintBatch(recipient, tokenIds, amounts, "");
   }
 
   /// @notice Special mint function for the bridge contract to mint assets originally created on L1
@@ -488,7 +206,6 @@
       totalAmount += amounts[i];
     }
 
-<<<<<<< HEAD
     // total amount should be a modulo of recyclingAmounts[catalystTier] to make sure user is recycling the correct amount of tokens
     require(
       totalAmount % recyclingAmounts[catalystTier] == 0,
@@ -583,6 +300,38 @@
     returns (string memory)
   {
     return ERC1155URIStorageUpgradeable.uri(tokenId);
+  }
+
+  function getTokenIdByMetadataHash(string memory metadataHash)
+    public
+    view
+    returns (uint256)
+  {
+    return hashUsed[metadataHash];
+  }
+
+  function _setMetadataHash(uint256 tokenId, string memory metadataHash)
+    internal
+    onlyRole(MINTER_ROLE)
+  {
+    if (hashUsed[metadataHash] != 0) {
+      require(
+        hashUsed[metadataHash] == tokenId,
+        "metadata hash mismatch for tokenId"
+      );
+    } else {
+      hashUsed[metadataHash] = tokenId;
+      _setURI(tokenId, metadataHash);
+    }
+  }
+
+  function getIncrementedCreatorNonce(address creator)
+    public
+    onlyRole(MINTER_ROLE)
+    returns (uint16)
+  {
+    unchecked { creatorNonces[creator]++; }
+    return creatorNonces[creator];
   }
 
   /// @notice Query if a contract implements interface `id`.
@@ -683,151 +432,4 @@
     );
     _safeTransferFrom(from, to, id, amount, data);
   }
-=======
-    /// @notice Set a new base URI
-    /// @param baseURI The new base URI
-    function setBaseURI(
-        string memory baseURI
-    ) external onlyRole(DEFAULT_ADMIN_ROLE) {
-        _setBaseURI(baseURI);
-    }
-
-    /// @notice returns full token URI, including baseURI and token metadata URI
-    /// @param tokenId The token id to get URI for
-    /// @return tokenURI the URI of the token
-    function uri(
-        uint256 tokenId
-    )
-        public
-        view
-        override(ERC1155Upgradeable, ERC1155URIStorageUpgradeable)
-        returns (string memory)
-    {
-        return ERC1155URIStorageUpgradeable.uri(tokenId);
-    }
-
-    function getTokenIdByMetadataHash(
-        string memory metadataHash
-    ) public view returns (uint256) {
-        return hashUsed[metadataHash];
-    }
-
-    function _setMetadataHash(
-        uint256 tokenId,
-        string memory metadataHash
-    ) internal onlyRole(MINTER_ROLE) {
-        if (hashUsed[metadataHash] != 0) {
-            require(
-                hashUsed[metadataHash] == tokenId,
-                "metadata hash mismatch for tokenId"
-            );
-        } else {
-            hashUsed[metadataHash] = tokenId;
-            _setURI(tokenId, metadataHash);
-        }
-    }
-
-    function getIncrementedCreatorNonce(
-        address creator
-    ) public onlyRole(MINTER_ROLE) returns (uint16) {
-        unchecked {
-            creatorNonces[creator]++;
-        }
-        return creatorNonces[creator];
-    }
-
-    /// @notice Query if a contract implements interface `id`.
-    /// @param id the interface identifier, as specified in ERC-165.
-    /// @return `true` if the contract implements `id`.
-    function supportsInterface(
-        bytes4 id
-    )
-        public
-        view
-        virtual
-        override(ERC1155Upgradeable, AccessControlUpgradeable)
-        returns (bool)
-    {
-        return
-            id == type(IERC165Upgradeable).interfaceId ||
-            id == type(IERC1155Upgradeable).interfaceId ||
-            id == type(IERC1155MetadataURIUpgradeable).interfaceId ||
-            id == type(IAccessControlUpgradeable).interfaceId ||
-            id == 0x572b6c05; // ERC2771
-    }
-
-    function _msgSender()
-        internal
-        view
-        virtual
-        override(ContextUpgradeable, ERC2771Handler)
-        returns (address sender)
-    {
-        return ERC2771Handler._msgSender();
-    }
-
-    function _msgData()
-        internal
-        view
-        virtual
-        override(ContextUpgradeable, ERC2771Handler)
-        returns (bytes calldata)
-    {
-        return ERC2771Handler._msgData();
-    }
-
-    function _beforeTokenTransfer(
-        address operator,
-        address from,
-        address to,
-        uint256[] memory ids,
-        uint256[] memory amounts,
-        bytes memory data
-    ) internal override(ERC1155Upgradeable, ERC1155SupplyUpgradeable) {
-        super._beforeTokenTransfer(operator, from, to, ids, amounts, data);
-    }
-
-    function getRecyclingAmount(
-        uint256 catalystTokenId
-    ) public view returns (uint256) {
-        return recyclingAmounts[catalystTokenId];
-    }
-
-    /**
-     * @dev See {IERC1onlyAllowedOperator155-safeBatchTransferFrom}.
-     */
-    function safeBatchTransferFrom(
-        address from,
-        address to,
-        uint256[] memory ids,
-        uint256[] memory amounts,
-        bytes memory data
-    ) public virtual override onlyAllowedOperator(from){
-        super.safeBatchTransferFrom(from, to, ids, amounts, data);
-    }
-
-    /**
-     * @dev See {IERC1155-setApprovalForAll}.
-     */
-    function setApprovalForAll(address operator, bool approved) public virtual override onlyAllowedOperatorApproval(operator){
-        _setApprovalForAll(_msgSender(), operator, approved);
-    }
-
-    /**
-     * @dev See {IERC1155-safeTransferFrom}.
-     */
-    function safeTransferFrom(
-        address from,
-        address to,
-        uint256 id,
-        uint256 amount,
-        bytes memory data
-    ) public virtual override onlyAllowedOperator(from){
-        require(
-            from == _msgSender() || isApprovedForAll(from, _msgSender()),
-            "ERC1155: caller is not token owner or approved"
-        );
-        _safeTransferFrom(from, to, id, amount, data);
-    }
->>>>>>> 25af25dc
 }