--- conflicted
+++ resolved
@@ -1,7 +1,9 @@
 //SPDX-License-Identifier: MIT
 pragma solidity 0.8.18;
 
-import {OperatorFiltererUpgradeable} from "./OperatorFilter/OperatorFiltererUpgradeable.sol";
+import {
+    OperatorFiltererUpgradeable
+} from "@sandbox-smart-contracts/operator-filter/contracts/OperatorFilter/OperatorFiltererUpgradeable.sol";
 import {
     AccessControlUpgradeable,
     ContextUpgradeable,
@@ -52,14 +54,8 @@
     function initialize(
         address forwarder,
         address assetAdmin,
-<<<<<<< HEAD
-        uint256[] calldata catalystTiers,
-        uint256[] calldata catalystRecycleCopiesNeeded,
         string memory baseUri,
         address commonSubscription
-=======
-        string memory baseUri
->>>>>>> 2b5eb06b
     ) external initializer {
         _setBaseURI(baseUri);
         __AccessControl_init();
@@ -67,14 +63,7 @@
         __ERC2771Handler_initialize(forwarder);
         __ERC1155Burnable_init();
         _grantRole(DEFAULT_ADMIN_ROLE, assetAdmin);
-<<<<<<< HEAD
         __OperatorFilterer_init(commonSubscription, true);
-
-        for (uint256 i = 0; i < catalystTiers.length; i++) {
-            recyclingAmounts[catalystTiers[i]] = catalystRecycleCopiesNeeded[i];
-        }
-=======
->>>>>>> 2b5eb06b
     }
 
     /// @notice Mint new tokens
