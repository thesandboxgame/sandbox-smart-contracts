--- conflicted
+++ resolved
@@ -37,11 +37,8 @@
     AccessControlUpgradeable,
     ERC1155SupplyUpgradeable,
     ERC1155URIStorageUpgradeable,
-<<<<<<< HEAD
     OperatorFiltererUpgradeable
-=======
     MultiRoyaltyDistributer
->>>>>>> 28790cb8
 {
     using TokenIdUtils for uint256;
 
@@ -60,13 +57,10 @@
         address forwarder,
         address assetAdmin,
         string memory baseUri,
-<<<<<<< HEAD
         address commonSubscription
-=======
         address payable defaultRecipient,
         uint16 defaultBps,
         address _manager
->>>>>>> 28790cb8
     ) external initializer {
         _setBaseURI(baseUri);
         __AccessControl_init();
@@ -74,11 +68,8 @@
         __ERC2771Handler_initialize(forwarder);
         __ERC1155Burnable_init();
         _grantRole(DEFAULT_ADMIN_ROLE, assetAdmin);
-<<<<<<< HEAD
         __OperatorFilterer_init(commonSubscription, true);
-=======
         __MultiRoyaltyDistributer_init(defaultRecipient, defaultBps, _manager);
->>>>>>> 28790cb8
     }
 
     /// @notice Mint new tokens
@@ -240,7 +231,6 @@
         super._beforeTokenTransfer(operator, from, to, ids, amounts, data);
     }
 
-<<<<<<< HEAD
     /// @notice Transfers `values` tokens of type `ids` from  `from` to `to` (with safety call).
     /// @dev call data should be optimized to order ids so packedBalance can be used efficiently.
     /// @param from address from which tokens are transfered.
@@ -288,7 +278,6 @@
             "ERC1155: caller is not token owner or approved"
         );
         _safeTransferFrom(from, to, id, amount, data);
-=======
     /// @notice could be used to deploy splitter and set tokens royalties
     /// @param tokenId the id of the token for which the EIP2981 royalty is set for.
     /// @param royaltyBPS should be defult EIP2981 roayaltie.
@@ -315,6 +304,5 @@
     /// @param defaultReceiver address of default royalty recipient.
     function setDefaultRoyaltyReceiver(address payable defaultReceiver) external onlyRole(DEFAULT_ADMIN_ROLE) {
         _setDefaultRoyaltyReceiver(defaultReceiver);
->>>>>>> 28790cb8
     }
 }