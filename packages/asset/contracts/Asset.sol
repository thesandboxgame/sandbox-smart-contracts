//SPDX-License-Identifier: MIT
pragma solidity 0.8.18;

import {
    AccessControlUpgradeable,
    ContextUpgradeable
} from "@openzeppelin/contracts-upgradeable/access/AccessControlUpgradeable.sol";
import {
    ERC1155BurnableUpgradeable,
    ERC1155Upgradeable
} from "@openzeppelin/contracts-upgradeable/token/ERC1155/extensions/ERC1155BurnableUpgradeable.sol";
import {
    ERC1155SupplyUpgradeable
} from "@openzeppelin/contracts-upgradeable/token/ERC1155/extensions/ERC1155SupplyUpgradeable.sol";
import {
    ERC1155URIStorageUpgradeable
} from "@openzeppelin/contracts-upgradeable/token/ERC1155/extensions/ERC1155URIStorageUpgradeable.sol";
import {Initializable} from "@openzeppelin/contracts-upgradeable/proxy/utils/Initializable.sol";
import {
    ERC2771HandlerUpgradeable
} from "@sandbox-smart-contracts/dependency-metatx/contracts/ERC2771HandlerUpgradeable.sol";
import {
    MultiRoyaltyDistributor
} from "@sandbox-smart-contracts/dependency-royalty-management/contracts/MultiRoyaltyDistributor.sol";
import {
    OperatorFiltererUpgradeable,
    IOperatorFilterRegistry
} from "@sandbox-smart-contracts/dependency-operator-filter/contracts/OperatorFiltererUpgradeable.sol";
import {TokenIdUtils} from "./libraries/TokenIdUtils.sol";
import {IAsset} from "./interfaces/IAsset.sol";
import {ITokenUtils, IRoyaltyUGC} from "./interfaces/ITokenUtils.sol";

/// @title Asset
/// @author The Sandbox
/// @notice ERC1155 asset token contract
/// @notice Minting and burning tokens is only allowed through separate authorized contracts
/// @dev This contract is final and should not be inherited
contract Asset is
    IAsset,
    Initializable,
    ERC2771HandlerUpgradeable,
    ERC1155BurnableUpgradeable,
    AccessControlUpgradeable,
    ERC1155SupplyUpgradeable,
    ERC1155URIStorageUpgradeable,
    OperatorFiltererUpgradeable,
    MultiRoyaltyDistributor,
    ITokenUtils
{
    using TokenIdUtils for uint256;

    bytes32 public constant MINTER_ROLE = keccak256("MINTER_ROLE");
    bytes32 public constant BURNER_ROLE = keccak256("BURNER_ROLE");
    bytes32 public constant MODERATOR_ROLE = keccak256("MODERATOR_ROLE");

    // mapping of ipfs metadata token hash to token id
    mapping(string => uint256) public hashUsed;

    /// @custom:oz-upgrades-unsafe-allow constructor
    constructor() {
        _disableInitializers();
    }

    /// @notice Initialize the contract
    /// @param forwarder The address of the trusted forwarder
    /// @param assetAdmin The address of the asset admin
    /// @param baseUri The base URI for the token metadata
    /// @param commonSubscription The address of the operator filter subscription
    /// @param _manager The address of the royalty manager
    function initialize(
        address forwarder,
        address assetAdmin,
        string memory baseUri,
        address commonSubscription,
        address _manager
    ) external initializer {
        _setBaseURI(baseUri);
        __AccessControl_init();
        __ERC1155Supply_init();
        __ERC2771Handler_init(forwarder);
        __ERC1155Burnable_init();
        _grantRole(DEFAULT_ADMIN_ROLE, assetAdmin);
        __OperatorFilterer_init(commonSubscription, true);
        __MultiRoyaltyDistributor_init(_manager);
    }

    /// @notice Mint new tokens
    /// @dev Only callable by the minter role
    /// @param to The address of the recipient
    /// @param id The id of the token to mint
    /// @param amount The amount of the token to mint
    /// @param metadataHash The metadata hash of the token to mint
    function mint(
        address to,
        uint256 id,
        uint256 amount,
        string memory metadataHash
    ) external onlyRole(MINTER_ROLE) {
        _setMetadataHash(id, metadataHash);
        _mint(to, id, amount, "");
        address creator = id.getCreatorAddress();
        _setTokenRoyalties(id, payable(creator), creator);
    }

    /// @notice Mint new tokens with catalyst tier chosen by the creator
    /// @dev Only callable by the minter role
    /// @param to The address of the recipient
    /// @param ids The ids of the tokens to mint
    /// @param amounts The amounts of the tokens to mint
    /// @param metadataHashes The metadata hashes of the tokens to mint
    function mintBatch(
        address to,
        uint256[] memory ids,
        uint256[] memory amounts,
        string[] memory metadataHashes
    ) external onlyRole(MINTER_ROLE) {
        require(ids.length == metadataHashes.length, "Asset: ids and metadataHash length mismatch");
        require(ids.length == amounts.length, "Asset: ids and amounts length mismatch");
        for (uint256 i = 0; i < ids.length; i++) {
            _setMetadataHash(ids[i], metadataHashes[i]);
        }
        _mintBatch(to, ids, amounts, "");
        for (uint256 i; i < ids.length; i++) {
            address creator = ids[i].getCreatorAddress();
            _setTokenRoyalties(ids[i], payable(creator), creator);
        }
    }

    /// @notice Burn a token from a given account
    /// @dev Only the minter role can burn tokens
    /// @dev This function was added with token recycling and bridging in mind but may have other use cases
    /// @param account The account to burn tokens from
    /// @param id The token id to burn
    /// @param amount The amount of tokens to burn
    function burnFrom(
        address account,
        uint256 id,
        uint256 amount
    ) external onlyRole(BURNER_ROLE) {
        _burn(account, id, amount);
    }

    /// @notice Burn a batch of tokens from a given account
    /// @dev Only the minter role can burn tokens
    /// @dev This function was added with token recycling and bridging in mind but may have other use cases
    /// @dev The length of the ids and amounts arrays must be the same
    /// @param account The account to burn tokens from
    /// @param ids An array of token ids to burn
    /// @param amounts An array of amounts of tokens to burn
    function burnBatchFrom(
        address account,
        uint256[] memory ids,
        uint256[] memory amounts
    ) external onlyRole(BURNER_ROLE) {
        _burnBatch(account, ids, amounts);
    }

    /// @notice Set a new URI for specific tokenid
    /// @dev The metadata hash should be the IPFS CIDv1 base32 encoded hash
    /// @param tokenId The token id to set URI for
    /// @param metadata The new URI for asset's metadata
    function setTokenURI(uint256 tokenId, string memory metadata) external onlyRole(MODERATOR_ROLE) {
        _setURI(tokenId, metadata);
    }

    /// @notice Set a new base URI
    /// @param baseURI The new base URI
    function setBaseURI(string memory baseURI) external onlyRole(DEFAULT_ADMIN_ROLE) {
        _setBaseURI(baseURI);
    }

    /// @notice returns full token URI, including baseURI and token metadata URI
    /// @param tokenId The token id to get URI for
    /// @return tokenURI the URI of the token
    function uri(uint256 tokenId)
        public
        view
        override(ERC1155Upgradeable, ERC1155URIStorageUpgradeable)
        returns (string memory)
    {
        return ERC1155URIStorageUpgradeable.uri(tokenId);
    }

    /// @notice returns the tokenId associated with provided metadata hash
    /// @param metadataHash The metadata hash to get tokenId for
    /// @return tokenId the tokenId associated with the metadata hash
    function getTokenIdByMetadataHash(string memory metadataHash) public view returns (uint256) {
        return hashUsed[metadataHash];
    }

    /// @notice sets the metadata hash for a given tokenId
    /// @param tokenId The tokenId to set metadata hash for
    /// @param metadataHash The metadata hash to set
    function _setMetadataHash(uint256 tokenId, string memory metadataHash) internal {
        if (hashUsed[metadataHash] != 0) {
            require(hashUsed[metadataHash] == tokenId, "Asset: not allowed to reuse metadata hash");
        } else {
            hashUsed[metadataHash] = tokenId;
            _setURI(tokenId, metadataHash);
        }
    }

    /// @notice Set a new trusted forwarder address, limited to DEFAULT_ADMIN_ROLE only
    /// @dev Change the address of the trusted forwarder for meta-TX
    /// @param trustedForwarder The new trustedForwarder
    function setTrustedForwarder(address trustedForwarder) external onlyRole(DEFAULT_ADMIN_ROLE) {
        require(trustedForwarder != address(0), "Asset: trusted forwarder can't be zero address");
        _setTrustedForwarder(trustedForwarder);
    }

    /// @notice Query if a contract implements interface `id`.
    /// @param id the interface identifier, as specified in ERC-165.
    /// @return `true` if the contract implements `id`.
    function supportsInterface(bytes4 id)
        public
        view
        virtual
        override(ERC1155Upgradeable, AccessControlUpgradeable, MultiRoyaltyDistributor)
        returns (bool)
    {
        return id == type(IRoyaltyUGC).interfaceId || super.supportsInterface(id);
    }

    function _msgSender()
        internal
        view
        virtual
        override(ContextUpgradeable, ERC2771HandlerUpgradeable)
        returns (address sender)
    {
        return ERC2771HandlerUpgradeable._msgSender();
    }

    function _msgData()
        internal
        view
        virtual
        override(ContextUpgradeable, ERC2771HandlerUpgradeable)
        returns (bytes calldata)
    {
        return ERC2771HandlerUpgradeable._msgData();
    }

    function _beforeTokenTransfer(
        address operator,
        address from,
        address to,
        uint256[] memory ids,
        uint256[] memory amounts,
        bytes memory data
    ) internal override(ERC1155Upgradeable, ERC1155SupplyUpgradeable) {
        super._beforeTokenTransfer(operator, from, to, ids, amounts, data);
    }

    /// @notice Transfers `values` tokens of type `ids` from  `from` to `to` (with safety call).
    /// @dev call data should be optimized to order ids so packedBalance can be used efficiently.
    /// @param from address from which tokens are transfered.
    /// @param to address to which the token will be transfered.
    /// @param ids ids of each token type transfered.
    /// @param amounts amount of each token type transfered.
    /// @param data additional data accompanying the transfer.
    function safeBatchTransferFrom(
        address from,
        address to,
        uint256[] memory ids,
        uint256[] memory amounts,
        bytes memory data
    ) public virtual override onlyAllowedOperator(from) {
        super.safeBatchTransferFrom(from, to, ids, amounts, data);
    }

    /// @notice Enable or disable approval for `operator` to manage all of the caller's tokens.
    /// @param operator address which will be granted rights to transfer all tokens of the caller.
    /// @param approved whether to approve or revoke
    function setApprovalForAll(address operator, bool approved)
        public
        virtual
        override
        onlyAllowedOperatorApproval(operator)
    {
        _setApprovalForAll(_msgSender(), operator, approved);
    }

    /// @notice Transfers `value` tokens of type `id` from  `from` to `to`  (with safety call).
    /// @param from address from which tokens are transfered.
    /// @param to address to which the token will be transfered.
    /// @param id the token type transfered.
    /// @param amount amount of token transfered.
    /// @param data additional data accompanying the transfer.
    function safeTransferFrom(
        address from,
        address to,
        uint256 id,
        uint256 amount,
        bytes memory data
    ) public virtual override onlyAllowedOperator(from) {
        require(
            from == _msgSender() || isApprovedForAll(from, _msgSender()),
            "ERC1155: caller is not token owner or approved"
        );
        _safeTransferFrom(from, to, id, amount, data);
    }

    /// @notice could be used to deploy splitter and set tokens royalties
    /// @param tokenId the id of the token for which the EIP2981 royalty is set for.
    /// @param recipient the royalty recipient for the splitter of the creator.
    /// @param creator the creator of the tokens.
    function setTokenRoyalties(
        uint256 tokenId,
        address payable recipient,
        address creator
    ) external override onlyRole(DEFAULT_ADMIN_ROLE) {
        _setTokenRoyalties(tokenId, recipient, creator);
    }

    /// @notice Extracts the creator address from a given token id
    /// @param tokenId The token id to extract the creator address from
    /// @return creator The asset creator address
    function getCreatorAddress(uint256 tokenId) external pure returns (address creator) {
        return TokenIdUtils.getCreatorAddress(tokenId);
    }

    /// @notice Extracts the tier from a given token id
    /// @param tokenId The token id to extract the tier from
    /// @return tier The asset tier, determined by the catalyst used to create it
    function getTier(uint256 tokenId) external pure returns (uint8 tier) {
        return TokenIdUtils.getTier(tokenId);
    }

    /// @notice Extracts the revealed flag from a given token id
    /// @param tokenId The token id to extract the revealed flag from
    /// @return revealed Whether the asset is revealed or not
    function isRevealed(uint256 tokenId) external pure returns (bool revealed) {
        return TokenIdUtils.isRevealed(tokenId);
    }

    /// @notice Extracts the asset nonce from a given token id
    /// @param tokenId The token id to extract the asset nonce from
    /// @return creatorNonce The asset creator nonce
    function getCreatorNonce(uint256 tokenId) external pure returns (uint16 creatorNonce) {
        return TokenIdUtils.getCreatorNonce(tokenId);
    }

    /// @notice Extracts the abilities and enhancements hash from a given token id
    /// @param tokenId The token id to extract reveal nonce from
    /// @return revealNonce The reveal nonce of the asset
    function getRevealNonce(uint256 tokenId) external pure returns (uint16 revealNonce) {
        return TokenIdUtils.getRevealNonce(tokenId);
    }

    /// @notice Extracts the bridged flag from a given token id
    /// @param tokenId The token id to extract the bridged flag from
    /// @return bridged Whether the asset is bridged or not
    function isBridged(uint256 tokenId) external pure returns (bool bridged) {
        return TokenIdUtils.isBridged(tokenId);
    }

<<<<<<< HEAD
    /// @notice This function is used to register Asset contract on the Operator Filterer Registry of OpenSea. Can only be called by admin.
=======
    /// @notice This function is used to register Asset contract on the Operator Filterer Registry of OpenSea.can only be called by admin.
>>>>>>> fc06649a
    /// @dev used to register contract and subscribe to the subscriptionOrRegistrantToCopy's black list.
    /// @param subscriptionOrRegistrantToCopy registration address of the list to subscribe.
    /// @param subscribe bool to signify subscription "true"" or to copy the list "false".
    function registerAndSubscribe(address subscriptionOrRegistrantToCopy, bool subscribe)
        external
        onlyRole(DEFAULT_ADMIN_ROLE)
    {
        require(subscriptionOrRegistrantToCopy != address(0), "Asset: subscription can't be zero address");
        _registerAndSubscribe(subscriptionOrRegistrantToCopy, subscribe);
    }

    /// @notice sets the operator filter registry address
    /// @param registry the address of the registry
    function setOperatorRegistry(address registry) external onlyRole(DEFAULT_ADMIN_ROLE) {
        require(registry != address(0), "Asset: registry can't be zero address");
        OperatorFiltererUpgradeable._setOperatorFilterRegistry(registry);
    }

    uint256[49] private __gap;
}<|MERGE_RESOLUTION|>--- conflicted
+++ resolved
@@ -355,11 +355,8 @@
         return TokenIdUtils.isBridged(tokenId);
     }
 
-<<<<<<< HEAD
+
     /// @notice This function is used to register Asset contract on the Operator Filterer Registry of OpenSea. Can only be called by admin.
-=======
-    /// @notice This function is used to register Asset contract on the Operator Filterer Registry of OpenSea.can only be called by admin.
->>>>>>> fc06649a
     /// @dev used to register contract and subscribe to the subscriptionOrRegistrantToCopy's black list.
     /// @param subscriptionOrRegistrantToCopy registration address of the list to subscribe.
     /// @param subscribe bool to signify subscription "true"" or to copy the list "false".
