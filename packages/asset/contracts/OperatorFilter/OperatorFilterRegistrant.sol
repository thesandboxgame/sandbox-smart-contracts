--- conflicted
+++ resolved
@@ -5,20 +5,12 @@
 import {IOperatorFilterRegistry} from "./interfaces/IOperatorFilterRegistry.sol";
 import {Ownable} from "@openzeppelin/contracts/access/Ownable.sol";
 
-<<<<<<< HEAD
 /// @title OperatorFilterSubription
 /// @author The sandbox
 /// @notice This contract is ment to register and copy the default subscription of the openSea for the operator filter and our Token contract are supposed to subscribe to This contract on openSea operator filter registry
 contract OperatorFilterSubscription is Ownable {
     address public constant DEFAULT_SUBSCRIPTION =
         address(0x3cc6CddA760b79bAfa08dF41ECFA224f810dCeB6);
-=======
-/// @title OperatorFilterRegistrant
-/// @notice This contract is ment to register and copy the default subscription of the openSea for the operator filter and our Token contract are supposed to subscribe to This contract on openSea operator filter registry
-/// @custom:experimental This is an experimental contract. There could be future changes according to the change in the requirements
-contract OperatorFilterRegistrant is Ownable {
-    address public constant DEFAULT_SUBSCRIPTION = address(0x3cc6CddA760b79bAfa08dF41ECFA224f810dCeB6);
->>>>>>> bef31108
 
     IOperatorFilterRegistry public constant operatorFilterRegistry =
         IOperatorFilterRegistry(0x000000000000AAeB6D7670E522A718067333cd4E);
