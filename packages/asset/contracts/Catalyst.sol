//SPDX-License-Identifier: MIT
pragma solidity 0.8.18;

import {ERC1155Upgradeable} from "@openzeppelin/contracts-upgradeable/token/ERC1155/ERC1155Upgradeable.sol";
import {
    AccessControlUpgradeable,
    ContextUpgradeable
} from "@openzeppelin/contracts-upgradeable/access/AccessControlUpgradeable.sol";
import {
    ERC1155BurnableUpgradeable
} from "@openzeppelin/contracts-upgradeable/token/ERC1155/extensions/ERC1155BurnableUpgradeable.sol";
import {
    ERC1155SupplyUpgradeable
} from "@openzeppelin/contracts-upgradeable/token/ERC1155/extensions/ERC1155SupplyUpgradeable.sol";
import {
    ERC1155URIStorageUpgradeable
} from "@openzeppelin/contracts-upgradeable/token/ERC1155/extensions/ERC1155URIStorageUpgradeable.sol";
import {Initializable} from "@openzeppelin/contracts-upgradeable/proxy/utils/Initializable.sol";
import {
    OperatorFiltererUpgradeable,
    IOperatorFilterRegistry
} from "@sandbox-smart-contracts/dependency-operator-filter/contracts/OperatorFiltererUpgradeable.sol";
import {
    RoyaltyDistributor
} from "@sandbox-smart-contracts/dependency-royalty-management/contracts/RoyaltyDistributor.sol";
import {
    ERC2771HandlerUpgradeable
} from "@sandbox-smart-contracts/dependency-metatx/contracts/ERC2771HandlerUpgradeable.sol";
import {ICatalyst} from "./interfaces/ICatalyst.sol";

/// @title Catalyst
/// @author The Sandbox
/// @notice This contract manages catalysts which are used to mint new assets.
/// @dev An ERC1155 contract that manages catalysts, extends multiple OpenZeppelin contracts to
/// provide a variety of features including, AccessControl, URIStorage, Burnable and more.
/// The contract includes support for meta transactions.
contract Catalyst is
    ICatalyst,
    Initializable,
    ERC1155Upgradeable,
    ERC1155BurnableUpgradeable,
    ERC1155SupplyUpgradeable,
    ERC1155URIStorageUpgradeable,
    ERC2771HandlerUpgradeable,
    AccessControlUpgradeable,
    OperatorFiltererUpgradeable,
    RoyaltyDistributor
{
    bytes32 public constant MINTER_ROLE = keccak256("MINTER_ROLE");
    bytes32 public constant BURNER_ROLE = keccak256("BURNER_ROLE");

    uint256 public highestTierIndex;

    /// @custom:oz-upgrades-unsafe-allow constructor
    constructor() {
        _disableInitializers();
    }

    modifier onlyValidId(uint256 tokenId) {
        require(tokenId > 0 && tokenId <= highestTierIndex, "Catalyst: invalid catalyst id");
        _;
    }

    /// @notice Initialize the contract, setting up initial values for various features.
    /// @param _baseUri The base URI for the token metadata, most likely set to ipfs://.
    /// @param _trustedForwarder The trusted forwarder for meta transactions.
    /// @param _subscription The subscription address.
    /// @param _defaultAdmin The default admin address.
    /// @param _defaultMinter The default minter address.
    /// @param _catalystIpfsCID The IPFS content identifiers for each catalyst.
    /// @param _royaltyManager, the address of the Manager contract for common royalty recipient
    function initialize(
        string memory _baseUri,
        address _trustedForwarder,
        address _subscription,
        address _defaultAdmin,
        address _defaultMinter,
        string[] memory _catalystIpfsCID,
        address _royaltyManager
<<<<<<< HEAD
    ) public initializer {
        require(bytes(_baseUri).length != 0, "Catalyst: URI empty");
        require(_trustedForwarder != address(0), "Catalyst: 1-Zero address");
        require(_subscription != address(0), "Catalyst: 2-Zero address");
        require(_defaultAdmin != address(0), "Catalyst: 3-Zero address");
        require(_defaultMinter != address(0), "Catalyst: 4-Zero address");
        require(_royaltyManager != address(0), "Catalyst: 5-Zero address");
=======
    ) external initializer {
        require(bytes(_baseUri).length != 0, "Catalyst: base uri can't be empty");
        require(_trustedForwarder != address(0), "Catalyst: trusted forwarder can't be zero");
        require(_subscription != address(0), "Catalyst: subscription can't be zero");
        require(_defaultAdmin != address(0), "Catalyst: admin can't be zero");
        require(_defaultMinter != address(0), "Catalyst: minter can't be zero");
        require(_royaltyManager != address(0), "Catalyst: royalty manager can't be zero");
>>>>>>> 55ebf7a3
        __ERC1155_init(_baseUri);
        __AccessControl_init();
        __ERC1155Burnable_init();
        __ERC1155Supply_init();
        __ERC1155URIStorage_init();
        __ERC2771Handler_init(_trustedForwarder);
        __OperatorFilterer_init(_subscription, true);
        _setBaseURI(_baseUri);
        _grantRole(DEFAULT_ADMIN_ROLE, _defaultAdmin);
        _grantRole(MINTER_ROLE, _defaultMinter);
        __RoyaltyDistributor_init(_royaltyManager);
        for (uint256 i = 0; i < _catalystIpfsCID.length; i++) {
            require(bytes(_catalystIpfsCID[i]).length != 0, "Catalyst: CID can't be empty");
            _setURI(i, _catalystIpfsCID[i]);
            highestTierIndex = i;
        }
    }

    /// @notice Mints a new token, limited to MINTER_ROLE only
    /// @param to The address that will own the minted token
    /// @param id The token id to mint
    /// @param amount The amount to be minted
    function mint(
        address to,
        uint256 id,
        uint256 amount
    ) external onlyRole(MINTER_ROLE) onlyValidId(id) {
        _mint(to, id, amount, "");
    }

    /// @notice Mints a batch of tokens, limited to MINTER_ROLE only
    /// @param to The address that will own the minted tokens
    /// @param ids The token ids to mint
    /// @param amounts The amounts to be minted per token id
    function mintBatch(
        address to,
        uint256[] memory ids,
        uint256[] memory amounts
    ) external onlyRole(MINTER_ROLE) {
        for (uint256 i = 0; i < ids.length; i++) {
            require(ids[i] > 0 && ids[i] <= highestTierIndex, "Catalyst: invalid catalyst id");
        }
        _mintBatch(to, ids, amounts, "");
    }

    /// @notice Burns a specified amount of tokens from a specific address
    /// @param account The address to burn from
    /// @param id The token id to burn
    /// @param amount The amount to be burned
    function burnFrom(
        address account,
        uint256 id,
        uint256 amount
    ) external onlyRole(BURNER_ROLE) {
        _burn(account, id, amount);
    }

    /// @notice Burns a batch of tokens from a specific address
    /// @param account The address to burn from
    /// @param ids The token ids to burn
    /// @param amounts The amounts to be burned
    function burnBatchFrom(
        address account,
        uint256[] memory ids,
        uint256[] memory amounts
    ) external onlyRole(BURNER_ROLE) {
        _burnBatch(account, ids, amounts);
    }

    /// @notice Add a new catalyst type, limited to DEFAULT_ADMIN_ROLE only
    /// @param ipfsCID The IPFS content identifiers for the catalyst
    function addNewCatalystType(string memory ipfsCID) external onlyRole(DEFAULT_ADMIN_ROLE) {
        require(bytes(ipfsCID).length != 0, "Catalyst: CID can't be empty");
        uint256 newCatId = ++highestTierIndex;
        ERC1155URIStorageUpgradeable._setURI(newCatId, ipfsCID);
        emit NewCatalystTypeAdded(newCatId);
    }

    /// @notice Set a new trusted forwarder address, limited to DEFAULT_ADMIN_ROLE only
    /// @dev Change the address of the trusted forwarder for meta-TX
    /// @param trustedForwarder The new trustedForwarder
    function setTrustedForwarder(address trustedForwarder) external onlyRole(DEFAULT_ADMIN_ROLE) {
        require(trustedForwarder != address(0), "Catalyst: Zero address");
        _setTrustedForwarder(trustedForwarder);
    }

    /// @notice Set a new URI for specific tokenid
    /// @param tokenId The token id to set URI for
    /// @param metadataHash The new URI
    function setMetadataHash(uint256 tokenId, string memory metadataHash)
        external
        onlyRole(DEFAULT_ADMIN_ROLE)
        onlyValidId(tokenId)
    {
        require(bytes(metadataHash).length != 0, "Catalyst: Metadata hash empty");
        _setURI(tokenId, metadataHash);
    }

    /// @notice Set a new base URI
    /// @param baseURI The new base URI
    function setBaseURI(string memory baseURI) external onlyRole(DEFAULT_ADMIN_ROLE) {
        require(bytes(baseURI).length != 0, "Catalyst: URI empty");
        _setBaseURI(baseURI);
        emit BaseURISet(baseURI);
    }

    /// @notice returns full token URI, including baseURI and token metadata URI
    /// @param tokenId The token id to get URI for
    /// @return tokenURI the URI of the token
    function uri(uint256 tokenId)
        public
        view
        override(ERC1155Upgradeable, ERC1155URIStorageUpgradeable)
        returns (string memory)
    {
        return ERC1155URIStorageUpgradeable.uri(tokenId);
    }

    /// @dev Needed for meta transactions (see EIP-2771)
    function _msgSender()
        internal
        view
        virtual
        override(ContextUpgradeable, ERC2771HandlerUpgradeable)
        returns (address)
    {
        return ERC2771HandlerUpgradeable._msgSender();
    }

    /// @dev Needed for meta transactions (see EIP-2771)
    function _msgData()
        internal
        view
        virtual
        override(ContextUpgradeable, ERC2771HandlerUpgradeable)
        returns (bytes calldata)
    {
        return ERC2771HandlerUpgradeable._msgData();
    }

    /// @dev Sets `baseURI` as the `_baseURI` for all tokens
    function _setBaseURI(string memory baseURI) internal virtual override {
        super._setBaseURI(baseURI);
        emit BaseURISet(baseURI);
    }

    /// @notice Transfers `value` tokens of type `id` from  `from` to `to`  (with safety call).
    /// @param from address from which tokens are transfered.
    /// @param to address to which the token will be transfered.
    /// @param id the token type transfered.
    /// @param value amount of token transfered.
    /// @param data additional data accompanying the transfer.
    function safeTransferFrom(
        address from,
        address to,
        uint256 id,
        uint256 value,
        bytes memory data
    ) public override onlyAllowedOperator(from) {
        super._safeTransferFrom(from, to, id, value, data);
    }

    /// @notice Transfers `values` tokens of type `ids` from  `from` to `to` (with safety call).
    /// @dev call data should be optimized to order ids so packedBalance can be used efficiently.
    /// @param from address from which tokens are transfered.
    /// @param to address to which the token will be transfered.
    /// @param ids ids of each token type transfered.
    /// @param values amount of each token type transfered.
    /// @param data additional data accompanying the transfer.
    function safeBatchTransferFrom(
        address from,
        address to,
        uint256[] memory ids,
        uint256[] memory values,
        bytes memory data
    ) public override onlyAllowedOperator(from) {
        super._safeBatchTransferFrom(from, to, ids, values, data);
    }

    /// @notice Enable or disable approval for `operator` to manage all of the caller's tokens.
    /// @param operator address which will be granted rights to transfer all tokens of the caller.
    /// @param approved whether to approve or revoke
    function setApprovalForAll(address operator, bool approved) public override onlyAllowedOperatorApproval(operator) {
        super._setApprovalForAll(_msgSender(), operator, approved);
    }

    function _beforeTokenTransfer(
        address operator,
        address from,
        address to,
        uint256[] memory ids,
        uint256[] memory amounts,
        bytes memory data
    ) internal override(ERC1155Upgradeable, ERC1155SupplyUpgradeable) {
        super._beforeTokenTransfer(operator, from, to, ids, amounts, data);
    }

    /// @notice Query if a contract implements interface `id`.
    /// @param interfaceId the interface identifier, as specified in ERC-165.
    /// @return `true` if the contract implements `interfaceId`.
    function supportsInterface(bytes4 interfaceId)
        public
        view
        override(ERC1155Upgradeable, AccessControlUpgradeable, RoyaltyDistributor)
        returns (bool)
    {
        return super.supportsInterface(interfaceId);
    }

    /// @notice This function is used to register Catalyst contract on the Operator Filterer Registry of OpenSea. Can only be called by admin.
    /// @dev used to register contract and subscribe to the subscriptionOrRegistrantToCopy's black list.
    /// @param subscriptionOrRegistrantToCopy registration address of the list to subscribe.
    /// @param subscribe bool to signify subscription "true"" or to copy the list "false".
    function registerAndSubscribe(address subscriptionOrRegistrantToCopy, bool subscribe)
        external
        onlyRole(DEFAULT_ADMIN_ROLE)
    {
        require(subscriptionOrRegistrantToCopy != address(0), "Catalyst: Zero address");
        _registerAndSubscribe(subscriptionOrRegistrantToCopy, subscribe);
    }

    /// @notice sets filter registry address
    /// @param registry the address of the registry
    function setOperatorRegistry(address registry) external onlyRole(DEFAULT_ADMIN_ROLE) {
<<<<<<< HEAD
        require(registry != address(0), "Catalyst: Zero address");
        operatorFilterRegistry = IOperatorFilterRegistry(registry);
=======
        require(registry != address(0), "Catalyst: registry can't be zero address");
        OperatorFiltererUpgradeable._setOperatorFilterRegistry(registry);
        emit OperatorRegistrySet(registry);
>>>>>>> 55ebf7a3
    }

    uint256[49] private __gap;
}<|MERGE_RESOLUTION|>--- conflicted
+++ resolved
@@ -77,23 +77,13 @@
         address _defaultMinter,
         string[] memory _catalystIpfsCID,
         address _royaltyManager
-<<<<<<< HEAD
-    ) public initializer {
+    ) external initializer {
         require(bytes(_baseUri).length != 0, "Catalyst: URI empty");
         require(_trustedForwarder != address(0), "Catalyst: 1-Zero address");
         require(_subscription != address(0), "Catalyst: 2-Zero address");
         require(_defaultAdmin != address(0), "Catalyst: 3-Zero address");
         require(_defaultMinter != address(0), "Catalyst: 4-Zero address");
         require(_royaltyManager != address(0), "Catalyst: 5-Zero address");
-=======
-    ) external initializer {
-        require(bytes(_baseUri).length != 0, "Catalyst: base uri can't be empty");
-        require(_trustedForwarder != address(0), "Catalyst: trusted forwarder can't be zero");
-        require(_subscription != address(0), "Catalyst: subscription can't be zero");
-        require(_defaultAdmin != address(0), "Catalyst: admin can't be zero");
-        require(_defaultMinter != address(0), "Catalyst: minter can't be zero");
-        require(_royaltyManager != address(0), "Catalyst: royalty manager can't be zero");
->>>>>>> 55ebf7a3
         __ERC1155_init(_baseUri);
         __AccessControl_init();
         __ERC1155Burnable_init();
@@ -318,14 +308,9 @@
     /// @notice sets filter registry address
     /// @param registry the address of the registry
     function setOperatorRegistry(address registry) external onlyRole(DEFAULT_ADMIN_ROLE) {
-<<<<<<< HEAD
         require(registry != address(0), "Catalyst: Zero address");
-        operatorFilterRegistry = IOperatorFilterRegistry(registry);
-=======
-        require(registry != address(0), "Catalyst: registry can't be zero address");
         OperatorFiltererUpgradeable._setOperatorFilterRegistry(registry);
         emit OperatorRegistrySet(registry);
->>>>>>> 55ebf7a3
     }
 
     uint256[49] private __gap;
