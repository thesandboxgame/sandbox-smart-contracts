--- conflicted
+++ resolved
@@ -61,12 +61,9 @@
     /// @notice Set a new base URI
     /// @param baseURI The new base URI
     function setBaseURI(string memory baseURI) external;
-<<<<<<< HEAD
-=======
 
     /// @notice Change the default royalty settings
     /// @param defaultRoyaltyRecipient The new royalty recipient address
     /// @param defaultRoyaltyBps The new royalty bps
     function changeRoyaltyRecipient(address defaultRoyaltyRecipient, uint96 defaultRoyaltyBps) external;
->>>>>>> bef31108
 }