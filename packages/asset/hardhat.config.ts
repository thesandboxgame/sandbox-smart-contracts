--- conflicted
+++ resolved
@@ -30,15 +30,8 @@
     sandAdmin: {
       default: 0, // TODO: make same as core
     },
-<<<<<<< HEAD
     filterOperatorSubscription: "deployer",
-    catalystAdmin: "0xB37d8F5d1fEab932f99b2dC8ABda5F413043400B", // testing wallet
-    catalystMinter: "0xB37d8F5d1fEab932f99b2dC8ABda5F413043400B", // testing wallet
-    catalystRoyaltyRecipient: "0xB37d8F5d1fEab932f99b2dC8ABda5F413043400B", // testing wallet
-=======
     upgradeAdmin: "sandAdmin",
-    catalystRoyaltyRecipient: "0xB37d8F5d1fEab932f99b2dC8ABda5F413043400B", // testing wallet // TODO: from where ????
->>>>>>> bf5a8b8c
     trustedForwarder: "0xf5D0aDF879b717baA5c444B23D7Df0D5e3e3cBD0", // fake
     assetAdmin: "sandAdmin",
     assetCreateAdmin: "sandAdmin",
