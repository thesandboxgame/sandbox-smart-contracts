import {HardhatUserConfig} from 'hardhat/config';
import '@nomicfoundation/hardhat-chai-matchers';
import 'solidity-coverage';
import '@openzeppelin/hardhat-upgrades';

const config: HardhatUserConfig = {
  paths: {
    sources: './contracts',
  },
  solidity: {
    compilers: [
      {
        version: '0.8.18',
        settings: {
          optimizer: {
            enabled: true,
            runs: 2000,
          },
        },
      },
    ],
  },
<<<<<<< HEAD
  namedAccounts: {
    deployer: {
      default: 0,
    },
    sandAdmin: {
      default: 0, // TODO: make same as core
    },
    filterOperatorSubscription: "deployer",
    upgradeAdmin: "sandAdmin",
    catalystRoyaltyRecipient: "0xB37d8F5d1fEab932f99b2dC8ABda5F413043400B", // testing wallet
    trustedForwarder: "0xf5D0aDF879b717baA5c444B23D7Df0D5e3e3cBD0", // fake
    assetAdmin: "sandAdmin",
    assetCreateAdmin: "sandAdmin",
    assetRevealAdmin: "sandAdmin",
    catalystMinter: "sandAdmin",
    catalystAdmin: "sandAdmin",
    tsbAssetMinter: "sandAdmin", // For Special Minting of TSB Exclusive assets only
    authValidatorAdmin: "sandAdmin",
    uriSetter: "sandAdmin",
    backendAuthWallet: {
      default: 2,
    },
  },
  defaultNetwork: "hardhat",
  networks: {
    hardhat: {
      forking: {
        enabled: false, // note: if set to true then CI will fail
        blockNumber: 16000000,
        url: process.env.ETH_NODE_URI_POLYGON || "http://localhost:8545",
      },
      loggingEnabled: false,
      chainId: 1337,
      allowUnlimitedContractSize: false,
      mining: {
        auto: true,
        interval: 1000,
        mempool: {
          order: "fifo",
        },
      },
    },
    "polygon-mumbai": {
      url: "https://rpc-mumbai.maticvigil.com",
      accounts: process.env.PRIVATE_KEY ? [process.env.PRIVATE_KEY] : undefined,
      chainId: 80001,
      verify: {
        etherscan: {
          apiKey: process.env.ETHERSCAN_API_KEY,
          apiUrl: "https://api-mumbai.polygonscan.com/",
        },
      },
    },
  },
=======
>>>>>>> bef31108
};
export default config;<|MERGE_RESOLUTION|>--- conflicted
+++ resolved
@@ -20,7 +20,6 @@
       },
     ],
   },
-<<<<<<< HEAD
   namedAccounts: {
     deployer: {
       default: 0,
@@ -75,7 +74,5 @@
       },
     },
   },
-=======
->>>>>>> bef31108
 };
 export default config;