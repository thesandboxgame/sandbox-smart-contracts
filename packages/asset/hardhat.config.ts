import {HardhatUserConfig} from 'hardhat/config';
import '@nomicfoundation/hardhat-chai-matchers';
import 'solidity-coverage';
import '@openzeppelin/hardhat-upgrades';

const config: HardhatUserConfig = {
  paths: {
    sources: './contracts',
  },
  solidity: {
    compilers: [
      {
        version: '0.8.18',
        settings: {
          optimizer: {
            enabled: true,
            runs: 2000,
          },
        },
      },
    ],
  },
<<<<<<< HEAD
  namedAccounts: {
    deployer: {
      default: 0,
    },
    sandAdmin: {
      default: 0, // TODO: make same as core
    },
    commonRoyaltyReceiver : {
      default: 1,
    },
    contractRoyaltySetter: {
      default: 2,
    },
    managerAdmin: {
      default: 3,
    },
    upgradeAdmin: "sandAdmin",
    catalystRoyaltyRecipient: "0xB37d8F5d1fEab932f99b2dC8ABda5F413043400B", // testing wallet // TODO: from where ????
    trustedForwarder: "0xf5D0aDF879b717baA5c444B23D7Df0D5e3e3cBD0", // fake
    assetAdmin: "sandAdmin",
    assetCreateAdmin: "sandAdmin",
    assetRevealAdmin: "sandAdmin",
    catalystMinter: "sandAdmin",
    catalystAdmin: "sandAdmin",
    tsbAssetMinter: "sandAdmin", // For Special Minting of TSB Exclusive assets only
    authValidatorAdmin: "sandAdmin",
    uriSetter: "sandAdmin",
    backendAuthWallet: {
      default: 2,
    },
  },
  defaultNetwork: "hardhat",
  networks: {
    hardhat: {
      forking: {
        enabled: false, // note: if set to true then CI will fail
        blockNumber: 16000000,
        url: process.env.ETH_NODE_URI_POLYGON || "http://localhost:8545",
      },
      loggingEnabled: false,
      chainId: 1337,
      allowUnlimitedContractSize: false,
      mining: {
        auto: true,
        interval: 1000,
        mempool: {
          order: "fifo",
        },
      },
    },
    "polygon-mumbai": {
      url: "https://rpc-mumbai.maticvigil.com",
      accounts: process.env.PRIVATE_KEY ? [process.env.PRIVATE_KEY] : undefined,
      chainId: 80001,
      verify: {
        etherscan: {
          apiKey: process.env.ETHERSCAN_API_KEY,
          apiUrl: "https://api-mumbai.polygonscan.com/",
        },
      },
    },
  },
=======
>>>>>>> bef31108
};
export default config;<|MERGE_RESOLUTION|>--- conflicted
+++ resolved
@@ -20,70 +20,5 @@
       },
     ],
   },
-<<<<<<< HEAD
-  namedAccounts: {
-    deployer: {
-      default: 0,
-    },
-    sandAdmin: {
-      default: 0, // TODO: make same as core
-    },
-    commonRoyaltyReceiver : {
-      default: 1,
-    },
-    contractRoyaltySetter: {
-      default: 2,
-    },
-    managerAdmin: {
-      default: 3,
-    },
-    upgradeAdmin: "sandAdmin",
-    catalystRoyaltyRecipient: "0xB37d8F5d1fEab932f99b2dC8ABda5F413043400B", // testing wallet // TODO: from where ????
-    trustedForwarder: "0xf5D0aDF879b717baA5c444B23D7Df0D5e3e3cBD0", // fake
-    assetAdmin: "sandAdmin",
-    assetCreateAdmin: "sandAdmin",
-    assetRevealAdmin: "sandAdmin",
-    catalystMinter: "sandAdmin",
-    catalystAdmin: "sandAdmin",
-    tsbAssetMinter: "sandAdmin", // For Special Minting of TSB Exclusive assets only
-    authValidatorAdmin: "sandAdmin",
-    uriSetter: "sandAdmin",
-    backendAuthWallet: {
-      default: 2,
-    },
-  },
-  defaultNetwork: "hardhat",
-  networks: {
-    hardhat: {
-      forking: {
-        enabled: false, // note: if set to true then CI will fail
-        blockNumber: 16000000,
-        url: process.env.ETH_NODE_URI_POLYGON || "http://localhost:8545",
-      },
-      loggingEnabled: false,
-      chainId: 1337,
-      allowUnlimitedContractSize: false,
-      mining: {
-        auto: true,
-        interval: 1000,
-        mempool: {
-          order: "fifo",
-        },
-      },
-    },
-    "polygon-mumbai": {
-      url: "https://rpc-mumbai.maticvigil.com",
-      accounts: process.env.PRIVATE_KEY ? [process.env.PRIVATE_KEY] : undefined,
-      chainId: 80001,
-      verify: {
-        etherscan: {
-          apiKey: process.env.ETHERSCAN_API_KEY,
-          apiUrl: "https://api-mumbai.polygonscan.com/",
-        },
-      },
-    },
-  },
-=======
->>>>>>> bef31108
 };
 export default config;