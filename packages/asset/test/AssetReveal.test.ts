import {expect} from 'chai';
import {formatBytes32String} from 'ethers/lib/utils';
<<<<<<< HEAD
import {runRevealTestSetup} from './fixtures/asset/assetRevealFixtures';
=======
import {runRevealTestSetup} from './fixtures/assetRevealFixtures';
import {ethers} from 'hardhat';
import {Event} from 'ethers';
>>>>>>> 1fb08e69

const revealHashA = formatBytes32String('revealHashA');
const revealHashB = formatBytes32String('revealHashB');
const revealHashC = formatBytes32String('revealHashC');
const revealHashD = formatBytes32String('revealHashD');
const revealHashE = formatBytes32String('revealHashE');
const revealHashF = formatBytes32String('revealHashF');

describe('AssetReveal', function () {
  describe('General', function () {
    it('Should deploy correctly', async function () {
      const {AssetRevealContract} = await runRevealTestSetup();
      expect(AssetRevealContract.address).to.be.properAddress;
    });
    it('Should have the asset address set correctly', async function () {
      const {AssetRevealContract, AssetContract} = await runRevealTestSetup();
      const assetAddress = await AssetRevealContract.getAssetContract();
      expect(assetAddress).to.equal(AssetContract.address);
    });
    it('Should have the auth validator address set correctly', async function () {
      const {AssetRevealContract, AuthValidatorContract} =
        await runRevealTestSetup();
      const authValidatorAddress = await AssetRevealContract.getAuthValidator();
      expect(authValidatorAddress).to.equal(AuthValidatorContract.address);
    });
    it('should give DEFAULT_ADMIN_ROLE to the defaultAdmin', async function () {
      const {AssetRevealContract, assetAdmin} = await runRevealTestSetup();
      const hasAdminRole = await AssetRevealContract.hasRole(
        await AssetRevealContract.DEFAULT_ADMIN_ROLE(),
        assetAdmin.address
      );
      expect(hasAdminRole).to.equal(true);
    });
    it("Should increment the reveal nonce if revealing an asset that hasn't been revealed before", async function () {
      const {
        generateRevealSignature,
        user,
        unrevealedtokenId,
        revealAsset,
        TokenIdUtilsContract,
      } = await runRevealTestSetup();

      const newMetadataHashes1 = [
        'QmZvGR5JNtSjSgSL9sD8V3LpSTHYXcfc9gy3CqptuoETJF',
      ];
      const newMetadataHashes2 = [
        'QmZvGR5JNtSjSgSL9sD8V3LpSTHYXcfc9gy3CqptuoETJE',
      ];
      const amounts = [1];
      const signature = await generateRevealSignature(
        user.address, // revealer
        unrevealedtokenId, // prevTokenId
        amounts,
        newMetadataHashes1,
        [revealHashA]
      );
      const result = await revealAsset(
        signature,
        unrevealedtokenId,
        amounts,
        newMetadataHashes1,
        [revealHashA]
      );
<<<<<<< HEAD
      expect(result.events[3].event).to.equal('AssetRevealMint');
      const newTokenId = result.events[3].args.newTokenIds[0];
      const balance = await AssetContract.balanceOf(user.address, newTokenId);
      expect(balance.toString()).to.equal('1');
    });
    it('Should allow minting when multiple copies revealed to the same metadata hash', async function () {
      const {user, unrevealedtokenId, revealAsset, generateRevealSignature} =
        await runRevealTestSetup();
      const newMetadataHashes = [
        'QmZvGR5JNtSjSgSL9sD8V3LpSTHYXcfc9gy3CqptuoETJF',
      ];
      const amounts = [2];
      const signature = await generateRevealSignature(
        user.address,
        unrevealedtokenId,
        amounts,
        newMetadataHashes,
        [revealHashA]
      );
      const result = await revealAsset(
        signature,
        unrevealedtokenId,
        amounts,
        newMetadataHashes,
        [revealHashA]
      );
      expect(result.events[3].event).to.equal('AssetRevealMint');
      expect(result.events[3].args['newTokenIds'].length).to.equal(1);
      // TODO: check supply with new metadataHash has incremented by 2
    });
    it('Should not allow minting for multiple copies revealed to the same metadata hash if revealHash is used', async function () {
      const {user, unrevealedtokenId, revealAsset, generateRevealSignature} =
        await runRevealTestSetup();
      const newMetadataHashes = [
        'QmZvGR5JNtSjSgSL9sD8V3LpSTHYXcfc9gy3CqptuoETJF',
      ];
      const amounts = [2];
      const signature = await generateRevealSignature(
        user.address,
        unrevealedtokenId,
=======
      expect(result.events[2].event).to.equal('AssetRevealMint');
      const newTokenId = result.events[2].args.newTokenIds[0];
      const revealNonce = await TokenIdUtilsContract.getRevealNonce(newTokenId);
      expect(revealNonce.toString()).to.equal('1');

      const signature2 = await generateRevealSignature(
        user.address, // revealer
        unrevealedtokenId, // prevTokenId
>>>>>>> 1fb08e69
        amounts,
        newMetadataHashes2,
        [revealHashB]
      );
      const result2 = await revealAsset(
        signature2,
        unrevealedtokenId,
        amounts,
        newMetadataHashes2,
        [revealHashB]
      );

      expect(result2.events[2].event).to.equal('AssetRevealMint');
      const newTokenId2 = result2.events[2].args.newTokenIds[0];
      const revealNonce2 = await TokenIdUtilsContract.getRevealNonce(
        newTokenId2
      );

      expect(revealNonce2.toString()).to.equal('2');
    });
    it('Should not increment the reveal nonce if revealing an asset that has already been revealed', async function () {
      const {
        generateRevealSignature,
        user,
        unrevealedtokenId,
        revealAsset,
        TokenIdUtilsContract,
      } = await runRevealTestSetup();

      const sameMetadataHash = [
        'QmZvGR5JNtSjSgSL9sD8V3LpSTHYXcfc9gy3CqptuoETJF',
      ];

      const amounts = [1];
      const signature = await generateRevealSignature(
        user.address, // revealer
        unrevealedtokenId, // prevTokenId
        amounts,
        sameMetadataHash,
        [revealHashA]
      );
      const result = await revealAsset(
        signature,
        unrevealedtokenId,
        amounts,
        sameMetadataHash,
        [revealHashA]
      );
<<<<<<< HEAD
      const newTokenId = result.events[3].args.newTokenIds[0];
      const balance = await AssetContract.balanceOf(user.address, newTokenId);
      expect(balance.toString()).to.equal('1');
=======
      expect(result.events[2].event).to.equal('AssetRevealMint');
      const newTokenId = result.events[2].args.newTokenIds[0];
      const revealNonce = await TokenIdUtilsContract.getRevealNonce(newTokenId);
      expect(revealNonce.toString()).to.equal('1');

>>>>>>> 1fb08e69
      const signature2 = await generateRevealSignature(
        user.address, // revealer
        unrevealedtokenId, // prevTokenId
        amounts,
        sameMetadataHash,
        [revealHashB]
      );
      const result2 = await revealAsset(
        signature2,
        unrevealedtokenId,
        amounts,
        sameMetadataHash,
        [revealHashB]
      );

      expect(result2.events[1].event).to.equal('AssetRevealMint');
      const newTokenId2 = result2.events[1].args.newTokenIds[0];
      const revealNonce2 = await TokenIdUtilsContract.getRevealNonce(
        newTokenId2
      );

<<<<<<< HEAD
      // expect two events with name AssetsRevealed
      expect(result.events[3].event).to.equal('AssetRevealMint');
      expect(result.events[7].event).to.equal('AssetRevealMint');
=======
      expect(revealNonce2.toString()).to.equal('1');
>>>>>>> 1fb08e69
    });
  });
  describe('Trusted Forwarder', function () {
    it('should allow to read the trusted forwarder', async function () {
      const {AssetRevealContract, trustedForwarder} =
        await runRevealTestSetup();
      expect(await AssetRevealContract.getTrustedForwarder()).to.be.equal(
        trustedForwarder.address
      );
    });
    it('should correctly check if an address is a trusted forwarder or not', async function () {
      const {AssetRevealContract, trustedForwarder} =
        await runRevealTestSetup();
      expect(
        await AssetRevealContract.isTrustedForwarder(trustedForwarder.address)
      ).to.be.true;
      expect(
        await AssetRevealContract.isTrustedForwarder(
          ethers.constants.AddressZero
        )
      ).to.be.false;
    });
    it('should allow DEFAULT_ADMIN to set the trusted forwarder ', async function () {
      const {AssetRevealContractAsAdmin} = await runRevealTestSetup();
      const randomAddress = ethers.Wallet.createRandom().address;
      await AssetRevealContractAsAdmin.setTrustedForwarder(randomAddress);
      expect(
        await AssetRevealContractAsAdmin.getTrustedForwarder()
      ).to.be.equal(randomAddress);
    });
    it('should not allow non DEFAULT_ADMIN to set the trusted forwarder ', async function () {
      const {AssetRevealContractAsUser, user, AdminRole} =
        await runRevealTestSetup();
      const randomAddress = ethers.Wallet.createRandom().address;
      await expect(
        AssetRevealContractAsUser.setTrustedForwarder(randomAddress)
      ).to.be.revertedWith(
        `AccessControl: account ${user.address.toLowerCase()} is missing role ${AdminRole}`
      );
<<<<<<< HEAD
      expect(result.events[13].event).to.equal('AssetRevealMint');
      expect(result.events[13].args['newTokenIds'].length).to.equal(6);
=======
>>>>>>> 1fb08e69
    });
    it('should return correct msgData', async function () {
      const {MockAssetRevealContract} = await runRevealTestSetup();
      // call the function to satisfy the coverage only, but we don't need to check the result
      await MockAssetRevealContract.msgData();
    });
  });
  describe('Burning', function () {
    describe('Single burn', function () {
      describe('Success', function () {
        it('Should be able to burn unrevealed owned assets', async function () {
          const {
            AssetRevealContractAsUser,
            AssetContract,
            unrevealedtokenId,
            user,
          } = await runRevealTestSetup();
          const burnTx = await AssetRevealContractAsUser.revealBurn(
            unrevealedtokenId,
            1
          );
          await burnTx.wait();

          const userBalance = await AssetContract.balanceOf(
            user.address,
            unrevealedtokenId
          );
          expect(userBalance.toString()).to.equal('9');
        });
      });
      describe('Revert', function () {
        it('Should not be able to burn amount less than one', async function () {
          const {AssetRevealContractAsUser, unrevealedtokenId} =
            await runRevealTestSetup();
          await expect(
            AssetRevealContractAsUser.revealBurn(unrevealedtokenId, 0)
          ).to.be.revertedWith(
            'AssetReveal: Burn amount should be greater than 0'
          );
        });
        it('Should not be able to burn an asset that is already revealed', async function () {
          const {AssetRevealContractAsUser, revealedtokenId} =
            await runRevealTestSetup();
          await expect(
            AssetRevealContractAsUser.revealBurn(revealedtokenId, 1)
          ).to.be.revertedWith('AssetReveal: Asset is already revealed');
        });
        it('Should not be able to burn more than owned by the caller', async function () {
          const {
            user,
            AssetRevealContractAsUser,
            AssetContract,
            unrevealedtokenId,
          } = await runRevealTestSetup();
          const balance = await AssetContract.balanceOf(
            user.address,
            unrevealedtokenId
          );
          await expect(
            AssetRevealContractAsUser.revealBurn(unrevealedtokenId, balance + 1)
          ).to.be.revertedWith('ERC1155: burn amount exceeds totalSupply');
        });
        it("Should not be able to burn a token that doesn't exist", async function () {
          const {AssetRevealContractAsUser} = await runRevealTestSetup();
          await expect(
            AssetRevealContractAsUser.revealBurn(123, 1)
          ).to.be.revertedWith('ERC1155: burn amount exceeds totalSupply');
        });
      });
    });
    describe('Batch burn', function () {
      describe('Success', function () {
        it('Should be able to burn multiple unrevealed owned assets', async function () {
          const {
            AssetRevealContractAsUser,
            AssetContract,
            unrevealedtokenId,
            unrevealedtokenId2,
            user,
          } = await runRevealTestSetup();
          const amountToBurn1 = 2;
          const amountToBurn2 = 3;
          const tk1BalanceBeforeBurn = await AssetContract.balanceOf(
            user.address,
            unrevealedtokenId
          );

<<<<<<< HEAD
      const result = await instantReveal(
        signature,
        unrevealedtokenId,
        amounts[0],
        amounts,
        newMetadataHash,
        [revealHashA]
      );
      expect(result.events[5].event).to.equal('AssetRevealMint');
=======
          const tk2BalanceBeforeBurn = await AssetContract.balanceOf(
            user.address,
            unrevealedtokenId2
          );

          const burnTx = await AssetRevealContractAsUser.revealBatchBurn(
            [unrevealedtokenId, unrevealedtokenId2],
            [amountToBurn1, amountToBurn2]
          );
          await burnTx.wait();

          const tk1BalanceAfterBurn = await AssetContract.balanceOf(
            user.address,
            unrevealedtokenId
          );

          const tk2BalanceAfterBurn = await AssetContract.balanceOf(
            user.address,
            unrevealedtokenId2
          );

          expect(tk1BalanceBeforeBurn.sub(amountToBurn1)).to.equal(
            tk1BalanceAfterBurn
          );
          expect(tk2BalanceBeforeBurn.sub(amountToBurn2)).to.equal(
            tk2BalanceAfterBurn
          );
        });
      });
      describe('Revert', function () {
        it("should revert if ids array and amounts array aren't the same length", async function () {
          const {AssetRevealContractAsUser, unrevealedtokenId} =
            await runRevealTestSetup();
          await expect(
            AssetRevealContractAsUser.revealBatchBurn(
              [unrevealedtokenId],
              [1, 2]
            )
          ).to.be.revertedWith('AssetReveal: Invalid input');
        });
      });
>>>>>>> 1fb08e69
    });
    describe('Burn Events', function () {
      it('Should emit AssetRevealBurn event with correct data when burning single token', async function () {
        const {AssetRevealContractAsUser, unrevealedtokenId, user} =
          await runRevealTestSetup();
        const burnTx = await AssetRevealContractAsUser.revealBurn(
          unrevealedtokenId,
          1
        );
        const burnResult = await burnTx.wait();
        const burnEvent = burnResult.events[1];
        expect(burnEvent.event).to.equal('AssetRevealBurn');
        // revealer
        expect(burnEvent.args[0]).to.equal(user.address);
        // token id that is being revealed
        expect(burnEvent.args[1]).to.equal(unrevealedtokenId);
        // amount
        expect(burnEvent.args[2].toString()).to.equal('1');
      });
      it('should emit AssetRevealBatchBurn event with correct data when burning multiple tokens', async function () {
        const {
          AssetRevealContractAsUser,
          unrevealedtokenId,
          unrevealedtokenId2,
          user,
        } = await runRevealTestSetup();
        const burnTx = await AssetRevealContractAsUser.revealBatchBurn(
          [unrevealedtokenId, unrevealedtokenId2],
          [1, 2]
        );
        const burnResult = await burnTx.wait();
        const burnEvent = burnResult.events[1];
        expect(burnEvent.event).to.equal('AssetRevealBatchBurn');
        // revealer
        expect(burnEvent.args[0]).to.equal(user.address);
        // token ids that are being revealed
        expect(burnEvent.args[1].toString()).to.equal(
          [unrevealedtokenId, unrevealedtokenId2].toString()
        );
        // amount
        expect(burnEvent.args[2].toString()).to.equal([1, 2].toString());
      });
    });
  });
  describe('Reveal Minting', function () {
    describe('Signature generation and validation', function () {
      it('Should not allow minting with invalid amount', async function () {
        const {
          user,
          generateRevealSignature,
          unrevealedtokenId,
          AssetRevealContract,
        } = await runRevealTestSetup();
        const newMetadataHashes = [
          'QmZvGR5JNtSjSgSL9sD8V3LpSTHYXcfc9gy3CqptuoETJF',
        ];
        const amounts = [1];
        const signature = await generateRevealSignature(
          user.address,
          unrevealedtokenId,
          amounts,
          newMetadataHashes,
          [revealHashA]
        );
        await expect(
          AssetRevealContract.revealMint(
            signature,
            unrevealedtokenId,
            [123], // invalid
            newMetadataHashes,
            [revealHashA]
          )
        ).to.be.revertedWith('AssetReveal: Invalid revealMint signature');
      });
      it('Should not allow minting with invalid recipient', async function () {
        const {revealAsset, unrevealedtokenId, generateRevealSignature} =
          await runRevealTestSetup();
        const newMetadataHashes = [
          'QmZvGR5JNtSjSgSL9sD8V3LpSTHYXcfc9gy3CqptuoETJF',
        ];
        const amounts = [1];
        const incorrectSignature = await generateRevealSignature(
          '0x0000000000000000000000000000000000000000', // invalid
          unrevealedtokenId,
          amounts,
          newMetadataHashes,
          [revealHashA]
        );

        await expect(
          revealAsset(
            incorrectSignature,
            unrevealedtokenId,
            amounts,
            newMetadataHashes,
            [revealHashA]
          )
        ).to.be.revertedWith('AssetReveal: Invalid revealMint signature');
      });
      it('Should not allow minting with invalid prevTokenId', async function () {
        const {
          user,
          generateRevealSignature,
          unrevealedtokenId,
          AssetRevealContract,
        } = await runRevealTestSetup();
        const newMetadataHashes = [
          'QmZvGR5JNtSjSgSL9sD8V3LpSTHYXcfc9gy3CqptuoETJF',
        ];
        const amounts = [1];
        const signature = await generateRevealSignature(
          user.address,
          unrevealedtokenId,
          amounts,
          newMetadataHashes,
          [revealHashA]
        );

        await expect(
          AssetRevealContract.revealMint(
            signature,
            123, // invalid
            amounts,
            newMetadataHashes,
            [revealHashA]
          )
        ).to.be.revertedWith('AssetReveal: Invalid revealMint signature');
      });
      it('Should not allow minting with invalid metadataHashes', async function () {
        const {user, generateRevealSignature, unrevealedtokenId, revealAsset} =
          await runRevealTestSetup();
        const newMetadataHashes = [
          'QmZvGR5JNtSjSgSL9sD8V3LpSTHYXcfc9gy3CqptuoETJF',
        ];
        const amounts = [1];
        const signature = await generateRevealSignature(
          user.address,
          unrevealedtokenId,
          amounts,
          newMetadataHashes,
          [revealHashA]
        );

        await expect(
          revealAsset(
            signature,
            unrevealedtokenId,
            amounts,
            ['QmZvGR5JNtSjSgSL9sD8V3LpSTHYXcfc9gy3CqptuoETJE'], // invalid
            [revealHashA]
          )
        ).to.be.revertedWith('AssetReveal: Invalid revealMint signature');
      });
    });
    describe('Single reveal mint', function () {
      describe('Success', function () {
        it('Should allow minting with valid signature', async function () {
          const {
            user,
            unrevealedtokenId,
            generateRevealSignature,
            revealAsset,
            AssetContract,
          } = await runRevealTestSetup();
          const newMetadataHashes = [
            'QmZvGR5JNtSjSgSL9sD8V3LpSTHYXcfc9gy3CqptuoETJF',
          ];
          const amounts = [1];

          const signature = await generateRevealSignature(
            user.address, // revealer
            unrevealedtokenId, // prevTokenId
            amounts,
            newMetadataHashes,
            [revealHashA]
          );
          const result = await revealAsset(
            signature,
            unrevealedtokenId,
            amounts,
            newMetadataHashes,
            [revealHashA]
          );
          expect(result.events[2].event).to.equal('AssetRevealMint');
          const newTokenId = result.events[2].args.newTokenIds[0];
          const balance = await AssetContract.balanceOf(
            user.address,
            newTokenId
          );
          expect(balance.toString()).to.equal('1');
        });
        it('Should allow minting when multiple copies revealed to the same metadata hash', async function () {
          const {
            user,
            unrevealedtokenId,
            AssetContract,
            revealAsset,
            generateRevealSignature,
          } = await runRevealTestSetup();
          const newMetadataHashes = [
            'QmZvGR5JNtSjSgSL9sD8V3LpSTHYXcfc9gy3CqptuoETJF',
          ];
          const amounts = [2];
          const signature = await generateRevealSignature(
            user.address,
            unrevealedtokenId,
            amounts,
            newMetadataHashes,
            [revealHashA]
          );
          const result = await revealAsset(
            signature,
            unrevealedtokenId,
            amounts,
            newMetadataHashes,
            [revealHashA]
          );
          expect(result.events[2].event).to.equal('AssetRevealMint');
          expect(result.events[2].args['newTokenIds'].length).to.equal(1);
          const newTokenId = result.events[2].args.newTokenIds[0];
          const balance = await AssetContract.balanceOf(
            user.address,
            newTokenId
          );
          expect(balance.toString()).to.equal('2');
        });
        it('should increase the tokens supply for tokens with same metadata hash', async function () {
          const {
            user,
            unrevealedtokenId,
            generateRevealSignature,
            revealAsset,
            AssetContract,
          } = await runRevealTestSetup();
          const newMetadataHashes = [
            'QmZvGR5JNtSjSgSL9sD8V3LpSTHYXcfc9gy3CqptuoETJF',
          ];
          const amounts = [1];
          const signature = await generateRevealSignature(
            user.address,
            unrevealedtokenId,
            amounts,
            newMetadataHashes,
            [revealHashA]
          );
          const result = await revealAsset(
            signature,
            unrevealedtokenId,
            amounts,
            newMetadataHashes,
            [revealHashA]
          );
          const newTokenId = result.events[2].args.newTokenIds[0];
          const balance = await AssetContract.balanceOf(
            user.address,
            newTokenId
          );
          expect(balance.toString()).to.equal('1');
          const signature2 = await generateRevealSignature(
            user.address,
            unrevealedtokenId,
            amounts,
            newMetadataHashes,
            [revealHashB]
          );
          await revealAsset(
            signature2,
            unrevealedtokenId,
            amounts,
            newMetadataHashes,
            [revealHashB]
          );
          const balance2 = await AssetContract.balanceOf(
            user.address,
            newTokenId
          );
          expect(balance2.toString()).to.equal('2');
        });
        it('Should allow revealing multiple copies at the same time', async function () {
          const {
            user,
            generateRevealSignature,
            revealAsset,
            unrevealedtokenId,
          } = await runRevealTestSetup();
          const newMetadataHashes = [
            'QmZvGR5JNtSjSgSL9sD8V3LpSTHYXcfc9gy3CqptuoETJ1',
            'QmZvGR5JNtSjSgSL9sD8V3LpSTHYXcfc9gy3CqptuoETJ2',
            'QmZvGR5JNtSjSgSL9sD8V3LpSTHYXcfc9gy3CqptuoETJ3',
            'QmZvGR5JNtSjSgSL9sD8V3LpSTHYXcfc9gy3CqptuoETJ4',
            'QmZvGR5JNtSjSgSL9sD8V3LpSTHYXcfc9gy3CqptuoETJ5',
            'QmZvGR5JNtSjSgSL9sD8V3LpSTHYXcfc9gy3CqptuoETJ6',
          ];
          const amountToMint = [1, 2, 1, 7, 1, 2];
          const signature = await generateRevealSignature(
            user.address,
            unrevealedtokenId,
            amountToMint,
            newMetadataHashes,
            [
              revealHashA,
              revealHashB,
              revealHashC,
              revealHashD,
              revealHashE,
              revealHashF,
            ]
          );

          const result = await revealAsset(
            signature,
            unrevealedtokenId,
            amountToMint,
            newMetadataHashes,
            [
              revealHashA,
              revealHashB,
              revealHashC,
              revealHashD,
              revealHashE,
              revealHashF,
            ]
          );
          expect(result.events[7].event).to.equal('AssetRevealMint');
          expect(result.events[7].args['newTokenIds'].length).to.equal(6);
        });
        it('should set the reveal hash as used after successful mint', async function () {
          const {
            user,
            generateRevealSignature,
            revealAsset,
            unrevealedtokenId,
            AssetRevealContract,
          } = await runRevealTestSetup();
          const newMetadataHashes = ['QmZvGR5JNtSjSgSL9sD8V3LpSTHYXcf'];
          const amounts = [1];
          const signature = await generateRevealSignature(
            user.address,
            unrevealedtokenId,
            amounts,
            newMetadataHashes,
            [revealHashA]
          );
          await revealAsset(
            signature,
            unrevealedtokenId,
            amounts,
            newMetadataHashes,
            [revealHashA]
          );
          const isUsed = await AssetRevealContract.revealHashUsed(revealHashA);
          expect(isUsed).to.equal(true);
        });
      });
      describe('Revert', function () {
        it('Should revert if amounts array is not the same length as metadataHashes array', async function () {
          const {
            user,
            generateRevealSignature,
            revealAsset,
            unrevealedtokenId,
          } = await runRevealTestSetup();

          const newMetadataHashes = [
            'QmZvGR5JNtSjSgSL9sD8V3LpSTHYXcf',
            'QmZvGR5JNtSjSgSL9sD8V3LpSTHYXcg',
          ];

          const amounts = [1, 2, 3];

          const signature = await generateRevealSignature(
            user.address,
            unrevealedtokenId,
            amounts,
            newMetadataHashes,
            [revealHashA, revealHashB]
          );

          await expect(
            revealAsset(
              signature,
              unrevealedtokenId,
              amounts,
              newMetadataHashes,
              [revealHashA, revealHashB]
            )
          ).to.be.revertedWith('AssetReveal: Invalid amounts length');
        });
        it('Should revert if amounts array is not the same length as revealHashes array', async function () {
          const {
            user,
            generateRevealSignature,
            revealAsset,
            unrevealedtokenId,
          } = await runRevealTestSetup();

          const newMetadataHashes = [
            'QmZvGR5JNtSjSgSL9sD8V3LpSTHYXcf',
            'QmZvGR5JNtSjSgSL9sD8V3LpSTHYXcg',
          ];

          const amounts = [1, 2];

          const signature = await generateRevealSignature(
            user.address,
            unrevealedtokenId,
            amounts,
            newMetadataHashes,
            [revealHashA, revealHashB, revealHashC]
          );

          await expect(
            revealAsset(
              signature,
              unrevealedtokenId,
              amounts,
              newMetadataHashes,
              [revealHashA, revealHashB, revealHashC]
            )
          ).to.be.revertedWith('AssetReveal: Invalid revealHashes length');
        });
        it('Should not allow using the same signature twice', async function () {
          const {
            user,
            generateRevealSignature,
            revealAsset,
            unrevealedtokenId,
          } = await runRevealTestSetup();
          const newMetadataHashes = [
            'QmZvGR5JNtSjSgSL9sD8V3LpSTHYXcfc9gy3CqptuoETJF',
          ];
          const amounts = [1];
          const signature = await generateRevealSignature(
            user.address,
            unrevealedtokenId,
            amounts,
            newMetadataHashes,
            [revealHashA]
          );

          await expect(
            revealAsset(
              signature,
              unrevealedtokenId,
              amounts,
              newMetadataHashes,
              [revealHashA]
            )
          ).not.to.be.reverted;

          await expect(
            revealAsset(
              signature,
              unrevealedtokenId,
              amounts,
              newMetadataHashes,
              [revealHashA]
            )
          ).to.be.revertedWith('AssetReveal: RevealHash already used');
        });
      });
      describe('Events', function () {
        it('should emit AssetRevealMint event when successully revealed a token', async function () {
          const {
            user,
            generateRevealSignature,
            revealAsset,
            unrevealedtokenId,
          } = await runRevealTestSetup();
          const newMetadataHashes = [
            'QmZvGR5JNtSjSgSL9sD8V3LpSTHYXcf',
            'QmZvGR5JNtSjSgSL9sD8V3LpSTHYXcg',
          ];
          const amounts = [1, 2];
          const signature = await generateRevealSignature(
            user.address,
            unrevealedtokenId,
            amounts,
            newMetadataHashes,
            [revealHashA, revealHashB]
          );

          const result = await revealAsset(
            signature,
            unrevealedtokenId,
            amounts,
            newMetadataHashes,
            [revealHashA, revealHashB]
          );
          expect(result.events[3].event).to.equal('AssetRevealMint');
        });
        it('should emit AssetRevealMint event with correct arguments', async function () {
          const {
            user,
            generateRevealSignature,
            revealAsset,
            unrevealedtokenId,
          } = await runRevealTestSetup();
          const newMetadataHashes = [
            'QmZvGR5JNtSjSgSL9sD8V3LpSTHYXcf',
            'QmZvGR5JNtSjSgSL9sD8V3LpSTHYXcg',
          ];
          const mintAmounts = [1, 2];
          const signature = await generateRevealSignature(
            user.address,
            unrevealedtokenId,
            mintAmounts,
            newMetadataHashes,
            [revealHashA, revealHashB]
          );

          const result = await revealAsset(
            signature,
            unrevealedtokenId,
            mintAmounts,
            newMetadataHashes,
            [revealHashA, revealHashB]
          );

          expect(result.events[3].event).to.equal('AssetRevealMint');
          const args = result.events[3].args;
          const {
            recipient,
            unrevealedTokenId,
            amounts,
            newTokenIds,
            revealHashes,
          } = args;
          expect(recipient).to.equal(user.address);
          expect(unrevealedTokenId).to.equal(unrevealedtokenId);
          expect(amounts).to.deep.equal(mintAmounts);
          expect(newTokenIds.length).to.equal(2);
          expect(revealHashes).to.deep.equal([revealHashA, revealHashB]);
        });
      });
    });
    describe('Batch reveal mint', function () {
      describe('Success', function () {
        it('Should allow batch reveal minting with valid signatures', async function () {
          const {
            user,
            revealAssetBatch,
            generateBatchRevealSignature,
            unrevealedtokenId,
            unrevealedtokenId2,
          } = await runRevealTestSetup();
          const newMetadataHashes1 = [
            'QmZvGR5JNtSjSgSL9sD8V3LpSTHYXcfc9gy3CqptuoETJF',
          ];
          const newMetadataHashes2 = [
            'QmZvGR5JNtSjSgSL9sD8V3LpSTHYXcfc9gy3CqptuoETJZ',
          ];
          const amounts1 = [1];
          const amounts2 = [1];

          const signature = await generateBatchRevealSignature(
            user.address,
            [unrevealedtokenId, unrevealedtokenId2],
            [amounts1, amounts2],
            [newMetadataHashes1, newMetadataHashes2],
            [[revealHashA], [revealHashB]]
          );

          const result = await revealAssetBatch(
            signature,
            [unrevealedtokenId, unrevealedtokenId2],
            [amounts1, amounts2],
            [newMetadataHashes1, newMetadataHashes2],
            [[revealHashA], [revealHashB]]
          );

          // expect two events with name AssetsRevealed
          expect(result.events[2].event).to.equal('AssetRevealMint');
          expect(result.events[5].event).to.equal('AssetRevealMint');
        });
        it("should allow batch reveal of the same token's copies", async function () {
          const {
            user,
            revealAssetBatch,
            generateBatchRevealSignature,
            unrevealedtokenId,
            AssetContract,
          } = await runRevealTestSetup();
          const newMetadataHashes1 = [
            'QmZvGR5JNtSjSgSL9sD8V3LpSTHYXcf',
            'QmZvGR5JNtSjSgSL9sD8V3LpSTHYXcg',
          ];
          const newMetadataHashes2 = [
            'QmZvGR5JNtSjSgSL9sD8V3LpSTHYXcg',
            'QmZvGR5JNtSjSgSL9sD8V3LpSTHYXch',
          ];
          const amounts1 = [1, 2];

          const signature = await generateBatchRevealSignature(
            user.address,
            [unrevealedtokenId, unrevealedtokenId],
            [amounts1, amounts1],
            [newMetadataHashes1, newMetadataHashes2],
            [
              [revealHashA, revealHashB],
              [revealHashC, revealHashD],
            ]
          );

          const result = await revealAssetBatch(
            signature,
            [unrevealedtokenId, unrevealedtokenId],
            [amounts1, amounts1],
            [newMetadataHashes1, newMetadataHashes2],
            [
              [revealHashA, revealHashB],
              [revealHashC, revealHashD],
            ]
          );

          // three tokens should be minted with amounts 1, 3,2
          expect(result.events[3].event).to.equal('AssetRevealMint');
          expect(result.events[3].args['newTokenIds'].length).to.equal(2);

          expect(result.events[6].event).to.equal('AssetRevealMint');
          expect(result.events[6].args['newTokenIds'].length).to.equal(2);

          const allNewTokenIds = [
            ...result.events[3].args['newTokenIds'],
            ...result.events[6].args['newTokenIds'],
          ];

          // deduplicate, deep equality
          const deduplicated = allNewTokenIds.filter(
            (v, i, a) => a.findIndex((t) => t.eq(v)) === i
          );

          expect(deduplicated.length).to.equal(3);
          // check balances
          const balance1 = await AssetContract.balanceOf(
            user.address,
            deduplicated[0]
          );

          const balance2 = await AssetContract.balanceOf(
            user.address,
            deduplicated[1]
          );

          const balance3 = await AssetContract.balanceOf(
            user.address,
            deduplicated[2]
          );

          expect(balance1.toString()).to.equal('1');
          expect(balance2.toString()).to.equal('3');
          expect(balance3.toString()).to.equal('2');
        });
      });
      describe('Revert', function () {
        it('Should revert if ids array and amounts array are not the same length', async function () {
          const {
            user,
            generateBatchRevealSignature,
            revealAssetBatch,
            unrevealedtokenId,
            unrevealedtokenId2,
          } = await runRevealTestSetup();
          const newMetadataHashes1 = ['QmZvGR5JNtSjSgSL9sD8V3LpSTHYXcf'];
          const newMetadataHashes2 = ['QmZvGR5JNtSjSgSL9sD8V3LpSTHYXcg'];
          const amounts1 = [1];
          const amounts2 = [1, 2];
          const amounts3 = [1, 2];

          const signature = await generateBatchRevealSignature(
            user.address,
            [unrevealedtokenId, unrevealedtokenId2],
            [amounts1, amounts2, amounts3],
            [newMetadataHashes1, newMetadataHashes2],
            [[revealHashA], [revealHashB]]
          );

          await expect(
            revealAssetBatch(
              signature,
              [unrevealedtokenId, unrevealedtokenId2],
              [amounts1, amounts2, amounts3],
              [newMetadataHashes1, newMetadataHashes2],
              [[revealHashA], [revealHashB]]
            )
          ).to.be.revertedWith('AssetReveal: Invalid amounts length');
        });
        it('Should revert if ids array and metadataHashes array are not the same length', async function () {
          const {
            user,
            generateBatchRevealSignature,
            revealAssetBatch,
            unrevealedtokenId,
            unrevealedtokenId2,
          } = await runRevealTestSetup();
          const newMetadataHashes1 = ['QmZvGR5JNtSjSgSL9sD8V3LpSTHYXcf'];
          const amounts1 = [1];
          const amounts2 = [1];

          const signature = await generateBatchRevealSignature(
            user.address,
            [unrevealedtokenId, unrevealedtokenId2],
            [amounts1, amounts2],
            [newMetadataHashes1],
            [[revealHashA], [revealHashB]]
          );

          await expect(
            revealAssetBatch(
              signature,
              [unrevealedtokenId, unrevealedtokenId2],
              [amounts1, amounts2],
              [newMetadataHashes1],
              [[revealHashA], [revealHashB]]
            )
          ).to.be.revertedWith('AssetReveal: Invalid metadataHashes length');
        });
        it('Should revert if ids array and revealHashes array are not the same length', async function () {
          const {
            user,
            generateBatchRevealSignature,
            revealAssetBatch,
            unrevealedtokenId,
            unrevealedtokenId2,
          } = await runRevealTestSetup();
          const newMetadataHashes1 = ['QmZvGR5JNtSjSgSL9sD8V3LpSTHYXcf'];
          const newMetadataHashes2 = ['QmZvGR5JNtSjSgSL9sD8V3LpSTHYXcg'];
          const amounts1 = [1];
          const amounts2 = [1];

          const signature = await generateBatchRevealSignature(
            user.address,
            [unrevealedtokenId, unrevealedtokenId2],
            [amounts1, amounts2],
            [newMetadataHashes1, newMetadataHashes2],
            [[revealHashA]]
          );

          await expect(
            revealAssetBatch(
              signature,
              [unrevealedtokenId, unrevealedtokenId2],
              [amounts1, amounts2],
              [newMetadataHashes1, newMetadataHashes2],
              [[revealHashA]]
            )
          ).to.be.revertedWith('AssetReveal: Invalid revealHashes length');
        });
        it('should not allow using the same signature twice', async function () {
          const {
            user,
            generateBatchRevealSignature,
            revealAssetBatch,
            unrevealedtokenId,
            unrevealedtokenId2,
          } = await runRevealTestSetup();
          const newMetadataHashes1 = ['QmZvGR5JNtSjSgSL9sD8V3LpSTHYXcf'];
          const newMetadataHashes2 = ['QmZvGR5JNtSjSgSL9sD8V3LpSTHYXcg'];
          const amounts1 = [1];
          const amounts2 = [1];

          const signature = await generateBatchRevealSignature(
            user.address,
            [unrevealedtokenId, unrevealedtokenId2],
            [amounts1, amounts2],
            [newMetadataHashes1, newMetadataHashes2],
            [[revealHashA], [revealHashB]]
          );

          await expect(
            revealAssetBatch(
              signature,
              [unrevealedtokenId, unrevealedtokenId2],
              [amounts1, amounts2],
              [newMetadataHashes1, newMetadataHashes2],
              [[revealHashA], [revealHashB]]
            )
          ).not.to.be.reverted;

          await expect(
            revealAssetBatch(
              signature,
              [unrevealedtokenId, unrevealedtokenId2],
              [amounts1, amounts2],
              [newMetadataHashes1, newMetadataHashes2],
              [[revealHashA], [revealHashB]]
            )
          ).to.be.revertedWith('AssetReveal: RevealHash already used');
        });
      });
      describe('Events', function () {
        it('should emit multiple AssetRevealMint events when successully revealed multiple tokens', async function () {
          const {
            user,
            generateBatchRevealSignature,
            revealAssetBatch,
            unrevealedtokenId,
            unrevealedtokenId2,
          } = await runRevealTestSetup();
          const newMetadataHashes1 = ['QmZvGR5JNtSjSgSL9sD8V3LpSTHYXcf'];
          const newMetadataHashes2 = ['QmZvGR5JNtSjSgSL9sD8V3LpSTHYXcg'];
          const amounts1 = [1];
          const amounts2 = [1];

          const signature = await generateBatchRevealSignature(
            user.address,
            [unrevealedtokenId, unrevealedtokenId2],
            [amounts1, amounts2],
            [newMetadataHashes1, newMetadataHashes2],
            [[revealHashA], [revealHashB]]
          );

          const result = await revealAssetBatch(
            signature,
            [unrevealedtokenId, unrevealedtokenId2],
            [amounts1, amounts2],
            [newMetadataHashes1, newMetadataHashes2],
            [[revealHashA], [revealHashB]]
          );

          const revealEvents = result.events.filter(
            (event: Event) => event.event === 'AssetRevealMint'
          );
          expect(revealEvents.length).to.equal(2);
        });
        it('should emit AssetRevealMint events with correct arguments when successully revealed multiple tokens', async function () {
          const {
            user,
            generateBatchRevealSignature,
            revealAssetBatch,
            unrevealedtokenId,
            unrevealedtokenId2,
          } = await runRevealTestSetup();
          const newMetadataHashes1 = ['QmZvGR5JNtSjSgSL9sD8V3LpSTHYXcf'];
          const newMetadataHashes2 = ['QmZvGR5JNtSjSgSL9sD8V3LpSTHYXcg'];
          const amounts1 = [1];
          const amounts2 = [1];

          const signature = await generateBatchRevealSignature(
            user.address,
            [unrevealedtokenId, unrevealedtokenId2],
            [amounts1, amounts2],
            [newMetadataHashes1, newMetadataHashes2],
            [[revealHashA], [revealHashB]]
          );

          const result = await revealAssetBatch(
            signature,
            [unrevealedtokenId, unrevealedtokenId2],
            [amounts1, amounts2],
            [newMetadataHashes1, newMetadataHashes2],
            [[revealHashA], [revealHashB]]
          );
          const revealEvents = result.events.filter(
            (event: Event) => event.event === 'AssetRevealMint'
          );
          const args1 = revealEvents[0].args;
          const args2 = revealEvents[1].args;

          expect(args1['recipient']).to.equal(user.address);
          expect(args1['unrevealedTokenId']).to.equal(unrevealedtokenId);
          expect(args1['amounts']).to.deep.equal(amounts1);
          expect(args1['newTokenIds'].length).to.equal(1);
          expect(args1['revealHashes']).to.deep.equal([revealHashA]);

          expect(args2['recipient']).to.equal(user.address);
          expect(args2['unrevealedTokenId']).to.equal(unrevealedtokenId2);
          expect(args2['amounts']).to.deep.equal(amounts2);
          expect(args2['newTokenIds'].length).to.equal(1);
          expect(args2['revealHashes']).to.deep.equal([revealHashB]);
        });
      });
    });
    describe('Burn and reveal mint', function () {
      describe('Success', function () {
        it('Should allow instant reveal when authorized by the backend', async function () {
          const {
            user,
            generateBurnAndRevealSignature,
            instantReveal,
            unrevealedtokenId,
          } = await runRevealTestSetup();
          const newMetadataHash = [
            'QmZvGR5JNtSjSgSL9sD8V3LpSTHYXcfc9gy3CqptuoETJF',
          ];
          const amounts = [1];

          const signature = await generateBurnAndRevealSignature(
            user.address,
            unrevealedtokenId,
            amounts,
            newMetadataHash,
            [revealHashA]
          );

          const result = await instantReveal(
            signature,
            unrevealedtokenId,
            amounts[0],
            amounts,
            newMetadataHash,
            [revealHashA]
          );
          const revealMintEvent = result.events.filter(
            (event: Event) => event.event === 'AssetRevealMint'
          )[0];
          expect(revealMintEvent).to.not.be.undefined;
        });
      });
      describe('Revert', function () {
        it("should revert if amounts array isn't the same length as metadataHashes array", async function () {
          const {
            user,
            generateBurnAndRevealSignature,
            instantReveal,
            unrevealedtokenId,
          } = await runRevealTestSetup();
          const newMetadataHash = [
            'QmZvGR5JNtSjSgSL9sD8V3LpSTHYXcfc9gy3CqptuoETJE',
          ];
          const amounts = [1, 2];

          const signature = await generateBurnAndRevealSignature(
            user.address,
            unrevealedtokenId,
            amounts,
            newMetadataHash,
            [revealHashA]
          );

          await expect(
            instantReveal(
              signature,
              unrevealedtokenId,
              amounts[0],
              amounts,
              newMetadataHash,
              [revealHashA]
            )
          ).to.be.revertedWith('AssetReveal: Invalid amounts length');
        });
        it("should revert if amounts array isn't the same length as revealHashes array", async function () {
          const {
            user,
            generateBurnAndRevealSignature,
            instantReveal,
            unrevealedtokenId,
          } = await runRevealTestSetup();
          const newMetadataHash = [
            'QmZvGR5JNtSjSgSL9sD8V3LpSTHYXcfc9gy3CqptuoETJE',
          ];
          const amounts = [1];

          const signature = await generateBurnAndRevealSignature(
            user.address,
            unrevealedtokenId,
            amounts,
            newMetadataHash,
            [revealHashA, revealHashB]
          );

          await expect(
            instantReveal(
              signature,
              unrevealedtokenId,
              amounts[0],
              amounts,
              newMetadataHash,
              [revealHashA, revealHashB]
            )
          ).to.be.revertedWith('AssetReveal: Invalid revealHashes length');
        });
      });
      describe('Events', function () {
        it('Should emit AssetRevealBurn event with correct data when burning and revealing a single token', async function () {
          const {
            user,
            generateBurnAndRevealSignature,
            instantReveal,
            unrevealedtokenId,
          } = await runRevealTestSetup();
          const newMetadataHash = [
            'QmZvGR5JNtSjSgSL9sD8V3LpSTHYXcfc9gy3CqptuoETJE',
          ];
          const amounts = [1];

          const signature = await generateBurnAndRevealSignature(
            user.address,
            unrevealedtokenId,
            amounts,
            newMetadataHash,
            [revealHashA]
          );

          const result = await instantReveal(
            signature,
            unrevealedtokenId,
            amounts[0],
            amounts,
            newMetadataHash,
            [revealHashA]
          );
          const burnEvent = result.events.filter(
            (event: Event) => event.event === 'AssetRevealBurn'
          )[0];
          expect(burnEvent.args['revealer']).to.equal(user.address);
          expect(burnEvent.args['unrevealedTokenId']).to.equal(
            unrevealedtokenId
          );
          expect(burnEvent.args['amount']).to.equal(amounts[0]);
        });
        it('Should emit AssetRevealMint event with correct data when burning and revealing a single token', async function () {
          const {
            user,
            generateBurnAndRevealSignature,
            instantReveal,
            unrevealedtokenId,
          } = await runRevealTestSetup();
          const newMetadataHash = [
            'QmZvGR5JNtSjSgSL9sD8V3LpSTHYXcfc9gy3CqptuoETJE',
          ];
          const amounts = [1];

          const signature = await generateBurnAndRevealSignature(
            user.address,
            unrevealedtokenId,
            amounts,
            newMetadataHash,
            [revealHashA]
          );

          const result = await instantReveal(
            signature,
            unrevealedtokenId,
            amounts[0],
            amounts,
            newMetadataHash,
            [revealHashA]
          );
          const revealMintEvent = result.events.filter(
            (event: Event) => event.event === 'AssetRevealMint'
          )[0];
          expect(revealMintEvent.args['recipient']).to.equal(user.address);
          expect(revealMintEvent.args['unrevealedTokenId']).to.equal(
            unrevealedtokenId
          );
          expect(revealMintEvent.args['amounts']).to.deep.equal(amounts);
          expect(revealMintEvent.args['newTokenIds'].length).to.equal(1);
          expect(revealMintEvent.args['revealHashes']).to.deep.equal([
            revealHashA,
          ]);
        });
      });
    });
  });
});<|MERGE_RESOLUTION|>--- conflicted
+++ resolved
@@ -1,12 +1,8 @@
 import {expect} from 'chai';
 import {formatBytes32String} from 'ethers/lib/utils';
-<<<<<<< HEAD
-import {runRevealTestSetup} from './fixtures/asset/assetRevealFixtures';
-=======
-import {runRevealTestSetup} from './fixtures/assetRevealFixtures';
+import {runRevealTestSetup} from './fixtures/Asset/assetRevealFixtures';
 import {ethers} from 'hardhat';
 import {Event} from 'ethers';
->>>>>>> 1fb08e69
 
 const revealHashA = formatBytes32String('revealHashA');
 const revealHashB = formatBytes32String('revealHashB');
@@ -70,48 +66,6 @@
         newMetadataHashes1,
         [revealHashA]
       );
-<<<<<<< HEAD
-      expect(result.events[3].event).to.equal('AssetRevealMint');
-      const newTokenId = result.events[3].args.newTokenIds[0];
-      const balance = await AssetContract.balanceOf(user.address, newTokenId);
-      expect(balance.toString()).to.equal('1');
-    });
-    it('Should allow minting when multiple copies revealed to the same metadata hash', async function () {
-      const {user, unrevealedtokenId, revealAsset, generateRevealSignature} =
-        await runRevealTestSetup();
-      const newMetadataHashes = [
-        'QmZvGR5JNtSjSgSL9sD8V3LpSTHYXcfc9gy3CqptuoETJF',
-      ];
-      const amounts = [2];
-      const signature = await generateRevealSignature(
-        user.address,
-        unrevealedtokenId,
-        amounts,
-        newMetadataHashes,
-        [revealHashA]
-      );
-      const result = await revealAsset(
-        signature,
-        unrevealedtokenId,
-        amounts,
-        newMetadataHashes,
-        [revealHashA]
-      );
-      expect(result.events[3].event).to.equal('AssetRevealMint');
-      expect(result.events[3].args['newTokenIds'].length).to.equal(1);
-      // TODO: check supply with new metadataHash has incremented by 2
-    });
-    it('Should not allow minting for multiple copies revealed to the same metadata hash if revealHash is used', async function () {
-      const {user, unrevealedtokenId, revealAsset, generateRevealSignature} =
-        await runRevealTestSetup();
-      const newMetadataHashes = [
-        'QmZvGR5JNtSjSgSL9sD8V3LpSTHYXcfc9gy3CqptuoETJF',
-      ];
-      const amounts = [2];
-      const signature = await generateRevealSignature(
-        user.address,
-        unrevealedtokenId,
-=======
       expect(result.events[2].event).to.equal('AssetRevealMint');
       const newTokenId = result.events[2].args.newTokenIds[0];
       const revealNonce = await TokenIdUtilsContract.getRevealNonce(newTokenId);
@@ -120,7 +74,6 @@
       const signature2 = await generateRevealSignature(
         user.address, // revealer
         unrevealedtokenId, // prevTokenId
->>>>>>> 1fb08e69
         amounts,
         newMetadataHashes2,
         [revealHashB]
@@ -169,17 +122,11 @@
         sameMetadataHash,
         [revealHashA]
       );
-<<<<<<< HEAD
-      const newTokenId = result.events[3].args.newTokenIds[0];
-      const balance = await AssetContract.balanceOf(user.address, newTokenId);
-      expect(balance.toString()).to.equal('1');
-=======
       expect(result.events[2].event).to.equal('AssetRevealMint');
       const newTokenId = result.events[2].args.newTokenIds[0];
       const revealNonce = await TokenIdUtilsContract.getRevealNonce(newTokenId);
       expect(revealNonce.toString()).to.equal('1');
 
->>>>>>> 1fb08e69
       const signature2 = await generateRevealSignature(
         user.address, // revealer
         unrevealedtokenId, // prevTokenId
@@ -201,13 +148,7 @@
         newTokenId2
       );
 
-<<<<<<< HEAD
-      // expect two events with name AssetsRevealed
-      expect(result.events[3].event).to.equal('AssetRevealMint');
-      expect(result.events[7].event).to.equal('AssetRevealMint');
-=======
       expect(revealNonce2.toString()).to.equal('1');
->>>>>>> 1fb08e69
     });
   });
   describe('Trusted Forwarder', function () {
@@ -247,11 +188,6 @@
       ).to.be.revertedWith(
         `AccessControl: account ${user.address.toLowerCase()} is missing role ${AdminRole}`
       );
-<<<<<<< HEAD
-      expect(result.events[13].event).to.equal('AssetRevealMint');
-      expect(result.events[13].args['newTokenIds'].length).to.equal(6);
-=======
->>>>>>> 1fb08e69
     });
     it('should return correct msgData', async function () {
       const {MockAssetRevealContract} = await runRevealTestSetup();
@@ -339,17 +275,6 @@
             unrevealedtokenId
           );
 
-<<<<<<< HEAD
-      const result = await instantReveal(
-        signature,
-        unrevealedtokenId,
-        amounts[0],
-        amounts,
-        newMetadataHash,
-        [revealHashA]
-      );
-      expect(result.events[5].event).to.equal('AssetRevealMint');
-=======
           const tk2BalanceBeforeBurn = await AssetContract.balanceOf(
             user.address,
             unrevealedtokenId2
@@ -391,7 +316,6 @@
           ).to.be.revertedWith('AssetReveal: Invalid input');
         });
       });
->>>>>>> 1fb08e69
     });
     describe('Burn Events', function () {
       it('Should emit AssetRevealBurn event with correct data when burning single token', async function () {
