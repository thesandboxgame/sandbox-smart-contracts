import { expect } from "chai";
import { formatBytes32String } from "ethers/lib/utils";
import { runRevealTestSetup } from './fixtures/assetRevealFixtures'

const revealHashA = formatBytes32String("revealHashA");
const revealHashB = formatBytes32String("revealHashB");
const revealHashC = formatBytes32String("revealHashC");
const revealHashD = formatBytes32String("revealHashD");
const revealHashE = formatBytes32String("revealHashE");
const revealHashF = formatBytes32String("revealHashF");

<<<<<<< HEAD
    // mint a tier 5 asset with 10 copies
    const unRevMintTx = await MockMinterContract.mintAsset(
      deployer,
      10,
      5,
      false,
      "QmZvGR5JNtSjSgSL9sD8V3LpSTHYXcfc9gy3CqptuoETJA"
    );
    const unRevResult = await unRevMintTx.wait();
    const unrevealedtokenId = unRevResult.events[2].args.tokenId.toString();

    await AssetContract.safeTransferFrom(
      deployer,
      upgradeAdmin,
      unrevealedtokenId,
      1,
      "0x00"
    );

    // mint a tier 5 asset with 10 copies
    const unRevMintTx2 = await MockMinterContract.mintAsset(
      deployer,
      10,
      5,
      false,
      "QmZvGR5JNtSjSgSL9sD8V3LpSTHYXcfc9gy3CqptuoETJD"
    );
    const unRevResult2 = await unRevMintTx2.wait();
    const unrevealedtokenId2 = unRevResult2.events[2].args.tokenId.toString();

    // mint a tier 2 asset with 5 copies
    const revMintTx = await MockMinterContract.mintAsset(
      deployer,
      10,
      5,
      true,
      "QmZvGR5JNtSjSgSL9sD8V3LpSTHYXcfc9gy3CqptuoETJC"
    );

    const revResult = await revMintTx.wait();
    const revealedtokenId = revResult.events[2].args.tokenId.toString();

    return {
      deployer,
      AssetRevealContract,
      AssetContract,
      AuthValidatorContract,
      trustedForwarder,
      unrevealedtokenId,
      unrevealedtokenId2,
      revealedtokenId,
      testAccount: upgradeAdmin,
    };
  }
);

=======
>>>>>>> bf5a8b8c
describe("AssetReveal", () => {
  describe("General", () => {
    it("Should deploy correctly", async () => {
      const { AssetRevealContract } = await runRevealTestSetup();
      expect(AssetRevealContract.address).to.be.properAddress;
    });
    it("Should have the asset address set correctly", async () => {
      const { AssetRevealContract, AssetContract } = await runRevealTestSetup();
      const assetAddress = await AssetRevealContract.getAssetContract();
      expect(assetAddress).to.equal(AssetContract.address);
    });
    it("Should have the auth validator address set correctly", async () => {
      const { AssetRevealContract, AuthValidatorContract } =
        await runRevealTestSetup();
      const authValidatorAddress = await AssetRevealContract.getAuthValidator();
      expect(authValidatorAddress).to.equal(AuthValidatorContract.address);
    });
    it("Should have the forwarder address set correctly", async () => {
      const { AssetRevealContract, trustedForwarder } = await runRevealTestSetup();
      const forwarderAddress = await AssetRevealContract.getTrustedForwarder();
      expect(forwarderAddress).to.equal(trustedForwarder);
    });
  });

  // TODO: tests should NOT be performed by deployer
  describe("Burning", () => {
    it("Deployer should have correct initial balance", async () => { 
      const { AssetContract, users, unrevealedtokenId, revealedtokenId } =
        await runRevealTestSetup();
      const unRevealedDeployerBalance = await AssetContract.balanceOf(
        users[0],
        unrevealedtokenId
      );
      const revealedDeployerBalance = await AssetContract.balanceOf(
        users[0],
        revealedtokenId
      );
      expect(unRevealedDeployerBalance.toString()).to.equal("10");
      expect(revealedDeployerBalance.toString()).to.equal("10");
    });
    it("Should not be able to burn amount less than one", async () => {
      const { AssetRevealContract, unrevealedtokenId } = await runRevealTestSetup();
      await expect(
        AssetRevealContract.revealBurn(unrevealedtokenId, 0)
      ).to.be.revertedWith("Amount should be greater than 0");
    });
    it("Should not be able to burn an asset that is already revealed", async () => {
      const { AssetRevealContract, revealedtokenId } = await runRevealTestSetup();
      await expect(
        AssetRevealContract.revealBurn(revealedtokenId, 1)
      ).to.be.revertedWith("Asset is already revealed");
    });
    it("Should not be able to burn more than owned by the caller", async () => {
      const {
        users,
        AssetRevealContract,
        AssetContract,
        unrevealedtokenId,
      } = await runRevealTestSetup();
      const balance = await AssetContract.balanceOf(
        users[0],
        unrevealedtokenId
      );
      await expect(
        AssetRevealContract.revealBurn(unrevealedtokenId, balance + 1)
      ).to.be.revertedWith("ERC1155: burn amount exceeds totalSupply");
    });
    it("Should not be able to burn a token that doesn't exist", async () => {
      const { AssetRevealContract } = await runRevealTestSetup();
      await expect(AssetRevealContract.revealBurn(123, 1)).to.be.revertedWith(
        "ERC1155: burn amount exceeds totalSupply"
      );
    });
    it("Should be able to burn unrevealed owned assets", async () => {
      const {
        AssetRevealContract,
        AssetContract,
        unrevealedtokenId,
        users,
      } = await runRevealTestSetup();
      const burnTx = await AssetRevealContract.revealBurn(unrevealedtokenId, 1);
      await burnTx.wait();

      const userBalance = await AssetContract.balanceOf(
        users[0],
        unrevealedtokenId
      );
      expect(userBalance.toString()).to.equal("9");
    });
    it("Should emit burn event with correct data", async () => {
      const { AssetRevealContract, unrevealedtokenId, users } =
        await runRevealTestSetup();
      const burnTx = await AssetRevealContract.revealBurn(unrevealedtokenId, 1);
      const burnResult = await burnTx.wait();
      const burnEvent = burnResult.events[1];
      expect(burnEvent.event).to.equal("AssetRevealBurn");
      // revealer
      expect(burnEvent.args[0]).to.equal(users[0]);
      // token id that is being revealed
      expect(burnEvent.args[1]).to.equal(unrevealedtokenId);
      // tier
      expect(burnEvent.args[2].toString()).to.equal("5");
      // amount
      expect(burnEvent.args[3].toString()).to.equal("1");
    });
    it("Should be able to burn multiple unrevealed owned assets", async () => {
      const {
        AssetRevealContract,
        AssetContract,
        unrevealedtokenId,
        unrevealedtokenId2,
        users,
      } = await runRevealTestSetup();
      const amountToBurn1 = 2;
      const amountToBurn2 = 3;
      const tk1BalanceBeforeBurn = await AssetContract.balanceOf(
        users[0],
        unrevealedtokenId
      );

      const tk2BalanceBeforeBurn = await AssetContract.balanceOf(
        users[0],
        unrevealedtokenId2
      );

      const burnTx = await AssetRevealContract.revealBatchBurn(
        [unrevealedtokenId, unrevealedtokenId2],
        [amountToBurn1, amountToBurn2]
      );
      await burnTx.wait();

      const tk1BalanceAfterBurn = await AssetContract.balanceOf(
        users[0],
        unrevealedtokenId
      );

      // expect(tk1BalanceBeforeBurn.sub(5)).to.equal(tk1BalanceAfterBurn);

      const tk2BalanceAfterBurn = await AssetContract.balanceOf(
        users[0],
        unrevealedtokenId2
      );

      expect(tk1BalanceBeforeBurn.sub(amountToBurn1)).to.equal(
        tk1BalanceAfterBurn
      );
      expect(tk2BalanceBeforeBurn.sub(amountToBurn2)).to.equal(
        tk2BalanceAfterBurn
      );
    });
  });
  describe("Minting", () => {
    it("Should allow minting with valid signature", async () => {
      const {
        users,
        unrevealedtokenId,
        generateRevealSignature,
        revealAsset,
        AssetContract,

      } = await runRevealTestSetup();
      const newMetadataHashes = [
        "QmZvGR5JNtSjSgSL9sD8V3LpSTHYXcfc9gy3CqptuoETJF",
      ];
      const amounts = [1];

      const signature = await generateRevealSignature(
        users[0], // revealer
        unrevealedtokenId, // prevTokenId
        amounts,
        newMetadataHashes,
        [revealHashA]
      );
      const result = await revealAsset(
        signature,
        unrevealedtokenId,
        amounts,
        newMetadataHashes,
        [revealHashA]
      );
      expect(result.events[2].event).to.equal("AssetRevealMint");
      const newTokenId = result.events[2].args.newTokenIds[0];
      const balance = await AssetContract.balanceOf(users[0], newTokenId);
      expect(balance.toString()).to.equal("1");
    });
    it("Should allow minting when multiple copies revealed to the same metadata hash", async () => {
      const {
        users,
        unrevealedtokenId,
        revealAsset,
        generateRevealSignature,
      } = await runRevealTestSetup();
      const newMetadataHashes = [
        "QmZvGR5JNtSjSgSL9sD8V3LpSTHYXcfc9gy3CqptuoETJF",
      ];
      const amounts = [2];
      const signature = await generateRevealSignature(
        users[0],
        unrevealedtokenId,
        amounts,
        newMetadataHashes,
        [revealHashA]
      );
      const result = await revealAsset(
        signature,
        unrevealedtokenId,
        amounts,
        newMetadataHashes,
        [revealHashA]
      );
      expect(result.events[2].event).to.equal("AssetRevealMint");
      expect(result.events[2].args["newTokenIds"].length).to.equal(1);
      // TODO: check supply with new metadataHash has incremented by 2
    });
    it("Should not allow minting for multiple copies revealed to the same metadata hash if revealHash is used", async () => {
      const {
        users,
        unrevealedtokenId,
        revealAsset,
        generateRevealSignature,
      } = await runRevealTestSetup();
      const newMetadataHashes = [
        "QmZvGR5JNtSjSgSL9sD8V3LpSTHYXcfc9gy3CqptuoETJF",
      ];
      const amounts = [2];
      const signature = await generateRevealSignature(
        users[0],
        unrevealedtokenId,
        amounts,
        newMetadataHashes,
        [revealHashA]
      );
      await revealAsset(
        signature,
        unrevealedtokenId,
        amounts,
        newMetadataHashes,
        [revealHashA]
      );

      const signature2 = await generateRevealSignature(
        users[0],
        unrevealedtokenId,
        amounts,
        newMetadataHashes,
        [revealHashA]
      );
      await expect(
        revealAsset(
          signature2,
          unrevealedtokenId,
          amounts,
          newMetadataHashes,
          [revealHashA]
        )
      ).to.be.revertedWith("Invalid revealHash");
    });
    it("should increase the tokens supply for tokens with same metadata hash", async () => {
      const {
        users,
        unrevealedtokenId,
        generateRevealSignature,
        revealAsset,
        AssetContract,
      } = await runRevealTestSetup();
      const newMetadataHashes = [
        "QmZvGR5JNtSjSgSL9sD8V3LpSTHYXcfc9gy3CqptuoETJF",
      ];
      const amounts = [1];
      const signature = await generateRevealSignature(
        users[0],
        unrevealedtokenId,
        amounts,
        newMetadataHashes,
        [revealHashA]
      );
      const result = await revealAsset(
        signature,
        unrevealedtokenId,
        amounts,
        newMetadataHashes,
        [revealHashA]
      );
      const newTokenId = result.events[2].args.newTokenIds[0];
      const balance = await AssetContract.balanceOf(users[0], newTokenId);
      expect(balance.toString()).to.equal("1");
      const signature2 = await generateRevealSignature(
        users[0],
        unrevealedtokenId,
        amounts,
        newMetadataHashes,
        [revealHashB]
      );
      await revealAsset(
        signature2,
        unrevealedtokenId,
        amounts,
        newMetadataHashes,
        [revealHashB]
      );
      const balance2 = await AssetContract.balanceOf(users[0], newTokenId);
      expect(balance2.toString()).to.equal("2");
    });
    it("Should allow batch reveal minting with valid signatures", async () => {
      const {
        users,
        revealAssetBatch,
        generateBatchRevealSignature,
        unrevealedtokenId,
        unrevealedtokenId2,
      } = await runRevealTestSetup();
      const newMetadataHashes1 = [
        "QmZvGR5JNtSjSgSL9sD8V3LpSTHYXcfc9gy3CqptuoETJF",
      ];
      const newMetadataHashes2 = [
        "QmZvGR5JNtSjSgSL9sD8V3LpSTHYXcfc9gy3CqptuoETJZ",
      ];
      const amounts1 = [1];
      const amounts2 = [1];

      const signature = await generateBatchRevealSignature(
        users[0],
        [unrevealedtokenId, unrevealedtokenId2],
        [amounts1, amounts2],
        [newMetadataHashes1, newMetadataHashes2],
        [[revealHashA], [revealHashB]]
      );

      const result = await revealAssetBatch(
        signature,
        [unrevealedtokenId, unrevealedtokenId2],
        [amounts1, amounts2],
        [newMetadataHashes1, newMetadataHashes2],
        [[revealHashA], [revealHashB]]
      );

      // expect two events with name AssetsRevealed
      expect(result.events[2].event).to.equal("AssetRevealMint");
      expect(result.events[5].event).to.equal("AssetRevealMint");
    });
    it("Should allow revealing multiple copies at the same time", async () => {
      const {
        users,
        generateRevealSignature,
        revealAsset,
        unrevealedtokenId,
      } = await runRevealTestSetup();
      const newMetadataHashes = [
        "QmZvGR5JNtSjSgSL9sD8V3LpSTHYXcfc9gy3CqptuoETJ1",
        "QmZvGR5JNtSjSgSL9sD8V3LpSTHYXcfc9gy3CqptuoETJ2",
        "QmZvGR5JNtSjSgSL9sD8V3LpSTHYXcfc9gy3CqptuoETJ3",
        "QmZvGR5JNtSjSgSL9sD8V3LpSTHYXcfc9gy3CqptuoETJ4",
        "QmZvGR5JNtSjSgSL9sD8V3LpSTHYXcfc9gy3CqptuoETJ5",
        "QmZvGR5JNtSjSgSL9sD8V3LpSTHYXcfc9gy3CqptuoETJ6",
      ];
      const amountToMint = [1, 2, 1, 7, 1, 2];
      const signature = await generateRevealSignature(
        users[0],
        unrevealedtokenId,
        amountToMint,
        newMetadataHashes,
        [revealHashA, revealHashB, revealHashC, revealHashD, revealHashE, revealHashF]
      );

      const result = await revealAsset(
        signature,
        unrevealedtokenId,
        amountToMint,
        newMetadataHashes,
        [revealHashA, revealHashB, revealHashC, revealHashD, revealHashE, revealHashF]
      );
      expect(result.events[7].event).to.equal("AssetRevealMint");
      expect(result.events[7].args["newTokenIds"].length).to.equal(6);
    });
    it("Should allow instant reveal when authorized by the backend", async () => {
      const {
        users,
        generateBurnAndRevealSignature,
        instantReveal,
        unrevealedtokenId,
      } = await runRevealTestSetup();
      const newMetadataHash = [
        "QmZvGR5JNtSjSgSL9sD8V3LpSTHYXcfc9gy3CqptuoETJF",
      ];
      const amounts = [1];

      const signature = await generateBurnAndRevealSignature(
        users[0],
        unrevealedtokenId,
        amounts,
        newMetadataHash,
        [revealHashA]
      );

      const result = await instantReveal(
        signature,
        unrevealedtokenId,
        amounts[0],
        amounts,
        newMetadataHash,
        [revealHashA]
      );
      expect(result.events[4].event).to.equal("AssetRevealMint");
    });
    it("Should not allow minting with invalid signature", async () => {
      const { revealAsset, unrevealedtokenId } = await runRevealTestSetup();
      const newMetadataHashes = [
        "QmZvGR5JNtSjSgSL9sD8V3LpSTHYXcfc9gy3CqptuoETJF",
      ];
      const amounts = [1];
      await expect(
        revealAsset(
          "0x1556a70d76cc452ae54e83bb167a9041f0d062d000fa0dcb42593f77c544f6471643d14dbd6a6edc658f4b16699a585181a08dba4f6d16a9273e0e2cbed622da1b", 
          // TODO: write down how is this a bad sig here so it's clear
          unrevealedtokenId,
          amounts,
          newMetadataHashes,
          [revealHashA]
        )
      ).to.be.revertedWith("Invalid revealMint signature");
    });
    it("Should not allow minting with invalid prevTokenId", async () => {
      const {
        users,
        generateRevealSignature,
        unrevealedtokenId,
        AssetRevealContract,
      } = await runRevealTestSetup();
      const newMetadataHashes = [
        "QmZvGR5JNtSjSgSL9sD8V3LpSTHYXcfc9gy3CqptuoETJF",
      ];
      const amounts = [1];
      const signature = await generateRevealSignature(
        users[0],
        unrevealedtokenId,
        amounts,
        newMetadataHashes,
        [revealHashA]
      );

      await expect(
        AssetRevealContract.revealMint(
          signature,
          123, // invalid
          amounts,
          newMetadataHashes,
          [revealHashA]
        )
      ).to.be.revertedWith("Invalid revealMint signature");
    });
    it("Should not allow minting with invalid amount", async () => {
      const {
        users,
        generateRevealSignature,
        unrevealedtokenId,
        AssetRevealContract,
      } = await runRevealTestSetup();
      const newMetadataHashes = [
        "QmZvGR5JNtSjSgSL9sD8V3LpSTHYXcfc9gy3CqptuoETJF",
      ];
      const amounts = [1];
      const signature = await generateRevealSignature(
        users[0],
        unrevealedtokenId,
        amounts,
        newMetadataHashes,
        [revealHashA]
      );

      await expect(
        AssetRevealContract.revealMint(
          signature,
          unrevealedtokenId,
          [123], // invalid
          newMetadataHashes,
          [revealHashA]
        )
      ).to.be.revertedWith("Invalid revealMint signature");
    });
    it("Should not allow minting with invalid metadataHashes", async () => {
      const {
        users,
        generateRevealSignature,
        unrevealedtokenId,
        AssetRevealContract,
      } = await runRevealTestSetup();
      const newMetadataHashes = [
        "QmZvGR5JNtSjSgSL9sD8V3LpSTHYXcfc9gy3CqptuoETJF",
      ];
      const amounts = [1];
      const signature = await generateRevealSignature(
        users[0],
        unrevealedtokenId,
        amounts,
        newMetadataHashes,
        [revealHashA]
      );

      await expect(
        AssetRevealContract.revealMint(
          signature,
          unrevealedtokenId,
          amounts,
          ["QmZvGR5JNtSjSgSL9sD8V3LpSTHYXcfc9gy3CqptuoETJE"], // invalid
          [revealHashA]
        )
      ).to.be.revertedWith("Invalid revealMint signature");
    });
    it("Should not allow using the same signature twice", async () => {
      const {
        users,
        generateRevealSignature,
        revealAsset,
        unrevealedtokenId,
        AssetRevealContract,
      } = await runRevealTestSetup();
      const newMetadataHashes = [
        "QmZvGR5JNtSjSgSL9sD8V3LpSTHYXcfc9gy3CqptuoETJF",
      ];
      const amounts = [1];
      const signature = await generateRevealSignature(
        users[0],
        unrevealedtokenId,
        amounts,
        newMetadataHashes,
        [revealHashA]
      );

      await revealAsset(
        signature,
        unrevealedtokenId,
        amounts,
        newMetadataHashes,
        [revealHashA]
      );

      await expect(
        AssetRevealContract.revealMint(
          signature,
          unrevealedtokenId,
          amounts,
          newMetadataHashes,
          [revealHashA]
        )
      ).to.be.revertedWith("Invalid revealHash");
    });
  });
});<|MERGE_RESOLUTION|>--- conflicted
+++ resolved
@@ -9,65 +9,6 @@
 const revealHashE = formatBytes32String("revealHashE");
 const revealHashF = formatBytes32String("revealHashF");
 
-<<<<<<< HEAD
-    // mint a tier 5 asset with 10 copies
-    const unRevMintTx = await MockMinterContract.mintAsset(
-      deployer,
-      10,
-      5,
-      false,
-      "QmZvGR5JNtSjSgSL9sD8V3LpSTHYXcfc9gy3CqptuoETJA"
-    );
-    const unRevResult = await unRevMintTx.wait();
-    const unrevealedtokenId = unRevResult.events[2].args.tokenId.toString();
-
-    await AssetContract.safeTransferFrom(
-      deployer,
-      upgradeAdmin,
-      unrevealedtokenId,
-      1,
-      "0x00"
-    );
-
-    // mint a tier 5 asset with 10 copies
-    const unRevMintTx2 = await MockMinterContract.mintAsset(
-      deployer,
-      10,
-      5,
-      false,
-      "QmZvGR5JNtSjSgSL9sD8V3LpSTHYXcfc9gy3CqptuoETJD"
-    );
-    const unRevResult2 = await unRevMintTx2.wait();
-    const unrevealedtokenId2 = unRevResult2.events[2].args.tokenId.toString();
-
-    // mint a tier 2 asset with 5 copies
-    const revMintTx = await MockMinterContract.mintAsset(
-      deployer,
-      10,
-      5,
-      true,
-      "QmZvGR5JNtSjSgSL9sD8V3LpSTHYXcfc9gy3CqptuoETJC"
-    );
-
-    const revResult = await revMintTx.wait();
-    const revealedtokenId = revResult.events[2].args.tokenId.toString();
-
-    return {
-      deployer,
-      AssetRevealContract,
-      AssetContract,
-      AuthValidatorContract,
-      trustedForwarder,
-      unrevealedtokenId,
-      unrevealedtokenId2,
-      revealedtokenId,
-      testAccount: upgradeAdmin,
-    };
-  }
-);
-
-=======
->>>>>>> bf5a8b8c
 describe("AssetReveal", () => {
   describe("General", () => {
     it("Should deploy correctly", async () => {
