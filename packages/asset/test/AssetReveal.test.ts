import {expect} from 'chai';
import {formatBytes32String} from 'ethers/lib/utils';
import {runRevealTestSetup} from './fixtures/asset/assetRevealFixtures';
import {ethers} from 'hardhat';
import {BigNumber, Event} from 'ethers';

const revealHashA = formatBytes32String('revealHashA');
const revealHashB = formatBytes32String('revealHashB');
const revealHashC = formatBytes32String('revealHashC');
const revealHashD = formatBytes32String('revealHashD');
const revealHashE = formatBytes32String('revealHashE');
const revealHashF = formatBytes32String('revealHashF');

describe('AssetReveal (/packages/asset/contracts/AssetReveal.sol)', function () {
  describe('General', function () {
    it('Should deploy correctly', async function () {
      const {AssetRevealContract} = await runRevealTestSetup();
      expect(AssetRevealContract.address).to.be.properAddress;
    });
    it('Should have the asset address set correctly', async function () {
      const {AssetRevealContract, AssetContract} = await runRevealTestSetup();
      const assetAddress = await AssetRevealContract.getAssetContract();
      expect(assetAddress).to.equal(AssetContract.address);
    });
    it('Should have the auth validator address set correctly', async function () {
      const {AssetRevealContract, AuthValidatorContract} =
        await runRevealTestSetup();
      const authValidatorAddress = await AssetRevealContract.getAuthValidator();
      expect(authValidatorAddress).to.equal(AuthValidatorContract.address);
    });
    it('should give DEFAULT_ADMIN_ROLE to the defaultAdmin', async function () {
      const {AssetRevealContract, assetAdmin} = await runRevealTestSetup();
      const hasAdminRole = await AssetRevealContract.hasRole(
        await AssetRevealContract.DEFAULT_ADMIN_ROLE(),
        assetAdmin.address
      );
      expect(hasAdminRole).to.equal(true);
    });
    it("Should increment the reveal nonce if revealing an asset that hasn't been revealed before", async function () {
      const {
        generateRevealSignature,
        user,
        unrevealedtokenId,
        revealAsset,
        TokenIdUtilsContract,
      } = await runRevealTestSetup();

      const newMetadataHashes1 = [
        'QmZvGR5JNtSjSgSL9sD8V3LpSTHYXcfc9gy3CqptuoETJF',
      ];
      const newMetadataHashes2 = [
        'QmZvGR5JNtSjSgSL9sD8V3LpSTHYXcfc9gy3CqptuoETJE',
      ];
      const amounts = [1];
      const signature = await generateRevealSignature(
        user.address, // revealer
        unrevealedtokenId, // prevTokenId
        amounts,
        newMetadataHashes1,
        [revealHashA]
      );
      const result = await revealAsset(
        signature,
        unrevealedtokenId,
        amounts,
        newMetadataHashes1,
        [revealHashA]
      );
      expect(result.events[3].event).to.equal('AssetRevealMint');
      const newTokenId = result.events[3].args.newTokenIds[0];
      const revealNonce = await TokenIdUtilsContract.getRevealNonce(newTokenId);
      expect(revealNonce.toString()).to.equal('1');

      const signature2 = await generateRevealSignature(
        user.address, // revealer
        unrevealedtokenId, // prevTokenId
        amounts,
        newMetadataHashes2,
        [revealHashB]
      );
      const result2 = await revealAsset(
        signature2,
        unrevealedtokenId,
        amounts,
        newMetadataHashes2,
        [revealHashB]
      );

      expect(result2.events[3].event).to.equal('AssetRevealMint');
      const newTokenId2 = result2.events[3].args.newTokenIds[0];
      const revealNonce2 = await TokenIdUtilsContract.getRevealNonce(
        newTokenId2
      );

      expect(revealNonce2.toString()).to.equal('2');
    });
    it('Should not increment the reveal nonce if revealing an asset that has already been revealed', async function () {
      const {
        generateRevealSignature,
        user,
        unrevealedtokenId,
        revealAsset,
        TokenIdUtilsContract,
      } = await runRevealTestSetup();

      const sameMetadataHash = [
        'QmZvGR5JNtSjSgSL9sD8V3LpSTHYXcfc9gy3CqptuoETJF',
      ];

      const amounts = [1];
      const signature = await generateRevealSignature(
        user.address, // revealer
        unrevealedtokenId, // prevTokenId
        amounts,
        sameMetadataHash,
        [revealHashA]
      );
      const result = await revealAsset(
        signature,
        unrevealedtokenId,
        amounts,
        sameMetadataHash,
        [revealHashA]
      );
      expect(result.events[3].event).to.equal('AssetRevealMint');
      const newTokenId = result.events[3].args.newTokenIds[0];
      const revealNonce = await TokenIdUtilsContract.getRevealNonce(newTokenId);
      expect(revealNonce.toString()).to.equal('1');

      const signature2 = await generateRevealSignature(
        user.address, // revealer
        unrevealedtokenId, // prevTokenId
        amounts,
        sameMetadataHash,
        [revealHashB]
      );
      const result2 = await revealAsset(
        signature2,
        unrevealedtokenId,
        amounts,
        sameMetadataHash,
        [revealHashB]
      );

      expect(result2.events[2].event).to.equal('AssetRevealMint');
      const newTokenId2 = result2.events[2].args.newTokenIds[0];
      const revealNonce2 = await TokenIdUtilsContract.getRevealNonce(
        newTokenId2
      );

      expect(revealNonce2.toString()).to.equal('1');
    });
  });
  describe('Trusted Forwarder', function () {
    it('should allow to read the trusted forwarder', async function () {
      const {AssetRevealContract, trustedForwarder} =
        await runRevealTestSetup();
      expect(await AssetRevealContract.getTrustedForwarder()).to.be.equal(
        trustedForwarder.address
      );
    });
    it('should correctly check if an address is a trusted forwarder or not', async function () {
      const {AssetRevealContract, trustedForwarder} =
        await runRevealTestSetup();
      expect(
        await AssetRevealContract.isTrustedForwarder(trustedForwarder.address)
      ).to.be.true;
      expect(
        await AssetRevealContract.isTrustedForwarder(
          ethers.constants.AddressZero
        )
      ).to.be.false;
    });
    it('should allow DEFAULT_ADMIN to set the trusted forwarder ', async function () {
      const {AssetRevealContractAsAdmin} = await runRevealTestSetup();
      const randomAddress = ethers.Wallet.createRandom().address;
      await AssetRevealContractAsAdmin.setTrustedForwarder(randomAddress);
      expect(
        await AssetRevealContractAsAdmin.getTrustedForwarder()
      ).to.be.equal(randomAddress);
    });
    it('should not allow non DEFAULT_ADMIN to set the trusted forwarder ', async function () {
      const {AssetRevealContractAsUser, user, AdminRole} =
        await runRevealTestSetup();
      const randomAddress = ethers.Wallet.createRandom().address;
      await expect(
        AssetRevealContractAsUser.setTrustedForwarder(randomAddress)
      ).to.be.revertedWith(
        `AccessControl: account ${user.address.toLowerCase()} is missing role ${AdminRole}`
      );
    });
    it('should return correct msgData', async function () {
      const {MockAssetRevealContract} = await runRevealTestSetup();
      // call the function to satisfy the coverage only, but we don't need to check the result
      await MockAssetRevealContract.msgData();
    });
  });
  describe('Burning', function () {
    describe('Single burn', function () {
      describe('Success', function () {
        it('Should be able to burn unrevealed owned assets', async function () {
          const {
            AssetRevealContractAsUser,
            AssetContract,
            unrevealedtokenId,
            user,
          } = await runRevealTestSetup();
          const burnTx = await AssetRevealContractAsUser.revealBurn(
            unrevealedtokenId,
            1
          );
          await burnTx.wait();

          const userBalance = await AssetContract.balanceOf(
            user.address,
            unrevealedtokenId
          );
          expect(userBalance.toString()).to.equal('9');
        });
      });
      describe('Revert', function () {
        it('Should not be able to burn amount less than one', async function () {
          const {AssetRevealContractAsUser, unrevealedtokenId} =
            await runRevealTestSetup();
          await expect(
            AssetRevealContractAsUser.revealBurn(unrevealedtokenId, 0)
          ).to.be.revertedWith(
            'AssetReveal: Burn amount should be greater than 0'
          );
        });
        it('Should not be able to burn an asset that is already revealed', async function () {
          const {AssetRevealContractAsUser, revealedtokenId} =
            await runRevealTestSetup();
          await expect(
            AssetRevealContractAsUser.revealBurn(revealedtokenId, 1)
          ).to.be.revertedWith('AssetReveal: Asset is already revealed');
        });
        it('Should not be able to burn more than owned by the caller', async function () {
          const {
            user,
            AssetRevealContractAsUser,
            AssetContract,
            unrevealedtokenId,
          } = await runRevealTestSetup();
          const balance = await AssetContract.balanceOf(
            user.address,
            unrevealedtokenId
          );
          await expect(
            AssetRevealContractAsUser.revealBurn(unrevealedtokenId, balance + 1)
          ).to.be.revertedWith('ERC1155: burn amount exceeds totalSupply');
        });
        it("Should not be able to burn a token that doesn't exist", async function () {
          const {AssetRevealContractAsUser} = await runRevealTestSetup();
          await expect(
            AssetRevealContractAsUser.revealBurn(123, 1)
          ).to.be.revertedWith('ERC1155: burn amount exceeds totalSupply');
        });
      });
    });
    describe('Batch burn', function () {
      describe('Success', function () {
        it('Should be able to burn multiple unrevealed owned assets', async function () {
          const {
            AssetRevealContractAsUser,
            AssetContract,
            unrevealedtokenId,
            unrevealedtokenId2,
            user,
          } = await runRevealTestSetup();
          const amountToBurn1 = 2;
          const amountToBurn2 = 3;
          const tk1BalanceBeforeBurn = await AssetContract.balanceOf(
            user.address,
            unrevealedtokenId
          );

          const tk2BalanceBeforeBurn = await AssetContract.balanceOf(
            user.address,
            unrevealedtokenId2
          );

          const burnTx = await AssetRevealContractAsUser.revealBatchBurn(
            [unrevealedtokenId, unrevealedtokenId2],
            [amountToBurn1, amountToBurn2]
          );
          await burnTx.wait();

          const tk1BalanceAfterBurn = await AssetContract.balanceOf(
            user.address,
            unrevealedtokenId
          );

          const tk2BalanceAfterBurn = await AssetContract.balanceOf(
            user.address,
            unrevealedtokenId2
          );

          expect(tk1BalanceBeforeBurn.sub(amountToBurn1)).to.equal(
            tk1BalanceAfterBurn
          );
          expect(tk2BalanceBeforeBurn.sub(amountToBurn2)).to.equal(
            tk2BalanceAfterBurn
          );
        });
      });
      describe('Revert', function () {
        it("should revert if ids array and amounts array aren't the same length", async function () {
          const {AssetRevealContractAsUser, unrevealedtokenId} =
            await runRevealTestSetup();
          await expect(
            AssetRevealContractAsUser.revealBatchBurn(
              [unrevealedtokenId],
              [1, 2]
            )
          ).to.be.revertedWith('AssetReveal: Invalid input');
        });
      });
    });
    describe('Burn Events', function () {
      it('Should emit AssetRevealBurn event with correct data when burning single token', async function () {
        const {AssetRevealContractAsUser, unrevealedtokenId, user} =
          await runRevealTestSetup();
        const burnTx = await AssetRevealContractAsUser.revealBurn(
          unrevealedtokenId,
          1
        );
        const burnResult = await burnTx.wait();
        const burnEvent = burnResult.events[1];
        expect(burnEvent.event).to.equal('AssetRevealBurn');
        // revealer
        expect(burnEvent.args[0]).to.equal(user.address);
        // token id that is being revealed
        expect(burnEvent.args[1]).to.equal(unrevealedtokenId);
        // amount
        expect(burnEvent.args[2].toString()).to.equal('1');
      });
      it('should emit AssetRevealBatchBurn event with correct data when burning multiple tokens', async function () {
        const {
          AssetRevealContractAsUser,
          unrevealedtokenId,
          unrevealedtokenId2,
          user,
        } = await runRevealTestSetup();
        const burnTx = await AssetRevealContractAsUser.revealBatchBurn(
          [unrevealedtokenId, unrevealedtokenId2],
          [1, 2]
        );
        const burnResult = await burnTx.wait();
        const burnEvent = burnResult.events[1];
        expect(burnEvent.event).to.equal('AssetRevealBatchBurn');
        // revealer
        expect(burnEvent.args[0]).to.equal(user.address);
        // token ids that are being revealed
        expect(burnEvent.args[1].toString()).to.equal(
          [unrevealedtokenId, unrevealedtokenId2].toString()
        );
        // amount
        expect(burnEvent.args[2].toString()).to.equal([1, 2].toString());
      });
    });
  });
  describe('Reveal Minting', function () {
    describe('Signature generation and validation', function () {
      it('Should not allow minting with invalid amount', async function () {
        const {
          user,
          generateRevealSignature,
          unrevealedtokenId,
          AssetRevealContract,
        } = await runRevealTestSetup();
        const newMetadataHashes = [
          'QmZvGR5JNtSjSgSL9sD8V3LpSTHYXcfc9gy3CqptuoETJF',
        ];
        const amounts = [1];
        const signature = await generateRevealSignature(
          user.address,
          unrevealedtokenId,
          amounts,
          newMetadataHashes,
          [revealHashA]
        );
        await expect(
          AssetRevealContract.revealMint(
            signature,
            unrevealedtokenId,
            [123], // invalid
            newMetadataHashes,
            [revealHashA]
          )
        ).to.be.revertedWith('AssetReveal: Invalid revealMint signature');
      });
      it('Should not allow minting with invalid recipient', async function () {
        const {revealAsset, unrevealedtokenId, generateRevealSignature} =
          await runRevealTestSetup();
        const newMetadataHashes = [
          'QmZvGR5JNtSjSgSL9sD8V3LpSTHYXcfc9gy3CqptuoETJF',
        ];
        const amounts = [1];
        const incorrectSignature = await generateRevealSignature(
          '0x0000000000000000000000000000000000000000', // invalid
          unrevealedtokenId,
          amounts,
          newMetadataHashes,
          [revealHashA]
        );

        await expect(
          revealAsset(
            incorrectSignature,
            unrevealedtokenId,
            amounts,
            newMetadataHashes,
            [revealHashA]
          )
        ).to.be.revertedWith('AssetReveal: Invalid revealMint signature');
      });
      it('Should not allow minting with invalid prevTokenId', async function () {
        const {
          user,
          generateRevealSignature,
          unrevealedtokenId,
          AssetRevealContract,
        } = await runRevealTestSetup();
        const newMetadataHashes = [
          'QmZvGR5JNtSjSgSL9sD8V3LpSTHYXcfc9gy3CqptuoETJF',
        ];
        const amounts = [1];
        const signature = await generateRevealSignature(
          user.address,
          unrevealedtokenId,
          amounts,
          newMetadataHashes,
          [revealHashA]
        );

        await expect(
          AssetRevealContract.revealMint(
            signature,
            123, // invalid
            amounts,
            newMetadataHashes,
            [revealHashA]
          )
        ).to.be.revertedWith('AssetReveal: Invalid revealMint signature');
      });
      it('Should not allow minting with invalid metadataHashes', async function () {
        const {user, generateRevealSignature, unrevealedtokenId, revealAsset} =
          await runRevealTestSetup();
        const newMetadataHashes = [
          'QmZvGR5JNtSjSgSL9sD8V3LpSTHYXcfc9gy3CqptuoETJF',
        ];
        const amounts = [1];
        const signature = await generateRevealSignature(
          user.address,
          unrevealedtokenId,
          amounts,
          newMetadataHashes,
          [revealHashA]
        );

        await expect(
          revealAsset(
            signature,
            unrevealedtokenId,
            amounts,
            ['QmZvGR5JNtSjSgSL9sD8V3LpSTHYXcfc9gy3CqptuoETJE'], // invalid
            [revealHashA]
          )
        ).to.be.revertedWith('AssetReveal: Invalid revealMint signature');
      });
    });
    describe('Single reveal mint', function () {
      describe('Success', function () {
        it('Should allow minting with valid signature', async function () {
          const {
            user,
            unrevealedtokenId,
            generateRevealSignature,
            revealAsset,
            AssetContract,
          } = await runRevealTestSetup();
          const newMetadataHashes = [
            'QmZvGR5JNtSjSgSL9sD8V3LpSTHYXcfc9gy3CqptuoETJF',
          ];
          const amounts = [1];

          const signature = await generateRevealSignature(
            user.address, // revealer
            unrevealedtokenId, // prevTokenId
            amounts,
            newMetadataHashes,
            [revealHashA]
          );
          const result = await revealAsset(
            signature,
            unrevealedtokenId,
            amounts,
            newMetadataHashes,
            [revealHashA]
          );
          expect(result.events[3].event).to.equal('AssetRevealMint');
          const newTokenId = result.events[3].args.newTokenIds[0];
          const balance = await AssetContract.balanceOf(
            user.address,
            newTokenId
          );
          expect(balance.toString()).to.equal('1');
        });
        it('Should allow minting when multiple copies revealed to the same metadata hash', async function () {
          const {
            user,
            unrevealedtokenId,
            AssetContract,
            revealAsset,
            generateRevealSignature,
          } = await runRevealTestSetup();
          const newMetadataHashes = [
            'QmZvGR5JNtSjSgSL9sD8V3LpSTHYXcfc9gy3CqptuoETJF',
          ];
          const amounts = [2];
          const signature = await generateRevealSignature(
            user.address,
            unrevealedtokenId,
            amounts,
            newMetadataHashes,
            [revealHashA]
          );
          const result = await revealAsset(
            signature,
            unrevealedtokenId,
            amounts,
            newMetadataHashes,
            [revealHashA]
          );
          expect(result.events[3].event).to.equal('AssetRevealMint');
          expect(result.events[3].args['newTokenIds'].length).to.equal(1);
          const newTokenId = result.events[3].args.newTokenIds[0];
          const balance = await AssetContract.balanceOf(
            user.address,
            newTokenId
          );
          expect(balance.toString()).to.equal('2');
        });
        it('should increase the tokens supply for tokens with same metadata hash', async function () {
          const {
            user,
            unrevealedtokenId,
            generateRevealSignature,
            revealAsset,
            AssetContract,
          } = await runRevealTestSetup();
          const newMetadataHashes = [
            'QmZvGR5JNtSjSgSL9sD8V3LpSTHYXcfc9gy3CqptuoETJF',
          ];
          const amounts = [1];
          const signature = await generateRevealSignature(
            user.address,
            unrevealedtokenId,
            amounts,
            newMetadataHashes,
            [revealHashA]
          );
          const result = await revealAsset(
            signature,
            unrevealedtokenId,
            amounts,
            newMetadataHashes,
            [revealHashA]
          );
          const newTokenId = result.events[3].args.newTokenIds[0];
          const balance = await AssetContract.balanceOf(
            user.address,
            newTokenId
          );
          expect(balance.toString()).to.equal('1');
          const signature2 = await generateRevealSignature(
            user.address,
            unrevealedtokenId,
            amounts,
            newMetadataHashes,
            [revealHashB]
          );
          await revealAsset(
            signature2,
            unrevealedtokenId,
            amounts,
            newMetadataHashes,
            [revealHashB]
          );
          const balance2 = await AssetContract.balanceOf(
            user.address,
            newTokenId
          );
          expect(balance2.toString()).to.equal('2');
        });
        it('Should allow revealing multiple copies at the same time', async function () {
          const {
            user,
            generateRevealSignature,
            revealAsset,
            unrevealedtokenId,
          } = await runRevealTestSetup();
          const newMetadataHashes = [
            'QmZvGR5JNtSjSgSL9sD8V3LpSTHYXcfc9gy3CqptuoETJ1',
            'QmZvGR5JNtSjSgSL9sD8V3LpSTHYXcfc9gy3CqptuoETJ2',
            'QmZvGR5JNtSjSgSL9sD8V3LpSTHYXcfc9gy3CqptuoETJ3',
            'QmZvGR5JNtSjSgSL9sD8V3LpSTHYXcfc9gy3CqptuoETJ4',
            'QmZvGR5JNtSjSgSL9sD8V3LpSTHYXcfc9gy3CqptuoETJ5',
            'QmZvGR5JNtSjSgSL9sD8V3LpSTHYXcfc9gy3CqptuoETJ6',
          ];
          const amountToMint = [1, 2, 1, 7, 1, 2];
          const signature = await generateRevealSignature(
            user.address,
            unrevealedtokenId,
            amountToMint,
            newMetadataHashes,
            [
              revealHashA,
              revealHashB,
              revealHashC,
              revealHashD,
              revealHashE,
              revealHashF,
            ]
          );

          const result = await revealAsset(
            signature,
            unrevealedtokenId,
            amountToMint,
            newMetadataHashes,
            [
              revealHashA,
              revealHashB,
              revealHashC,
              revealHashD,
              revealHashE,
              revealHashF,
            ]
          );
          expect(result.events[13].event).to.equal('AssetRevealMint');
          expect(result.events[13].args['newTokenIds'].length).to.equal(6);
        });
        it('should set the reveal hash as used after successful mint', async function () {
          const {
            user,
            generateRevealSignature,
            revealAsset,
            unrevealedtokenId,
            AssetRevealContract,
          } = await runRevealTestSetup();
          const newMetadataHashes = ['QmZvGR5JNtSjSgSL9sD8V3LpSTHYXcf'];
          const amounts = [1];
          const signature = await generateRevealSignature(
            user.address,
            unrevealedtokenId,
            amounts,
            newMetadataHashes,
            [revealHashA]
          );
          await revealAsset(
            signature,
            unrevealedtokenId,
            amounts,
            newMetadataHashes,
            [revealHashA]
          );
          const isUsed = await AssetRevealContract.revealHashUsed(revealHashA);
          expect(isUsed).to.equal(true);
        });
      });
      describe('Revert', function () {
        it('Should revert if amounts array is not the same length as metadataHashes array', async function () {
          const {
            user,
            generateRevealSignature,
            revealAsset,
            unrevealedtokenId,
          } = await runRevealTestSetup();

          const newMetadataHashes = [
            'QmZvGR5JNtSjSgSL9sD8V3LpSTHYXcf',
            'QmZvGR5JNtSjSgSL9sD8V3LpSTHYXcg',
          ];

          const amounts = [1, 2, 3];

          const signature = await generateRevealSignature(
            user.address,
            unrevealedtokenId,
            amounts,
            newMetadataHashes,
            [revealHashA, revealHashB]
          );

          await expect(
            revealAsset(
              signature,
              unrevealedtokenId,
              amounts,
              newMetadataHashes,
              [revealHashA, revealHashB]
            )
          ).to.be.revertedWith('AssetReveal: Invalid amounts length');
        });
        it('Should revert if amounts array is not the same length as revealHashes array', async function () {
          const {
            user,
            generateRevealSignature,
            revealAsset,
            unrevealedtokenId,
          } = await runRevealTestSetup();

          const newMetadataHashes = [
            'QmZvGR5JNtSjSgSL9sD8V3LpSTHYXcf',
            'QmZvGR5JNtSjSgSL9sD8V3LpSTHYXcg',
          ];

          const amounts = [1, 2];

          const signature = await generateRevealSignature(
            user.address,
            unrevealedtokenId,
            amounts,
            newMetadataHashes,
            [revealHashA, revealHashB, revealHashC]
          );

          await expect(
            revealAsset(
              signature,
              unrevealedtokenId,
              amounts,
              newMetadataHashes,
              [revealHashA, revealHashB, revealHashC]
            )
          ).to.be.revertedWith('AssetReveal: Invalid revealHashes length');
        });
        it('Should not allow using the same signature twice', async function () {
          const {
            user,
            generateRevealSignature,
            revealAsset,
            unrevealedtokenId,
          } = await runRevealTestSetup();
          const newMetadataHashes = [
            'QmZvGR5JNtSjSgSL9sD8V3LpSTHYXcfc9gy3CqptuoETJF',
          ];
          const amounts = [1];
          const signature = await generateRevealSignature(
            user.address,
            unrevealedtokenId,
            amounts,
            newMetadataHashes,
            [revealHashA]
          );

          await expect(
            revealAsset(
              signature,
              unrevealedtokenId,
              amounts,
              newMetadataHashes,
              [revealHashA]
            )
          ).not.to.be.reverted;

          await expect(
            revealAsset(
              signature,
              unrevealedtokenId,
              amounts,
              newMetadataHashes,
              [revealHashA]
            )
          ).to.be.revertedWith('AssetReveal: RevealHash already used');
        });
      });
      describe('Events', function () {
        it('should emit AssetRevealMint event when successully revealed a token', async function () {
          const {
            user,
            generateRevealSignature,
            revealAsset,
            unrevealedtokenId,
          } = await runRevealTestSetup();
          const newMetadataHashes = [
            'QmZvGR5JNtSjSgSL9sD8V3LpSTHYXcf',
            'QmZvGR5JNtSjSgSL9sD8V3LpSTHYXcg',
          ];
          const amounts = [1, 2];
          const signature = await generateRevealSignature(
            user.address,
            unrevealedtokenId,
            amounts,
            newMetadataHashes,
            [revealHashA, revealHashB]
          );

          const result = await revealAsset(
            signature,
            unrevealedtokenId,
            amounts,
            newMetadataHashes,
            [revealHashA, revealHashB]
          );
          expect(result.events[5].event).to.equal('AssetRevealMint');
        });
        it('should emit AssetRevealMint event with correct arguments', async function () {
          const {
            user,
            generateRevealSignature,
            revealAsset,
            unrevealedtokenId,
          } = await runRevealTestSetup();
          const newMetadataHashes = [
            'QmZvGR5JNtSjSgSL9sD8V3LpSTHYXcf',
            'QmZvGR5JNtSjSgSL9sD8V3LpSTHYXcg',
          ];
          const mintAmounts = [1, 2];
          const signature = await generateRevealSignature(
            user.address,
            unrevealedtokenId,
            mintAmounts,
            newMetadataHashes,
            [revealHashA, revealHashB]
          );

          const result = await revealAsset(
            signature,
            unrevealedtokenId,
            mintAmounts,
            newMetadataHashes,
            [revealHashA, revealHashB]
          );

          expect(result.events[5].event).to.equal('AssetRevealMint');
          const args = result.events[5].args;
          const {
            recipient,
            unrevealedTokenId,
            amounts,
            newTokenIds,
            revealHashes,
          } = args;
          expect(recipient).to.equal(user.address);
          expect(unrevealedTokenId).to.equal(unrevealedtokenId);
          expect(amounts).to.deep.equal(mintAmounts);
          expect(newTokenIds.length).to.equal(2);
          expect(revealHashes).to.deep.equal([revealHashA, revealHashB]);
        });
      });
    });
    describe('Batch reveal mint', function () {
      describe('Success', function () {
        it('Should allow batch reveal minting with valid signatures', async function () {
          const {
            user,
            revealAssetBatch,
            generateBatchRevealSignature,
            unrevealedtokenId,
            unrevealedtokenId2,
          } = await runRevealTestSetup();
          const newMetadataHashes1 = [
            'QmZvGR5JNtSjSgSL9sD8V3LpSTHYXcfc9gy3CqptuoETJF',
          ];
          const newMetadataHashes2 = [
            'QmZvGR5JNtSjSgSL9sD8V3LpSTHYXcfc9gy3CqptuoETJZ',
          ];
          const amounts1 = [1];
          const amounts2 = [1];

          const signature = await generateBatchRevealSignature(
            user.address,
            [unrevealedtokenId, unrevealedtokenId2],
            [amounts1, amounts2],
            [newMetadataHashes1, newMetadataHashes2],
            [[revealHashA], [revealHashB]]
          );

          const result = await revealAssetBatch(
            signature,
            [unrevealedtokenId, unrevealedtokenId2],
            [amounts1, amounts2],
            [newMetadataHashes1, newMetadataHashes2],
            [[revealHashA], [revealHashB]]
          );

<<<<<<< HEAD
          // expect one batch reveal event
          const event = result.events.find(
            (e: Event) => e.event === 'AssetRevealBatchMint'
          );
          expect(event).to.not.be.undefined;
=======
          // expect two events with name AssetsRevealed
          expect(result.events[3].event).to.equal('AssetRevealMint');
          expect(result.events[7].event).to.equal('AssetRevealMint');
>>>>>>> 28790cb8
        });
        it("should allow batch reveal of the same token's copies", async function () {
          const {
            user,
            revealAssetBatch,
            generateBatchRevealSignature,
            unrevealedtokenId,
            AssetContract,
          } = await runRevealTestSetup();
          const newMetadataHashes1 = [
            'QmZvGR5JNtSjSgSL9sD8V3LpSTHYXcf',
            'QmZvGR5JNtSjSgSL9sD8V3LpSTHYXcg',
          ];
          const newMetadataHashes2 = [
            'QmZvGR5JNtSjSgSL9sD8V3LpSTHYXcg',
            'QmZvGR5JNtSjSgSL9sD8V3LpSTHYXch',
          ];
          const amounts1 = [1, 2];

          const signature = await generateBatchRevealSignature(
            user.address,
            [unrevealedtokenId, unrevealedtokenId],
            [amounts1, amounts1],
            [newMetadataHashes1, newMetadataHashes2],
            [
              [revealHashA, revealHashB],
              [revealHashC, revealHashD],
            ]
          );

          const result = await revealAssetBatch(
            signature,
            [unrevealedtokenId, unrevealedtokenId],
            [amounts1, amounts1],
            [newMetadataHashes1, newMetadataHashes2],
            [
              [revealHashA, revealHashB],
              [revealHashC, revealHashD],
            ]
          );
<<<<<<< HEAD

          const batchRevealMintEvent: Event = result.events.find(
            (e: Event) => e.event === 'AssetRevealBatchMint'
          );

          const newTokenIds = batchRevealMintEvent.args?.newTokenIds;
          const allNewTokenIds = newTokenIds.flat();

          const idsAsStrings = allNewTokenIds.map((id: BigNumber) =>
            id.toString()
          );
=======
          // three tokens should be minted with amounts 1, 3,2
          expect(result.events[5].event).to.equal('AssetRevealMint');
          expect(result.events[5].args['newTokenIds'].length).to.equal(2);

          expect(result.events[10].event).to.equal('AssetRevealMint');
          expect(result.events[10].args['newTokenIds'].length).to.equal(2);

          const allNewTokenIds = [
            ...result.events[5].args['newTokenIds'],
            ...result.events[10].args['newTokenIds'],
          ];
>>>>>>> 28790cb8

          // deduplicate, deep equality
          const deduplicated = [...new Set(idsAsStrings)];

          expect(deduplicated.length).to.equal(3);
          // check balances
          const balance1 = await AssetContract.balanceOf(
            user.address,
            deduplicated[0]
          );

          const balance2 = await AssetContract.balanceOf(
            user.address,
            deduplicated[1]
          );

          const balance3 = await AssetContract.balanceOf(
            user.address,
            deduplicated[2]
          );

          expect(balance1.toString()).to.equal('1');
          expect(balance2.toString()).to.equal('3');
          expect(balance3.toString()).to.equal('2');
        });
      });
      describe('Revert', function () {
        it('Should revert if ids array and amounts array are not the same length', async function () {
          const {
            user,
            generateBatchRevealSignature,
            revealAssetBatch,
            unrevealedtokenId,
            unrevealedtokenId2,
          } = await runRevealTestSetup();
          const newMetadataHashes1 = ['QmZvGR5JNtSjSgSL9sD8V3LpSTHYXcf'];
          const newMetadataHashes2 = ['QmZvGR5JNtSjSgSL9sD8V3LpSTHYXcg'];
          const amounts1 = [1];
          const amounts2 = [1, 2];
          const amounts3 = [1, 2];

          const signature = await generateBatchRevealSignature(
            user.address,
            [unrevealedtokenId, unrevealedtokenId2],
            [amounts1, amounts2, amounts3],
            [newMetadataHashes1, newMetadataHashes2],
            [[revealHashA], [revealHashB]]
          );

          await expect(
            revealAssetBatch(
              signature,
              [unrevealedtokenId, unrevealedtokenId2],
              [amounts1, amounts2, amounts3],
              [newMetadataHashes1, newMetadataHashes2],
              [[revealHashA], [revealHashB]]
            )
          ).to.be.revertedWith('AssetReveal: Invalid amounts length');
        });
        it('Should revert if ids array and metadataHashes array are not the same length', async function () {
          const {
            user,
            generateBatchRevealSignature,
            revealAssetBatch,
            unrevealedtokenId,
            unrevealedtokenId2,
          } = await runRevealTestSetup();
          const newMetadataHashes1 = ['QmZvGR5JNtSjSgSL9sD8V3LpSTHYXcf'];
          const amounts1 = [1];
          const amounts2 = [1];

          const signature = await generateBatchRevealSignature(
            user.address,
            [unrevealedtokenId, unrevealedtokenId2],
            [amounts1, amounts2],
            [newMetadataHashes1],
            [[revealHashA], [revealHashB]]
          );

          await expect(
            revealAssetBatch(
              signature,
              [unrevealedtokenId, unrevealedtokenId2],
              [amounts1, amounts2],
              [newMetadataHashes1],
              [[revealHashA], [revealHashB]]
            )
          ).to.be.revertedWith('AssetReveal: Invalid metadataHashes length');
        });
        it('Should revert if ids array and revealHashes array are not the same length', async function () {
          const {
            user,
            generateBatchRevealSignature,
            revealAssetBatch,
            unrevealedtokenId,
            unrevealedtokenId2,
          } = await runRevealTestSetup();
          const newMetadataHashes1 = ['QmZvGR5JNtSjSgSL9sD8V3LpSTHYXcf'];
          const newMetadataHashes2 = ['QmZvGR5JNtSjSgSL9sD8V3LpSTHYXcg'];
          const amounts1 = [1];
          const amounts2 = [1];

          const signature = await generateBatchRevealSignature(
            user.address,
            [unrevealedtokenId, unrevealedtokenId2],
            [amounts1, amounts2],
            [newMetadataHashes1, newMetadataHashes2],
            [[revealHashA]]
          );

          await expect(
            revealAssetBatch(
              signature,
              [unrevealedtokenId, unrevealedtokenId2],
              [amounts1, amounts2],
              [newMetadataHashes1, newMetadataHashes2],
              [[revealHashA]]
            )
          ).to.be.revertedWith('AssetReveal: Invalid revealHashes length');
        });
        it('should not allow using the same signature twice', async function () {
          const {
            user,
            generateBatchRevealSignature,
            revealAssetBatch,
            unrevealedtokenId,
            unrevealedtokenId2,
          } = await runRevealTestSetup();
          const newMetadataHashes1 = ['QmZvGR5JNtSjSgSL9sD8V3LpSTHYXcf'];
          const newMetadataHashes2 = ['QmZvGR5JNtSjSgSL9sD8V3LpSTHYXcg'];
          const amounts1 = [1];
          const amounts2 = [1];

          const signature = await generateBatchRevealSignature(
            user.address,
            [unrevealedtokenId, unrevealedtokenId2],
            [amounts1, amounts2],
            [newMetadataHashes1, newMetadataHashes2],
            [[revealHashA], [revealHashB]]
          );

          await expect(
            revealAssetBatch(
              signature,
              [unrevealedtokenId, unrevealedtokenId2],
              [amounts1, amounts2],
              [newMetadataHashes1, newMetadataHashes2],
              [[revealHashA], [revealHashB]]
            )
          ).not.to.be.reverted;

          await expect(
            revealAssetBatch(
              signature,
              [unrevealedtokenId, unrevealedtokenId2],
              [amounts1, amounts2],
              [newMetadataHashes1, newMetadataHashes2],
              [[revealHashA], [revealHashB]]
            )
          ).to.be.revertedWith('AssetReveal: RevealHash already used');
        });
      });
      describe('Events', function () {
        it('should emit multiple AssetRevealMint events when successully revealed multiple tokens', async function () {
          const {
            user,
            generateBatchRevealSignature,
            revealAssetBatch,
            unrevealedtokenId,
            unrevealedtokenId2,
          } = await runRevealTestSetup();
          const newMetadataHashes1 = ['QmZvGR5JNtSjSgSL9sD8V3LpSTHYXcf'];
          const newMetadataHashes2 = ['QmZvGR5JNtSjSgSL9sD8V3LpSTHYXcg'];
          const amounts1 = [1];
          const amounts2 = [1];

          const signature = await generateBatchRevealSignature(
            user.address,
            [unrevealedtokenId, unrevealedtokenId2],
            [amounts1, amounts2],
            [newMetadataHashes1, newMetadataHashes2],
            [[revealHashA], [revealHashB]]
          );

          const result = await revealAssetBatch(
            signature,
            [unrevealedtokenId, unrevealedtokenId2],
            [amounts1, amounts2],
            [newMetadataHashes1, newMetadataHashes2],
            [[revealHashA], [revealHashB]]
          );

          const revealEvents = result.events.filter(
            (event: Event) => event.event === 'AssetRevealBatchMint'
          );
          expect(revealEvents.length).to.equal(1);
        });
        it('should emit AssetRevealMint events with correct arguments when successully revealed multiple tokens', async function () {
          const {
            user,
            generateBatchRevealSignature,
            revealAssetBatch,
            unrevealedtokenId,
            unrevealedtokenId2,
          } = await runRevealTestSetup();
          const newMetadataHashes1 = ['QmZvGR5JNtSjSgSL9sD8V3LpSTHYXcf'];
          const newMetadataHashes2 = ['QmZvGR5JNtSjSgSL9sD8V3LpSTHYXcg'];
          const amounts1 = [1];
          const amounts2 = [1];

          const signature = await generateBatchRevealSignature(
            user.address,
            [unrevealedtokenId, unrevealedtokenId2],
            [amounts1, amounts2],
            [newMetadataHashes1, newMetadataHashes2],
            [[revealHashA], [revealHashB]]
          );

          const result = await revealAssetBatch(
            signature,
            [unrevealedtokenId, unrevealedtokenId2],
            [amounts1, amounts2],
            [newMetadataHashes1, newMetadataHashes2],
            [[revealHashA], [revealHashB]]
          );
          const revealEvents = result.events.filter(
            (event: Event) => event.event === 'AssetRevealBatchMint'
          );
          const args1 = revealEvents[0].args;

          expect(args1['recipient']).to.equal(user.address);
          expect(args1['unrevealedTokenIds']).to.deep.equal([
            unrevealedtokenId,
            unrevealedtokenId2,
          ]);
          expect(args1['amounts']).to.deep.equal([amounts1, amounts2]);
          expect(args1['newTokenIds'].length).to.equal(2);
          expect(args1['revealHashes']).to.deep.equal([
            [revealHashA],
            [revealHashB],
          ]);
        });
      });
    });
    describe('Burn and reveal mint', function () {
      describe('Success', function () {
        it('Should allow instant reveal when authorized by the backend', async function () {
          const {
            user,
            generateBurnAndRevealSignature,
            instantReveal,
            unrevealedtokenId,
          } = await runRevealTestSetup();
          const newMetadataHash = [
            'QmZvGR5JNtSjSgSL9sD8V3LpSTHYXcfc9gy3CqptuoETJF',
          ];
          const amounts = [1];

          const signature = await generateBurnAndRevealSignature(
            user.address,
            unrevealedtokenId,
            amounts,
            newMetadataHash,
            [revealHashA]
          );

          const result = await instantReveal(
            signature,
            unrevealedtokenId,
            amounts[0],
            amounts,
            newMetadataHash,
            [revealHashA]
          );
          const revealMintEvent = result.events.filter(
            (event: Event) => event.event === 'AssetRevealMint'
          )[0];
          expect(revealMintEvent).to.not.be.undefined;
        });
      });
      describe('Revert', function () {
        it("should revert if amounts array isn't the same length as metadataHashes array", async function () {
          const {
            user,
            generateBurnAndRevealSignature,
            instantReveal,
            unrevealedtokenId,
          } = await runRevealTestSetup();
          const newMetadataHash = [
            'QmZvGR5JNtSjSgSL9sD8V3LpSTHYXcfc9gy3CqptuoETJE',
          ];
          const amounts = [1, 2];

          const signature = await generateBurnAndRevealSignature(
            user.address,
            unrevealedtokenId,
            amounts,
            newMetadataHash,
            [revealHashA]
          );

          await expect(
            instantReveal(
              signature,
              unrevealedtokenId,
              amounts[0],
              amounts,
              newMetadataHash,
              [revealHashA]
            )
          ).to.be.revertedWith('AssetReveal: Invalid amounts length');
        });
        it("should revert if amounts array isn't the same length as revealHashes array", async function () {
          const {
            user,
            generateBurnAndRevealSignature,
            instantReveal,
            unrevealedtokenId,
          } = await runRevealTestSetup();
          const newMetadataHash = [
            'QmZvGR5JNtSjSgSL9sD8V3LpSTHYXcfc9gy3CqptuoETJE',
          ];
          const amounts = [1];

          const signature = await generateBurnAndRevealSignature(
            user.address,
            unrevealedtokenId,
            amounts,
            newMetadataHash,
            [revealHashA, revealHashB]
          );

          await expect(
            instantReveal(
              signature,
              unrevealedtokenId,
              amounts[0],
              amounts,
              newMetadataHash,
              [revealHashA, revealHashB]
            )
          ).to.be.revertedWith('AssetReveal: Invalid revealHashes length');
        });
      });
      describe('Events', function () {
        it('Should emit AssetRevealMint event with correct data when burning and revealing a single token', async function () {
          const {
            user,
            generateBurnAndRevealSignature,
            instantReveal,
            unrevealedtokenId,
          } = await runRevealTestSetup();
          const newMetadataHash = [
            'QmZvGR5JNtSjSgSL9sD8V3LpSTHYXcfc9gy3CqptuoETJE',
          ];
          const amounts = [1];

          const signature = await generateBurnAndRevealSignature(
            user.address,
            unrevealedtokenId,
            amounts,
            newMetadataHash,
            [revealHashA]
          );

          const result = await instantReveal(
            signature,
            unrevealedtokenId,
            amounts[0],
            amounts,
            newMetadataHash,
            [revealHashA]
          );
          const revealMintEvent = result.events.filter(
            (event: Event) => event.event === 'AssetRevealMint'
          )[0];
          expect(revealMintEvent.args['recipient']).to.equal(user.address);
          expect(revealMintEvent.args['unrevealedTokenId']).to.equal(
            unrevealedtokenId
          );
          expect(revealMintEvent.args['amounts']).to.deep.equal(amounts);
          expect(revealMintEvent.args['newTokenIds'].length).to.equal(1);
          expect(revealMintEvent.args['revealHashes']).to.deep.equal([
            revealHashA,
          ]);
        });
      });
    });
  });
});<|MERGE_RESOLUTION|>--- conflicted
+++ resolved
@@ -887,17 +887,11 @@
             [[revealHashA], [revealHashB]]
           );
 
-<<<<<<< HEAD
           // expect one batch reveal event
           const event = result.events.find(
             (e: Event) => e.event === 'AssetRevealBatchMint'
           );
           expect(event).to.not.be.undefined;
-=======
-          // expect two events with name AssetsRevealed
-          expect(result.events[3].event).to.equal('AssetRevealMint');
-          expect(result.events[7].event).to.equal('AssetRevealMint');
->>>>>>> 28790cb8
         });
         it("should allow batch reveal of the same token's copies", async function () {
           const {
@@ -938,7 +932,6 @@
               [revealHashC, revealHashD],
             ]
           );
-<<<<<<< HEAD
 
           const batchRevealMintEvent: Event = result.events.find(
             (e: Event) => e.event === 'AssetRevealBatchMint'
@@ -950,19 +943,6 @@
           const idsAsStrings = allNewTokenIds.map((id: BigNumber) =>
             id.toString()
           );
-=======
-          // three tokens should be minted with amounts 1, 3,2
-          expect(result.events[5].event).to.equal('AssetRevealMint');
-          expect(result.events[5].args['newTokenIds'].length).to.equal(2);
-
-          expect(result.events[10].event).to.equal('AssetRevealMint');
-          expect(result.events[10].args['newTokenIds'].length).to.equal(2);
-
-          const allNewTokenIds = [
-            ...result.events[5].args['newTokenIds'],
-            ...result.events[10].args['newTokenIds'],
-          ];
->>>>>>> 28790cb8
 
           // deduplicate, deep equality
           const deduplicated = [...new Set(idsAsStrings)];
