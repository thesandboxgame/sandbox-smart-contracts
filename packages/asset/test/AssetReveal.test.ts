--- conflicted
+++ resolved
@@ -11,15 +11,7 @@
 const revealHashE = formatBytes32String('revealHashE');
 const revealHashF = formatBytes32String('revealHashF');
 
-<<<<<<< HEAD
-// TODO: missing AssetReveal DEFAULT_ADMIN, trustedForwarder tests, setTrustedForwarder
-// TODO 2: test reveal nonce incrementation
-// we have AccessControlUpgradeable on AssetCreate, why not here?
-
 describe('AssetReveal (/packages/asset/contracts/AssetReveal.sol)', function () {
-=======
-describe('AssetReveal', function () {
->>>>>>> 1fb08e69
   describe('General', function () {
     it('Should deploy correctly', async function () {
       const {AssetRevealContract} = await runRevealTestSetup();
