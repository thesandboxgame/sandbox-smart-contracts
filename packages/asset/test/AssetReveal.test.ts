import { expect } from "chai";
import { deployments } from "hardhat";
<<<<<<< HEAD
import {
  createBatchRevealSignature,
  createBurnAndRevealSignature,
  createRevealSignature,
} from "./utils/revealSignature";
=======
import { createEIP712RevealSignature } from "./utils/signatures";
>>>>>>> 02f29e99

const runTestSetup = deployments.createFixture(
  async ({ deployments, getNamedAccounts, ethers }) => {
    await deployments.fixture([
      "AssetReveal",
      "Asset",
      "AuthValidator",
      "MockMinter",
    ]);
    const { deployer, trustedForwarder, upgradeAdmin } =
      await getNamedAccounts();
    const AssetContract = await ethers.getContract("Asset", deployer);
    const AuthValidatorContract = await ethers.getContract(
      "AuthValidator",
      deployer
    );
    const MockMinterContract = await ethers.getContract("MockMinter", deployer);
    // add mock minter as minter
    const MinterRole = await AssetContract.MINTER_ROLE();
    await AssetContract.grantRole(MinterRole, MockMinterContract.address);
    const AssetRevealContract = await ethers.getContract(
      "AssetReveal",
      deployer
    );
    await AssetContract.grantRole(MinterRole, AssetRevealContract.address);

    // mint a tier 5 asset with 10 copies
    const unRevMintTx = await MockMinterContract.mintAsset(
      deployer,
      10,
      5,
      false,
      "QmZvGR5JNtSjSgSL9sD8V3LpSTHYXcfc9gy3CqptuoETJA"
    );
    const unRevResult = await unRevMintTx.wait();
    const unrevealedtokenId = unRevResult.events[2].args.tokenId.toString();

    await AssetContract.safeTransferFrom(
      deployer,
      upgradeAdmin,
      unrevealedtokenId,
      1,
      "0x00"
    );

    // mint a tier 5 asset with 10 copies
    const unRevMintTx2 = await MockMinterContract.mintAsset(
      deployer,
      10,
      5,
      false,
      "QmZvGR5JNtSjSgSL9sD8V3LpSTHYXcfc9gy3CqptuoETJD"
    );
    const unRevResult2 = await unRevMintTx2.wait();
    const unrevealedtokenId2 = unRevResult2.events[2].args.tokenId.toString();

    // mint a tier 2 asset with 5 copies
    const revMintTx = await MockMinterContract.mintAsset(
      deployer,
      10,
      5,
      true,
      "QmZvGR5JNtSjSgSL9sD8V3LpSTHYXcfc9gy3CqptuoETJC"
    );

    const revResult = await revMintTx.wait();
    const revealedtokenId = revResult.events[2].args.tokenId.toString();

    const revealAsset = async (
      signature: string,
      tokenId: number,
      amounts: number[],
      metadataHashes: string[]
    ) => {
      const tx = await AssetRevealContract.revealMint(
        signature,
        tokenId,
        amounts,
        metadataHashes
      );
      const result = await tx.wait();
      return result;
    };

    const burnAsset = async (tokenId: number, amount: number) => {
      const tx = await AssetRevealContract.revealBurn(tokenId, amount);
      const result = await tx.wait();
      const burnEvent = result.events[1];
      return { result, nonce: burnEvent.args[2] };
    };

    const revealAssetBatch = async (
      signature: string,
      tokenIds: number[],
      amounts: number[][],
      metadataHashes: string[][]
    ) => {
      const tx = await AssetRevealContract.revealBatchMint(
        signature,
        tokenIds,
        amounts,
        metadataHashes
      );
      const result = await tx.wait();
      return result;
    };

    const burnAssetBatch = async (tokenIds: number[], amounts: number[]) => {
      const tx = await AssetRevealContract.revealBatchBurn(tokenIds, amounts);
      const result = await tx.wait();
      const nonces = [];
      // get nonce from every odd event
      for (let i = 0; i < result.events.length; i++) {
        if (i % 2 === 1) {
          const burnEvent = result.events[i];
          nonces.push(burnEvent.args[2]);
        }
      }
      return { result, nonces };
    };

    const instantReveal = async (
      signature: string,
      tokenId: number,
      burnAmount: number,
      mintAmounts: number[],
      metadataHashes: string[]
    ) => {
      const tx = await AssetRevealContract.burnAndReveal(
        signature,
        tokenId,
        burnAmount,
        mintAmounts,
        metadataHashes
      );
      const result = await tx.wait();
      return result;
    };

    const generateRevealSignature = async (
      revealer: string,
      amounts: number[],
      prevTokenId: number,
      metadataHashes: string[]
    ) => {
      const nonce = await AssetRevealContract.signatureNonces(revealer);
      const signature = await createRevealSignature(
        revealer,
        amounts,
        prevTokenId,
        nonce,
        metadataHashes
      );
      return signature;
    };

    const generateBatchRevealSignature = async (
      revealer: string,
      amounts: number[][],
      prevTokenIds: number[],
      metadataHashes: string[][]
    ) => {
      const nonce = await AssetRevealContract.signatureNonces(revealer);
      const signature = await createBatchRevealSignature(
        revealer,
        amounts,
        prevTokenIds,
        nonce,
        metadataHashes
      );
      return signature;
    };

    const generateBurnAndRevealSignature = async (
      revealer: string,
      amounts: number[],
      prevTokenId: number,
      metadataHashes: string[]
    ) => {
      const nonce = await AssetRevealContract.signatureNonces(revealer);
      const signature = await createBurnAndRevealSignature(
        revealer,
        amounts,
        prevTokenId,
        nonce,
        metadataHashes
      );
      return signature;
    };

    return {
      deployer,
      generateRevealSignature,
      generateBatchRevealSignature,
      generateBurnAndRevealSignature,
      revealAsset,
      revealAssetBatch,
      instantReveal,
      burnAsset,
      burnAssetBatch,
      AssetRevealContract,
      AssetContract,
      AuthValidatorContract,
      trustedForwarder,
      unrevealedtokenId,
      unrevealedtokenId2,
      revealedtokenId,
      testAccount: upgradeAdmin,
    };
  }
);

describe("AssetReveal", () => {
  describe("General", () => {
    it("Should deploy correctly", async () => {
      const { AssetRevealContract } = await runTestSetup();
      expect(AssetRevealContract.address).to.be.properAddress;
    });
    it("Should have the asset address set correctly", async () => {
      const { AssetRevealContract, AssetContract } = await runTestSetup();
      const assetAddress = await AssetRevealContract.getAssetContract();
      expect(assetAddress).to.equal(AssetContract.address);
    });
    it("Should have the auth validator address set correctly", async () => {
      const { AssetRevealContract, AuthValidatorContract } =
        await runTestSetup();
      const authValidatorAddress = await AssetRevealContract.getAuthValidator();
      expect(authValidatorAddress).to.equal(AuthValidatorContract.address);
    });
    it("Should have the forwarder address set correctly", async () => {
      const { AssetRevealContract, trustedForwarder } = await runTestSetup();
      const forwarderAddress = await AssetRevealContract.getTrustedForwarder();
      expect(forwarderAddress).to.equal(trustedForwarder);
    });
  });
  describe("Burning", () => {
    it("Deployer should have correct initial balance", async () => {
      const { AssetContract, deployer, unrevealedtokenId, revealedtokenId } =
        await runTestSetup();
      const unRevealedDeployerBalance = await AssetContract.balanceOf(
        deployer,
        unrevealedtokenId
      );
      const revealedDeployerBalance = await AssetContract.balanceOf(
        deployer,
        revealedtokenId
      );
      expect(unRevealedDeployerBalance.toString()).to.equal("10");
      expect(revealedDeployerBalance.toString()).to.equal("10");
    });
    it("Should not be able to burn amount less than one", async () => {
      const { AssetRevealContract, unrevealedtokenId } = await runTestSetup();
      await expect(
        AssetRevealContract.revealBurn(unrevealedtokenId, 0)
      ).to.be.revertedWith("Amount should be greater than 0");
    });
    it("Should not be able to burn an asset that is already revealed", async () => {
      const { AssetRevealContract, revealedtokenId } = await runTestSetup();
      await expect(
        AssetRevealContract.revealBurn(revealedtokenId, 1)
      ).to.be.revertedWith("Asset is already revealed");
    });
    it("Should not be able to burn more than owned by the caller", async () => {
      const {
        deployer,
        AssetRevealContract,
        AssetContract,
        unrevealedtokenId,
      } = await runTestSetup();
      const balance = await AssetContract.balanceOf(
        deployer,
        unrevealedtokenId
      );
      await expect(
        AssetRevealContract.revealBurn(unrevealedtokenId, balance + 1)
      ).to.be.revertedWith("ERC1155: burn amount exceeds totalSupply");
    });
    it("Should not be able to burn a token that doesn't exist", async () => {
      const { AssetRevealContract } = await runTestSetup();
      await expect(AssetRevealContract.revealBurn(123, 1)).to.be.revertedWith(
        "ERC1155: burn amount exceeds totalSupply"
      );
    });
    it("Should be able to burn unrevealed owned assets", async () => {
      const {
        AssetRevealContract,
        AssetContract,
        unrevealedtokenId,
        deployer,
      } = await runTestSetup();
      const burnTx = await AssetRevealContract.revealBurn(unrevealedtokenId, 1);
      await burnTx.wait();

      const deployerBalance = await AssetContract.balanceOf(
        deployer,
        unrevealedtokenId
      );
      expect(deployerBalance.toString()).to.equal("9");
    });
    it("Should emit burn event with correct data", async () => {
      const { AssetRevealContract, unrevealedtokenId, deployer } =
        await runTestSetup();
      const burnTx = await AssetRevealContract.revealBurn(unrevealedtokenId, 1);
      const burnResult = await burnTx.wait();
      const burnEvent = burnResult.events[1];
      expect(burnEvent.event).to.equal("AssetRevealBurn");
      // revealer
      expect(burnEvent.args[0]).to.equal(deployer);
      // token id that is being revealed
      expect(burnEvent.args[1]).to.equal(unrevealedtokenId);
      // tier
      expect(burnEvent.args[2].toString()).to.equal("5");
      // amount
      expect(burnEvent.args[3].toString()).to.equal("1");
    });
    it("Should be able to burn multiple unrevealed owned assets", async () => {
      const {
        AssetRevealContract,
        AssetContract,
        unrevealedtokenId,
        unrevealedtokenId2,
        deployer,
      } = await runTestSetup();
      const amountToBurn1 = 2;
      const amountToBurn2 = 3;
      const tk1BalanceBeforeBurn = await AssetContract.balanceOf(
        deployer,
        unrevealedtokenId
      );

      const tk2BalanceBeforeBurn = await AssetContract.balanceOf(
        deployer,
        unrevealedtokenId2
      );

      const burnTx = await AssetRevealContract.revealBatchBurn(
        [unrevealedtokenId, unrevealedtokenId2],
        [amountToBurn1, amountToBurn2]
      );
      await burnTx.wait();

      const tk1BalanceAfterBurn = await AssetContract.balanceOf(
        deployer,
        unrevealedtokenId
      );
<<<<<<< HEAD
=======
      expect(deployerBalance1.toString()).to.equal("5");
>>>>>>> 02f29e99

      // expect(tk1BalanceBeforeBurn.sub(5)).to.equal(tk1BalanceAfterBurn);

      const tk2BalanceAfterBurn = await AssetContract.balanceOf(
        deployer,
        unrevealedtokenId2
      );

      expect(tk1BalanceBeforeBurn.sub(amountToBurn1)).to.equal(
        tk1BalanceAfterBurn
      );
      expect(tk2BalanceBeforeBurn.sub(amountToBurn2)).to.equal(
        tk2BalanceAfterBurn
      );
    });
  });
  describe("Minting", () => {
    it("Should allow minting with valid signature", async () => {
      const {
        deployer,
        unrevealedtokenId,
        generateRevealSignature,
        revealAsset,
        AssetContract,
      } = await runTestSetup();
      const newMetadataHashes = [
        "QmZvGR5JNtSjSgSL9sD8V3LpSTHYXcfc9gy3CqptuoETJF",
      ];
      const amounts = [1];

      const signature = await generateRevealSignature(
        deployer,
        amounts,
        unrevealedtokenId,
        newMetadataHashes
      );
      const result = await revealAsset(
        signature,
        unrevealedtokenId,
<<<<<<< HEAD
        amounts,
        newMetadataHashes
=======
        amountToMint,
        newMetadataHashes,
        deployer
>>>>>>> 02f29e99
      );
      expect(result.events[2].event).to.equal("AssetRevealMint");

      const newTokenId = result.events[2].args.newTokenIds[0];
      const balance = await AssetContract.balanceOf(deployer, newTokenId);
      expect(balance.toString()).to.equal("1");
    });
    it("Should allow mintingw when multiple copies revealed to the same metadata hash", async () => {
<<<<<<< HEAD
      const {
        deployer,
        unrevealedtokenId,
        revealAsset,
        generateRevealSignature,
      } = await runTestSetup();
=======
      const { deployer, unrevealedtokenId, AssetRevealContract } =
        await runTestSetup();
>>>>>>> 02f29e99
      const newMetadataHashes = [
        "QmZvGR5JNtSjSgSL9sD8V3LpSTHYXcfc9gy3CqptuoETJF",
      ];
      const amounts = [2];
      const signature = await generateRevealSignature(
        deployer,
        amounts,
        unrevealedtokenId,
        newMetadataHashes
      );

      const result = await revealAsset(
        signature,
        unrevealedtokenId,
<<<<<<< HEAD
        amounts,
        newMetadataHashes
=======
        amountToMint,
        newMetadataHashes,
        deployer
>>>>>>> 02f29e99
      );

      expect(result.events[2].event).to.equal("AssetRevealMint");
      expect(result.events[2].args["newTokenIds"].length).to.equal(1);
    });
    it("should increase the tokens supply for tokens with same metadata hash", async () => {
      const {
        deployer,
        unrevealedtokenId,
        generateRevealSignature,
        revealAsset,
        AssetContract,
      } = await runTestSetup();
      const newMetadataHashes = [
        "QmZvGR5JNtSjSgSL9sD8V3LpSTHYXcfc9gy3CqptuoETJF",
      ];
      const amounts = [1];
      const signature = await generateRevealSignature(
        deployer,
        amounts,
        unrevealedtokenId,
        newMetadataHashes
      );
      const result = await revealAsset(
        signature,
        unrevealedtokenId,
        amounts,
        newMetadataHashes
      );
      const newTokenId = result.events[2].args.newTokenIds[0];
      const balance = await AssetContract.balanceOf(deployer, newTokenId);
      expect(balance.toString()).to.equal("1");

      const signature2 = await generateRevealSignature(
        deployer,
        amounts,
        unrevealedtokenId,
        newMetadataHashes
      );
      await revealAsset(
        signature2,
        unrevealedtokenId,
        amounts,
        newMetadataHashes
      );
      const balance2 = await AssetContract.balanceOf(deployer, newTokenId);
      expect(balance2.toString()).to.equal("2");
    });
    it("Should allow batch reveal minting with valid signatures", async () => {
      const {
        deployer,
        revealAssetBatch,
        generateBatchRevealSignature,
        unrevealedtokenId,
        unrevealedtokenId2,
      } = await runTestSetup();
      const newMetadataHashes1 = [
        "QmZvGR5JNtSjSgSL9sD8V3LpSTHYXcfc9gy3CqptuoETJF",
      ];
      const newMetadataHashes2 = [
        "QmZvGR5JNtSjSgSL9sD8V3LpSTHYXcfc9gy3CqptuoETJZ",
      ];
<<<<<<< HEAD
      const amounts1 = [1];
      const amounts2 = [1];

      const signature = await generateBatchRevealSignature(
        deployer,
        [amounts1, amounts2],
        [unrevealedtokenId, unrevealedtokenId2],
        [newMetadataHashes1, newMetadataHashes2]
=======
      const amountToMint1 = [1];
      const amountToMint2 = [1];
      const signature1 = await createEIP712RevealSignature(
        amountToMint1,
        unrevealedtokenId,
        newMetadataHashes1
      );

      const signature2 = await createEIP712RevealSignature(
        amountToMint2,
        unrevealedtokenId2,
        newMetadataHashes2
>>>>>>> 02f29e99
      );

      const result = await revealAssetBatch(
        signature,
        [unrevealedtokenId, unrevealedtokenId2],
<<<<<<< HEAD
        [amounts1, amounts2],
        [newMetadataHashes1, newMetadataHashes2]
=======
        [amountToMint1, amountToMint2],
        [newMetadataHashes1, newMetadataHashes2],
        deployer
>>>>>>> 02f29e99
      );

      // expect two events with name AssetsRevealed
      expect(result.events[2].event).to.equal("AssetRevealMint");
      expect(result.events[5].event).to.equal("AssetRevealMint");
    });
    it("Should allow revealing multiple copies at the same time", async () => {
      const {
        deployer,
        generateRevealSignature,
        revealAsset,
        unrevealedtokenId,
      } = await runTestSetup();
      const newMetadataHashes = [
        "QmZvGR5JNtSjSgSL9sD8V3LpSTHYXcfc9gy3CqptuoETJ1",
        "QmZvGR5JNtSjSgSL9sD8V3LpSTHYXcfc9gy3CqptuoETJ2",
        "QmZvGR5JNtSjSgSL9sD8V3LpSTHYXcfc9gy3CqptuoETJ3",
        "QmZvGR5JNtSjSgSL9sD8V3LpSTHYXcfc9gy3CqptuoETJ4",
        "QmZvGR5JNtSjSgSL9sD8V3LpSTHYXcfc9gy3CqptuoETJ5",
        "QmZvGR5JNtSjSgSL9sD8V3LpSTHYXcfc9gy3CqptuoETJ6",
      ];
      const amountToMint = [1, 2, 1, 7, 1, 2];
      const signature = await generateRevealSignature(
        deployer,
        amountToMint,
        unrevealedtokenId,
        newMetadataHashes
      );

      const result = await revealAsset(
        signature,
        unrevealedtokenId,
        amountToMint,
        newMetadataHashes
      );
      expect(result.events[7].event).to.equal("AssetRevealMint");
      expect(result.events[7].args["newTokenIds"].length).to.equal(6);
    });
    it("Should allow instant reveal when authorized by the backed", async () => {
      const {
        deployer,
        generateBurnAndRevealSignature,
        instantReveal,
        unrevealedtokenId,
      } = await runTestSetup();
      const newMetadataHash = [
        "QmZvGR5JNtSjSgSL9sD8V3LpSTHYXcfc9gy3CqptuoETJF",
      ];
      const amounts = [1];

      const signature = await generateBurnAndRevealSignature(
        deployer,
        amounts,
        unrevealedtokenId,
        newMetadataHash
      );

      const result = await instantReveal(
        signature,
        unrevealedtokenId,
        amounts[0],
        amounts,
        newMetadataHash
      );
      expect(result.events[4].event).to.equal("AssetRevealMint");
    });
    it("Should not allow minting with invalid signature", async () => {
      const { revealAsset, unrevealedtokenId } = await runTestSetup();
      const newMetadataHashes = [
        "QmZvGR5JNtSjSgSL9sD8V3LpSTHYXcfc9gy3CqptuoETJF",
      ];
      const amounts = [1];
      await expect(
        revealAsset(
          "0x1556a70d76cc452ae54e83bb167a9041f0d062d000fa0dcb42593f77c544f6471643d14dbd6a6edc658f4b16699a585181a08dba4f6d16a9273e0e2cbed622da1b",
          unrevealedtokenId,
          amounts,
          newMetadataHashes
        )
      ).to.be.revertedWith("Invalid signature");
    });
    it("Should not allow minting with invalid prevTokenId", async () => {
      const {
        deployer,
        generateRevealSignature,
        unrevealedtokenId,
        AssetRevealContract,
      } = await runTestSetup();
      const newMetadataHashes = [
        "QmZvGR5JNtSjSgSL9sD8V3LpSTHYXcfc9gy3CqptuoETJF",
      ];
      const amounts = [1];
      const signature = await generateRevealSignature(
        deployer,
        amounts,
        unrevealedtokenId,
        newMetadataHashes
      );

      await expect(
        AssetRevealContract.revealMint(
          signature,
          123,
          amounts,
          newMetadataHashes
        )
      ).to.be.revertedWith("Invalid signature");
    });
    it("Should not allow minting with invalid amount", async () => {
      const {
        deployer,
        generateRevealSignature,
        unrevealedtokenId,
        AssetRevealContract,
      } = await runTestSetup();
      const newMetadataHashes = [
        "QmZvGR5JNtSjSgSL9sD8V3LpSTHYXcfc9gy3CqptuoETJF",
      ];
      const amounts = [1];
      const signature = await generateRevealSignature(
        deployer,
        amounts,
        unrevealedtokenId,
        newMetadataHashes
      );

      await expect(
        AssetRevealContract.revealMint(
          signature,
          unrevealedtokenId,

          [123],
          newMetadataHashes
        )
      ).to.be.revertedWith("Invalid signature");
    });
    it("Should not allow minting with invalid metadataHashes", async () => {
      const {
        deployer,
        generateRevealSignature,
        unrevealedtokenId,
        AssetRevealContract,
      } = await runTestSetup();
      const newMetadataHashes = [
        "QmZvGR5JNtSjSgSL9sD8V3LpSTHYXcfc9gy3CqptuoETJF",
      ];
      const amounts = [1];
      const signature = await generateRevealSignature(
        deployer,
        amounts,
        unrevealedtokenId,
        newMetadataHashes
      );

      await expect(
        AssetRevealContract.revealMint(
          signature,
          unrevealedtokenId,

          amounts,
          ["QmZvGR5JNtSjSgSL9sD8V3LpSTHYXcfc9gy3CqptuoETJE"]
        )
      ).to.be.revertedWith("Invalid signature");
    });
    it("Should not allow using the same signature twice", async () => {
      const {
        deployer,
        generateRevealSignature,
        revealAsset,
        unrevealedtokenId,
        AssetRevealContract,
      } = await runTestSetup();
      const newMetadataHashes = [
        "QmZvGR5JNtSjSgSL9sD8V3LpSTHYXcfc9gy3CqptuoETJF",
      ];
      const amounts = [1];
      const signature = await generateRevealSignature(
        deployer,
        amounts,
        unrevealedtokenId,
        newMetadataHashes
      );

      await revealAsset(
        signature,
        unrevealedtokenId,
        amounts,
        newMetadataHashes
      );

      await expect(
        AssetRevealContract.revealMint(
          signature,
          unrevealedtokenId,
          amounts,
          newMetadataHashes
        )
      ).to.be.revertedWith("Invalid signature");
    });
  });
});<|MERGE_RESOLUTION|>--- conflicted
+++ resolved
@@ -1,14 +1,10 @@
 import { expect } from "chai";
 import { deployments } from "hardhat";
-<<<<<<< HEAD
 import {
   createBatchRevealSignature,
   createBurnAndRevealSignature,
   createRevealSignature,
 } from "./utils/revealSignature";
-=======
-import { createEIP712RevealSignature } from "./utils/signatures";
->>>>>>> 02f29e99
 
 const runTestSetup = deployments.createFixture(
   async ({ deployments, getNamedAccounts, ethers }) => {
@@ -354,10 +350,6 @@
         deployer,
         unrevealedtokenId
       );
-<<<<<<< HEAD
-=======
-      expect(deployerBalance1.toString()).to.equal("5");
->>>>>>> 02f29e99
 
       // expect(tk1BalanceBeforeBurn.sub(5)).to.equal(tk1BalanceAfterBurn);
 
@@ -397,14 +389,8 @@
       const result = await revealAsset(
         signature,
         unrevealedtokenId,
-<<<<<<< HEAD
-        amounts,
-        newMetadataHashes
-=======
-        amountToMint,
-        newMetadataHashes,
-        deployer
->>>>>>> 02f29e99
+        amounts,
+        newMetadataHashes
       );
       expect(result.events[2].event).to.equal("AssetRevealMint");
 
@@ -413,17 +399,12 @@
       expect(balance.toString()).to.equal("1");
     });
     it("Should allow mintingw when multiple copies revealed to the same metadata hash", async () => {
-<<<<<<< HEAD
       const {
         deployer,
         unrevealedtokenId,
         revealAsset,
         generateRevealSignature,
       } = await runTestSetup();
-=======
-      const { deployer, unrevealedtokenId, AssetRevealContract } =
-        await runTestSetup();
->>>>>>> 02f29e99
       const newMetadataHashes = [
         "QmZvGR5JNtSjSgSL9sD8V3LpSTHYXcfc9gy3CqptuoETJF",
       ];
@@ -438,14 +419,8 @@
       const result = await revealAsset(
         signature,
         unrevealedtokenId,
-<<<<<<< HEAD
-        amounts,
-        newMetadataHashes
-=======
-        amountToMint,
-        newMetadataHashes,
-        deployer
->>>>>>> 02f29e99
+        amounts,
+        newMetadataHashes
       );
 
       expect(result.events[2].event).to.equal("AssetRevealMint");
@@ -508,7 +483,6 @@
       const newMetadataHashes2 = [
         "QmZvGR5JNtSjSgSL9sD8V3LpSTHYXcfc9gy3CqptuoETJZ",
       ];
-<<<<<<< HEAD
       const amounts1 = [1];
       const amounts2 = [1];
 
@@ -517,33 +491,13 @@
         [amounts1, amounts2],
         [unrevealedtokenId, unrevealedtokenId2],
         [newMetadataHashes1, newMetadataHashes2]
-=======
-      const amountToMint1 = [1];
-      const amountToMint2 = [1];
-      const signature1 = await createEIP712RevealSignature(
-        amountToMint1,
-        unrevealedtokenId,
-        newMetadataHashes1
-      );
-
-      const signature2 = await createEIP712RevealSignature(
-        amountToMint2,
-        unrevealedtokenId2,
-        newMetadataHashes2
->>>>>>> 02f29e99
       );
 
       const result = await revealAssetBatch(
         signature,
         [unrevealedtokenId, unrevealedtokenId2],
-<<<<<<< HEAD
         [amounts1, amounts2],
         [newMetadataHashes1, newMetadataHashes2]
-=======
-        [amountToMint1, amountToMint2],
-        [newMetadataHashes1, newMetadataHashes2],
-        deployer
->>>>>>> 02f29e99
       );
 
       // expect two events with name AssetsRevealed
