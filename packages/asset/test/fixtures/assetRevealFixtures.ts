import {ethers, upgrades} from 'hardhat';
import {
  batchRevealSignature,
  burnAndRevealSignature,
  revealSignature,
} from '../utils/revealSignature';
import {
  CATALYST_BASE_URI,
  CATALYST_DEFAULT_ROYALTY,
  CATALYST_IPFS_CID_PER_TIER,
} from '../../data/constants';

const name = 'Sandbox Asset Reveal';
const version = '1.0';

export async function runRevealTestSetup() {
  const [
    catalystMinter,
    trustedForwarder,
    assetAdmin,
    user,
    catalystRoyaltyRecipient,
    catalystAdmin,
    authValidatorAdmin,
    backendAuthWallet,
  ] = await ethers.getSigners();

  // test upgradeable contract using '@openzeppelin/hardhat-upgrades'
  // DEPLOY DEPENDENCIES: ASSET, CATALYST, AUTH VALIDATOR, OPERATOR FILTER REGISTRANT
  // note: reveal tests use a MockMinter instead of AssetCreate

  const OperatorFilterRegistrantFactory = await ethers.getContractFactory(
    'OperatorFilterRegistrant'
  );
  const OperatorFilterRegistrantContract =
    await OperatorFilterRegistrantFactory.deploy();

  const AssetFactory = await ethers.getContractFactory('Asset');
  const AssetContract = await upgrades.deployProxy(
    AssetFactory,
<<<<<<< HEAD
    [
      trustedForwarder.address,
      assetAdmin.address,
      [1, 2, 3, 4, 5, 6],
      [2, 4, 6, 8, 10, 12],
      'ipfs://',
      OperatorFilterRegistrantContract.address,
    ],
=======
    [trustedForwarder.address, assetAdmin.address, 'ipfs://'],
>>>>>>> 2b5eb06b
    {
      initializer: 'initialize',
    }
  );

  await AssetContract.deployed();

  const CatalystFactory = await ethers.getContractFactory('Catalyst');
  const CatalystContract = await upgrades.deployProxy(
    CatalystFactory,
    [
      CATALYST_BASE_URI,
      trustedForwarder.address,
      catalystRoyaltyRecipient.address,
      OperatorFilterRegistrantContract.address,
      catalystAdmin.address, // DEFAULT_ADMIN_ROLE
      catalystMinter.address, // MINTER_ROLE
      CATALYST_DEFAULT_ROYALTY,
      CATALYST_IPFS_CID_PER_TIER,
    ],
    {
      initializer: 'initialize',
    }
  );

  await CatalystContract.deployed();

  const AuthValidatorFactory = await ethers.getContractFactory('AuthValidator');
  const AuthValidatorContract = await AuthValidatorFactory.deploy(
    authValidatorAdmin.address,
    backendAuthWallet.address
  );

  // END DEPLOY DEPENDENCIES

  const AssetRevealFactory = await ethers.getContractFactory('AssetReveal');

  const AssetRevealContract = await upgrades.deployProxy(
    AssetRevealFactory,
    [
      name,
      version,
      AssetContract.address,
      AuthValidatorContract.address,
      trustedForwarder.address,
    ],
    {
      initializer: 'initialize',
    }
  );

  await AssetRevealContract.deployed();

  // SET UP ROLES
  const AssetRevealContractAsUser = AssetRevealContract.connect(user);
  const AssetRevealContractAsAdmin = AssetRevealContract.connect(assetAdmin);

  const MockMinterFactory = await ethers.getContractFactory('MockMinter');
  const MockMinterContract = await MockMinterFactory.deploy(
    AssetContract.address
  );
  const AssetContractAsAdmin = AssetContract.connect(assetAdmin);
  // add mock minter as minter
  const MinterRole = await AssetContract.MINTER_ROLE();
  const BurnerRole = await AssetContract.BURNER_ROLE();
  await AssetContractAsAdmin.grantRole(MinterRole, MockMinterContract.address);

  // add AssetReveal contracts as both MINTER and BURNER for Asset contract
  await AssetContractAsAdmin.grantRole(MinterRole, AssetRevealContract.address);
  await AssetContractAsAdmin.grantRole(BurnerRole, AssetRevealContract.address);
  // END SET UP ROLES

  // SETUP USER WITH MINTED ASSETS
  // mint a tier 5 asset with 10 copies
  const unRevMintTx = await MockMinterContract.mintAsset(
    user.address,
    10, // amount
    5, // tier
    false, // revealed
    'QmZvGR5JNtSjSgSL9sD8V3LpSTHYXcfc9gy3CqptuoETJA' // metadata hash
  );
  const unRevResult = await unRevMintTx.wait();
  const unrevealedtokenId = unRevResult.events[2].args.tokenId.toString();

  // mint a tier 5 asset with 10 copies
  const unRevMintTx2 = await MockMinterContract.mintAsset(
    user.address,
    10,
    5,
    false,
    'QmZvGR5JNtSjSgSL9sD8V3LpSTHYXcfc9gy3CqptuoETJD'
  );
  const unRevResult2 = await unRevMintTx2.wait();
  const unrevealedtokenId2 = unRevResult2.events[2].args.tokenId.toString();

  // mint a revealed version, tier 5 asset with 10 copies
  const revMintTx = await MockMinterContract.mintAsset(
    user.address,
    10,
    5,
    true,
    'QmZvGR5JNtSjSgSL9sD8V3LpSTHYXcfc9gy3CqptuoETJC'
  );

  const revResult = await revMintTx.wait();
  const revealedtokenId = revResult.events[2].args.tokenId.toString();
  // END SETUP USER WITH MINTED ASSETS

  // HELPER FUNCTIONS
  const revealAsset = async (
    signature: string,
    tokenId: number,
    amounts: number[],
    metadataHashes: string[],
    revealHashes: string[]
  ) => {
    const tx = await AssetRevealContractAsUser.revealMint(
      signature,
      tokenId,
      amounts,
      metadataHashes,
      revealHashes
    );
    const result = await tx.wait();
    return result;
  };

  const revealAssetBatch = async (
    signature: string,
    tokenIds: number[],
    amounts: number[][],
    metadataHashes: string[][],
    revealHashes: string[][]
  ) => {
    const tx = await AssetRevealContractAsUser.revealBatchMint(
      signature,
      tokenIds,
      amounts,
      metadataHashes,
      revealHashes
    );
    const result = await tx.wait();
    return result;
  };

  const instantReveal = async (
    signature: string,
    tokenId: number,
    burnAmount: number,
    mintAmounts: number[],
    metadataHashes: string[],
    revealHashes: string[]
  ) => {
    const tx = await AssetRevealContractAsUser.burnAndReveal(
      signature,
      tokenId,
      burnAmount,
      mintAmounts,
      metadataHashes,
      revealHashes
    );
    const result = await tx.wait();
    return result;
  };

  const generateRevealSignature = async (
    revealer: string,
    prevTokenId: number,
    amounts: number[],
    metadataHashes: string[],
    revealHashes: string[]
  ) => {
    const signature = await revealSignature(
      revealer,
      prevTokenId,
      amounts,
      metadataHashes,
      revealHashes,
      AssetRevealContract,
      backendAuthWallet
    );
    return signature;
  };

  const generateBatchRevealSignature = async (
    revealer: string,
    prevTokenIds: number[],
    amounts: number[][],
    metadataHashes: string[][],
    revealHashes: string[][]
  ) => {
    const signature = await batchRevealSignature(
      revealer,
      prevTokenIds,
      amounts,
      metadataHashes,
      revealHashes,
      AssetRevealContract,
      backendAuthWallet
    );
    return signature;
  };

  const generateBurnAndRevealSignature = async (
    revealer: string,
    prevTokenId: number,
    amounts: number[],
    metadataHashes: string[],
    revealHashes: string[]
  ) => {
    const signature = await burnAndRevealSignature(
      revealer,
      prevTokenId,
      amounts,
      metadataHashes,
      revealHashes,
      AssetRevealContract,
      backendAuthWallet
    );
    return signature;
  };
  // END HELPER FUNCTIONS

  return {
    generateRevealSignature,
    generateBatchRevealSignature,
    generateBurnAndRevealSignature,
    revealAsset,
    revealAssetBatch,
    instantReveal,
    AssetRevealContract,
    AssetRevealContractAsUser,
    AssetRevealContractAsAdmin,
    AssetContract,
    AuthValidatorContract,
    trustedForwarder,
    unrevealedtokenId,
    unrevealedtokenId2,
    revealedtokenId,
    user,
  };
}<|MERGE_RESOLUTION|>--- conflicted
+++ resolved
@@ -5,6 +5,7 @@
   revealSignature,
 } from '../utils/revealSignature';
 import {
+  DEFAULT_SUBSCRIPTION,
   CATALYST_BASE_URI,
   CATALYST_DEFAULT_ROYALTY,
   CATALYST_IPFS_CID_PER_TIER,
@@ -23,33 +24,44 @@
     catalystAdmin,
     authValidatorAdmin,
     backendAuthWallet,
+    mockMarketplace1,
+    mockMarketplace2,
   ] = await ethers.getSigners();
 
   // test upgradeable contract using '@openzeppelin/hardhat-upgrades'
-  // DEPLOY DEPENDENCIES: ASSET, CATALYST, AUTH VALIDATOR, OPERATOR FILTER REGISTRANT
+  // DEPLOY DEPENDENCIES: ASSET, CATALYST, AUTH VALIDATOR, OPERATOR FILTER
   // note: reveal tests use a MockMinter instead of AssetCreate
 
-  const OperatorFilterRegistrantFactory = await ethers.getContractFactory(
-    'OperatorFilterRegistrant'
-  );
-  const OperatorFilterRegistrantContract =
-    await OperatorFilterRegistrantFactory.deploy();
+  const MockOperatorFilterRegistryFactory = await ethers.getContractFactory(
+    'MockOperatorFilterRegistry'
+  );
+
+  const operatorFilterRegistry = await MockOperatorFilterRegistryFactory.deploy(
+    DEFAULT_SUBSCRIPTION,
+    [mockMarketplace1.address, mockMarketplace2.address]
+  );
+
+  // Operator Filter Registrant
+  const OperatorFilterSubscriptionFactory = await ethers.getContractFactory(
+    'MockOperatorFilterSubscription'
+  );
+
+  // Provide: address _owner, address _localRegistry
+  const OperatorFilterSubscriptionContract =
+    await OperatorFilterSubscriptionFactory.deploy(
+      assetAdmin.address,
+      operatorFilterRegistry.address
+    );
 
   const AssetFactory = await ethers.getContractFactory('Asset');
   const AssetContract = await upgrades.deployProxy(
     AssetFactory,
-<<<<<<< HEAD
     [
       trustedForwarder.address,
       assetAdmin.address,
-      [1, 2, 3, 4, 5, 6],
-      [2, 4, 6, 8, 10, 12],
       'ipfs://',
-      OperatorFilterRegistrantContract.address,
+      OperatorFilterSubscriptionContract.address,
     ],
-=======
-    [trustedForwarder.address, assetAdmin.address, 'ipfs://'],
->>>>>>> 2b5eb06b
     {
       initializer: 'initialize',
     }
@@ -64,7 +76,7 @@
       CATALYST_BASE_URI,
       trustedForwarder.address,
       catalystRoyaltyRecipient.address,
-      OperatorFilterRegistrantContract.address,
+      OperatorFilterSubscriptionContract.address,
       catalystAdmin.address, // DEFAULT_ADMIN_ROLE
       catalystMinter.address, // MINTER_ROLE
       CATALYST_DEFAULT_ROYALTY,
