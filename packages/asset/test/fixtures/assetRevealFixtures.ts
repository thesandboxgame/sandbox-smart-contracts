--- conflicted
+++ resolved
@@ -3,229 +3,6 @@
   batchRevealSignature,
   burnAndRevealSignature,
   revealSignature,
-<<<<<<< HEAD
-} from "../utils/revealSignature";
-
-export const runRevealTestSetup = deployments.createFixture(
-    async ({ deployments, getNamedAccounts, getUnnamedAccounts, ethers }) => {
-      await deployments.fixture([
-        "AssetReveal",
-        "Asset",
-        "AuthValidator",
-        "MockMinter", // reveal tests use MockMinter instead of AssetCreate
-      ]);
-      // SET UP ROLES
-      const { deployer, trustedForwarder } =
-        await getNamedAccounts();
-      const users = await getUnnamedAccounts();
-      const AssetContract = await ethers.getContract("Asset", deployer); // TODO: why deployer
-      const AuthValidatorContract = await ethers.getContract(
-        "AuthValidator",
-        deployer
-      );
-      const MockMinterContract = await ethers.getContract("MockMinter", deployer); // TODO: why deployer - shouldn't this be an admin
-      // add mock minter as minter
-      const MinterRole = await AssetContract.MINTER_ROLE();
-      const BurnerRole = await AssetContract.BURNER_ROLE();
-      await AssetContract.grantRole(MinterRole, MockMinterContract.address);
-      const AssetRevealContract = await ethers.getContract(
-        "AssetReveal",
-        users[0]
-      );
-      // add AssetReveal contracts as both MINTER and BURNER for Asset contract
-      await AssetContract.grantRole(MinterRole, AssetRevealContract.address);
-      await AssetContract.grantRole(BurnerRole, AssetRevealContract.address);
-      // END SET UP ROLES
-  
-      // mint a tier 5 asset with 10 copies
-      const unRevMintTx = await MockMinterContract.mintAsset(
-        users[0],
-        10, // amount
-        5, // tier
-        false, // revealed
-        "QmZvGR5JNtSjSgSL9sD8V3LpSTHYXcfc9gy3CqptuoETJA" // metadata hash
-      );
-      const unRevResult = await unRevMintTx.wait();
-      const unrevealedtokenId = unRevResult.events[5].args.tokenId.toString();
-  
-      // await AssetContract.safeTransferFrom(
-      //   users[0],
-      //   users[1], 
-      //   unrevealedtokenId,
-      //   1,
-      //   "0x00"
-      // );
-  
-      // mint a tier 5 asset with 10 copies
-      const unRevMintTx2 = await MockMinterContract.mintAsset(
-        users[0],
-        10,
-        5,
-        false,
-        "QmZvGR5JNtSjSgSL9sD8V3LpSTHYXcfc9gy3CqptuoETJD"
-      );
-      const unRevResult2 = await unRevMintTx2.wait();
-      const unrevealedtokenId2 = unRevResult2.events[3].args.tokenId.toString();
-      // mint a revealed version, tier 5 asset with 10 copies
-      const revMintTx = await MockMinterContract.mintAsset(
-        users[0],
-        10,
-        5,
-        true,
-        "QmZvGR5JNtSjSgSL9sD8V3LpSTHYXcfc9gy3CqptuoETJC"
-      );
-  
-      const revResult = await revMintTx.wait();
-      const revealedtokenId = revResult.events[3].args.tokenId.toString();
-  
-      const revealAsset = async (
-        signature: string,
-        tokenId: number,
-        amounts: number[],
-        metadataHashes: string[],
-        revealHashes: string[]
-      ) => {
-        const tx = await AssetRevealContract.revealMint(
-          signature,
-          tokenId,
-          amounts,
-          metadataHashes,
-          revealHashes
-        );
-        const result = await tx.wait();
-        return result;
-      };
-  
-      // const burnAsset = async (tokenId: number, amount: number) => {
-      //   const tx = await AssetRevealContract.revealBurn(tokenId, amount);
-      //   const result = await tx.wait();
-      //   const burnEvent = result.events[1];
-      //   return { result, nonce: burnEvent.args[2] };
-      // };
-  
-      const revealAssetBatch = async (
-        signature: string,
-        tokenIds: number[],
-        amounts: number[][],
-        metadataHashes: string[][],
-        revealHashes: string[][]
-      ) => {
-        const tx = await AssetRevealContract.revealBatchMint(
-          signature,
-          tokenIds,
-          amounts,
-          metadataHashes,
-          revealHashes
-        );
-        const result = await tx.wait();
-        return result;
-      };
-  
-      // const burnAssetBatch = async (tokenIds: number[], amounts: number[]) => {
-      //   const tx = await AssetRevealContract.revealBatchBurn(tokenIds, amounts);
-      //   const result = await tx.wait();
-      //   const nonces = [];
-      //   // get nonce from every odd event // TODO: why?
-      //   for (let i = 0; i < result.events.length; i++) {
-      //     if (i % 2 === 1) {
-      //       const burnEvent = result.events[i];
-      //       nonces.push(burnEvent.args[2]);
-      //     }
-      //   }
-      //   return { result, nonces };
-      // };
-  
-      const instantReveal = async (
-        signature: string,
-        tokenId: number,
-        burnAmount: number,
-        mintAmounts: number[],
-        metadataHashes: string[],
-        revealHashes: string[]
-      ) => {
-        const tx = await AssetRevealContract.burnAndReveal(
-          signature,
-          tokenId,
-          burnAmount,
-          mintAmounts,
-          metadataHashes,
-          revealHashes
-        );
-        const result = await tx.wait();
-        return result;
-      };
-  
-      const generateRevealSignature = async (
-        revealer: string,
-        prevTokenId: number,
-        amounts: number[],
-        metadataHashes: string[],
-        revealHashes: string[]
-      ) => {
-        const signature = await revealSignature(
-          revealer,
-          prevTokenId,
-          amounts,
-          metadataHashes,
-          revealHashes
-        );
-        return signature;
-      };
-  
-      const generateBatchRevealSignature = async (
-        revealer: string,
-        prevTokenIds: number[],
-        amounts: number[][],
-        metadataHashes: string[][],
-        revealHashes: string[][]
-      ) => {
-        const signature = await batchRevealSignature(
-          revealer,
-          prevTokenIds,
-          amounts,
-          metadataHashes,
-          revealHashes
-        );
-        return signature;
-      };
-  
-      const generateBurnAndRevealSignature = async (
-        revealer: string,
-        prevTokenId: number,
-        amounts: number[],
-        metadataHashes: string[],
-        revealHashes: string[]
-      ) => {
-        const signature = await burnAndRevealSignature(
-          revealer,
-          prevTokenId,
-          amounts,
-          metadataHashes,
-          revealHashes
-        );
-        return signature;
-      };
-  
-      return {
-        deployer,
-        generateRevealSignature,
-        generateBatchRevealSignature,
-        generateBurnAndRevealSignature,
-        revealAsset,
-        revealAssetBatch,
-        instantReveal,
-        // burnAsset,
-        // burnAssetBatch,
-        AssetRevealContract,
-        AssetContract,
-        AuthValidatorContract,
-        trustedForwarder,
-        unrevealedtokenId,
-        unrevealedtokenId2,
-        revealedtokenId,
-        users
-      };
-=======
 } from '../utils/revealSignature';
 import {
   CATALYST_BASE_URI,
@@ -316,7 +93,6 @@
     ],
     {
       initializer: 'initialize',
->>>>>>> bef31108
     }
   );
 
