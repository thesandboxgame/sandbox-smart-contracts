--- conflicted
+++ resolved
@@ -1,110 +1,6 @@
 import { expect } from "chai";
 import { expectEventWithArgs } from "../util";
 import { ethers } from "hardhat";
-<<<<<<< HEAD
-import { BigNumber } from "ethers";
-import { setupOperatorFilter } from "./fixture";
-import { mock } from "node:test";
-
-const catalystArray = [1, 2, 3, 4, 5, 6];
-
-const catalystBurnAmount = [2, 4, 6, 8, 10, 12];
-
-type AssetMintData = {
-  creator: string;
-  amount: number;
-  tier: number;
-  isNFT: boolean;
-  revealed: boolean;
-  revealHash: number;
-};
-
-function getAssetData(
-  creator: string,
-  amount: number,
-  tier: number,
-  creatorNonce: number,
-  isNFT: boolean,
-  revealed: boolean,
-  revealHash: number
-) {
-  return {
-    creator: creator,
-    amount: amount,
-    tier: tier,
-    creatorNonce: creatorNonce,
-    isNFT: isNFT,
-    revealed: revealed,
-    revealHash: revealHash,
-  };
-}
-
-function generateOldAssetId(
-  creator: string,
-  assetNumber: number,
-  isNFT: boolean
-) {
-  const hex = assetNumber.toString(16);
-  const hexLength = hex.length;
-  let zeroAppends = "";
-  const zeroAppendsLength = 24 - hexLength;
-  for (let i = 0; i < zeroAppendsLength; i++) {
-    if (i == zeroAppendsLength - 1) {
-      if (isNFT) {
-        zeroAppends = "8" + zeroAppends;
-      } else {
-        zeroAppends = zeroAppends + "0";
-      }
-    } else {
-      zeroAppends = zeroAppends + "0";
-    }
-  }
-  return `${creator}${zeroAppends}${hex}`;
-}
-
-const runAssetSetup = deployments.createFixture(
-  async ({ deployments, getNamedAccounts, ethers }) => {
-    await deployments.fixture(["Asset"]);
-    const { deployer, revealer } = await getNamedAccounts();
-    const users = await getUnnamedAccounts();
-    const owner = users[0];
-    const secondOwner = users[1];
-    const bridgeMinter = users[2];
-    const AssetContract = await ethers.getContract("Asset", deployer);
-    const Asset = await ethers.getContract("Asset");
-    const minterRole = await AssetContract.MINTER_ROLE();
-    const bridgeMinterRole = await AssetContract.BRIDGE_MINTER_ROLE();
-    await AssetContract.grantRole(minterRole, deployer);
-    await AssetContract.grantRole(bridgeMinterRole, bridgeMinter);
-    const uris = [
-      "QmSRVTH8VumE42fqmdzPHuA57LjCaUXQRequVzEDTGMyHY",
-      "QmTeRr1J2kaKM6e1m8ixLfZ31hcb7XNktpbkWY5tMpjiFR",
-      "QmUxnKe5DyjxKuwq2AMGDLYeQALnQxcffCZCgtj5a41DYw",
-      "QmYQztw9x8WyrUFDxuc5D4xYaN3pBXWNGNAaguvfDhLLgg",
-      "QmUXH1JBPMYxCmzNEMRDGTPtHmePvbo4uVEBreN3sowDwG",
-      "QmdRwSPCuPGfxSYTaot9Eqz8eU9w1DGp8mY97pTCjnSWqk",
-      "QmNrwUiZfQLYaZFHNLzxqfiLxikKYRzZcdWviyDaNhrVhm",
-    ];
-    const baseUri = "ipfs://";
-
-    return {
-      deployer,
-      AssetContract,
-      Asset,
-      revealer,
-      owner,
-      secondOwner,
-      bridgeMinter,
-      minterRole,
-      bridgeMinterRole,
-      uris,
-      baseUri,
-    };
-  }
-);
-
-describe.skip("AssetContract", () => {
-=======
 import { runAssetSetup } from "./fixtures/assetFixture"
 
 
@@ -114,7 +10,6 @@
 // TODO: missing setTrustedForwarder default admin function
 // TODO: tokenId tests (TokenIdUtils.sol)
 describe("AssetContract", () => {
->>>>>>> bf5a8b8c
   it("Should deploy correctly", async () => {
     const { AssetContract } = await runAssetSetup();
     expect(AssetContract.address).to.be.properAddress;
