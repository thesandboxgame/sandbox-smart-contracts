import {expect} from 'chai';
<<<<<<< HEAD
import {expectEventWithArgs} from '../util';
import {ethers} from 'hardhat';
import {runAssetSetup} from './fixtures/asset/assetFixture';
=======
import {runAssetSetup} from './fixtures/assetFixture';
import {ethers} from 'hardhat';
>>>>>>> 933d2552

describe('Base Asset Contract (/packages/asset/contracts/Asset.sol)', function () {
  describe('Access Control', function () {
    it('should have MINTER_ROLE defined', async function () {
      const {AssetContract} = await runAssetSetup();
      const minterRole = await AssetContract.MINTER_ROLE();
      expect(minterRole).to.be.equal(ethers.utils.id('MINTER_ROLE'));
    });
    it('should have BURNER_ROLE defined', async function () {
      const {AssetContract} = await runAssetSetup();
      const burnerRole = await AssetContract.BURNER_ROLE();
      expect(burnerRole).to.be.equal(ethers.utils.id('BURNER_ROLE'));
    });
    it('should be able to grant roles', async function () {
      const {AssetContract, AssetContractAsAdmin, owner} =
        await runAssetSetup();

      await AssetContractAsAdmin.grantRole(
        ethers.utils.id('BURNER_ROLE'),
        owner.address
      );

      expect(
        await AssetContract.hasRole(
          ethers.utils.id('BURNER_ROLE'),
          owner.address
        )
      ).to.be.true;
    });
    it('should be able to revoke roles', async function () {
      const {AssetContract, AssetContractAsAdmin, owner} =
        await runAssetSetup();

      await AssetContractAsAdmin.grantRole(
        ethers.utils.id('BURNER_ROLE'),
        owner.address
      );

      expect(
        await AssetContract.hasRole(
          ethers.utils.id('BURNER_ROLE'),
          owner.address
        )
      ).to.be.true;

      await AssetContractAsAdmin.revokeRole(
        ethers.utils.id('BURNER_ROLE'),
        owner.address
      );

      expect(
        await AssetContract.hasRole(
          ethers.utils.id('BURNER_ROLE'),
          owner.address
        )
      ).to.be.false;
    });
    it('should emit RoleGranted event when granting roles', async function () {
      const {AssetContract, AssetContractAsAdmin, owner} =
        await runAssetSetup();

      const tx = await AssetContractAsAdmin.grantRole(
        ethers.utils.id('BURNER_ROLE'),
        owner.address
      );

      await expect(tx).to.emit(AssetContract, 'RoleGranted');
    });
    it('should emit RoleRevoked event when revoking roles', async function () {
      const {AssetContract, AssetContractAsAdmin, owner} =
        await runAssetSetup();

      await AssetContractAsAdmin.grantRole(
        ethers.utils.id('BURNER_ROLE'),
        owner.address
      );

      const tx = await AssetContractAsAdmin.revokeRole(
        ethers.utils.id('BURNER_ROLE'),
        owner.address
      );

      await expect(tx).to.emit(AssetContract, 'RoleRevoked');
    });
    it('should not allow non-DEFAULT_ADMIN to grant roles', async function () {
      const {AssetContractAsMinter, minter, defaultAdminRole} =
        await runAssetSetup();

      await expect(
        AssetContractAsMinter.grantRole(
          ethers.utils.id('BURNER_ROLE'),
          minter.address
        )
      ).to.be.revertedWith(
        `AccessControl: account ${minter.address.toLowerCase()} is missing role ${defaultAdminRole}`
      );
    });
  });
  describe('Base URI', function () {
    it('Should have correct base URI set in the constructor', async function () {
      const {AssetContract, mintOne, baseURI} = await runAssetSetup();
      const {tokenId, metadataHash} = await mintOne();
      const tokenURI = await AssetContract.uri(tokenId);
      const extractedBaseURI = tokenURI.split(metadataHash)[0];
      expect(extractedBaseURI).to.be.equal(baseURI);
    });
    it('Should allow DEFAULT_ADMIN to change base URI', async function () {
      const {AssetContract, AssetContractAsAdmin, mintOne} =
        await runAssetSetup();
      await AssetContractAsAdmin.setBaseURI('newBaseURI');
      const {tokenId, metadataHash} = await mintOne();
      const tokenURI = await AssetContract.uri(tokenId);
      const extractedBaseURI = tokenURI.split(metadataHash)[0];
      expect(extractedBaseURI).to.be.equal('newBaseURI');
    });
    it('Should not allow non-DEFAULT_ADMIN to change base URI', async function () {
      const {AssetContractAsMinter, minter, defaultAdminRole} =
        await runAssetSetup();
      await expect(
        AssetContractAsMinter.setBaseURI('newBaseURI')
      ).to.be.revertedWith(
        `AccessControl: account ${minter.address.toLowerCase()} is missing role ${defaultAdminRole}`
      );
    });
  });
  describe('Token URI', function () {
    it('Should return correct token URI', async function () {
      const {AssetContract, mintOne, baseURI, metadataHashes} =
        await runAssetSetup();
      const {tokenId} = await mintOne();
      const tokenURI = await AssetContract.uri(tokenId);
      expect(tokenURI).to.be.equal(baseURI + metadataHashes[0]);
    });
    it('Should allow DEFAULT_ADMIN to change token URI', async function () {
      const {
        AssetContract,
        AssetContractAsAdmin,
        mintOne,
        metadataHashes,
        baseURI,
      } = await runAssetSetup();
      const {tokenId} = await mintOne();
      const tokenURI = await AssetContract.uri(tokenId);
      expect(tokenURI).to.be.equal(baseURI + metadataHashes[0]);
      await AssetContractAsAdmin.setTokenURI(tokenId, metadataHashes[1]);
      const newTokenURI = await AssetContract.uri(tokenId);
      expect(newTokenURI).to.be.equal(baseURI + metadataHashes[1]);
    });
    it('Should not allow DEFAULT_ADMIN to change token URI to already used hash', async function () {
      const {
        AssetContract,
        AssetContractAsAdmin,
        mintOne,
        metadataHashes,
        baseURI,
      } = await runAssetSetup();
      const {tokenId} = await mintOne();
      await mintOne(undefined, undefined, undefined, metadataHashes[1]);
      const tokenURI = await AssetContract.uri(tokenId);
      expect(tokenURI).to.be.equal(baseURI + metadataHashes[0]);
      await expect(
        AssetContractAsAdmin.setTokenURI(tokenId, metadataHashes[1])
      ).to.be.revertedWith('Asset: not allowed to reuse metadata hash');
    });
    it('Should not allow non-DEFAULT_ADMIN to change token URI', async function () {
      const {
        AssetContractAsMinter,
        minter,
        mintOne,
        metadataHashes,
        defaultAdminRole,
      } = await runAssetSetup();
      const {tokenId} = await mintOne();
      await expect(
        AssetContractAsMinter.setTokenURI(tokenId, metadataHashes[1])
      ).to.be.revertedWith(
        `AccessControl: account ${minter.address.toLowerCase()} is missing role ${defaultAdminRole}`
      );
    });
  });
  describe('Minting', function () {
    it('Should allow account with MINTER_ROLE to mint', async function () {
      const {
        AssetContractAsMinter,
        generateRandomTokenId,
        minter,
        metadataHashes,
      } = await runAssetSetup();
      const tokenId = generateRandomTokenId();
      const amount = 1;
      await expect(
        AssetContractAsMinter.mint(
          minter.address,
          tokenId,
          amount,
          metadataHashes[0]
        )
      ).to.not.be.reverted;
    });
    it('Should not allow account without MINTER_ROLE to mint', async function () {
      const {
        AssetContractAsAdmin,
        generateRandomTokenId,
        assetAdmin,
        metadataHashes,
        minterRole,
      } = await runAssetSetup();
      const tokenId = generateRandomTokenId();
      const amount = 1;
      await expect(
        AssetContractAsAdmin.mint(
          assetAdmin.address,
          tokenId,
          amount,
          metadataHashes[0]
        )
      ).to.be.revertedWith(
        `AccessControl: account ${assetAdmin.address.toLowerCase()} is missing role ${minterRole}`
      );
    });
    it('Should mark the metadata hash as used after minting', async function () {
      const {AssetContract, mintOne} = await runAssetSetup();
      const {tokenId, metadataHash} = await mintOne();
      const linkedTokenId = await AssetContract.hashUsed(metadataHash);
      expect(linkedTokenId).to.be.equal(ethers.utils.hexlify(tokenId));
    });
    describe('Single Mint', function () {
      it('Should mint tokens with correct amounts', async function () {
        const {AssetContract, mintOne, minter} = await runAssetSetup();
        const amount = 3;
        const {tokenId} = await mintOne(undefined, undefined, amount);
        const balance = await AssetContract.balanceOf(minter.address, tokenId);
        expect(balance).to.be.equal(3);
      });
      it('Should mint tokens with correct URI', async function () {
        const {AssetContract, mintOne, metadataHashes, baseURI} =
          await runAssetSetup();
        const {tokenId} = await mintOne();
        const tokenURI = await AssetContract.uri(tokenId);
        expect(tokenURI).to.be.equal(baseURI + metadataHashes[0]);
      });
      it('Should mint tokens with correct owner', async function () {
        const {AssetContract, mintOne, owner} = await runAssetSetup();
        const amount = 1;
        const {tokenId} = await mintOne(owner.address, undefined, amount);
        const balance = await AssetContract.balanceOf(owner.address, tokenId);
        expect(balance).to.be.equal(amount);
      });
      it('should not allow minting with duplicate metadata hash', async function () {
        const {mintOne, metadataHashes} = await runAssetSetup();
        await mintOne(undefined, undefined, undefined, metadataHashes[0]);
        await expect(
          mintOne(undefined, undefined, undefined, metadataHashes[0])
        ).to.be.revertedWith('Asset: not allowed to reuse metadata hash');
      });
    });
    describe('Batch Mint', function () {
      it('Should mint tokens with correct amounts', async function () {
        const {AssetContract, mintBatch, minter} = await runAssetSetup();
        const amounts = [2, 4];
        const {tokenIds} = await mintBatch(undefined, undefined, amounts);
        const balance = await AssetContract.balanceOfBatch(
          new Array(tokenIds.length).fill(minter.address),
          tokenIds
        );
        expect(balance).to.be.deep.equal(amounts);
      });
      it('Should mint tokens with correct URIs', async function () {
        const {AssetContract, mintBatch, metadataHashes, baseURI} =
          await runAssetSetup();
        const hashes = [metadataHashes[2], metadataHashes[3]];
        const {tokenIds} = await mintBatch(
          undefined,
          undefined,
          undefined,
          hashes
        );
        const tokenURI1 = await AssetContract.uri(tokenIds[0]);
        const tokenURI2 = await AssetContract.uri(tokenIds[1]);
        expect(tokenURI1).to.be.equal(baseURI + hashes[0]);
        expect(tokenURI2).to.be.equal(baseURI + hashes[1]);
      });
      it('Should mint tokens with correct owner', async function () {
        const {AssetContract, mintBatch, owner} = await runAssetSetup();
        const amounts = [2, 4];
        const {tokenIds} = await mintBatch(owner.address, undefined, amounts);
        const balance = await AssetContract.balanceOfBatch(
          new Array(tokenIds.length).fill(owner.address),
          tokenIds
        );
        expect(balance).to.be.deep.equal(amounts);
      });
      it('should not allow minting with duplicate metadata hash in a batch', async function () {
        const {mintBatch, metadataHashes} = await runAssetSetup();
        await expect(
          mintBatch(undefined, undefined, undefined, [
            metadataHashes[0],
            metadataHashes[0],
          ])
        ).to.be.revertedWith('Asset: not allowed to reuse metadata hash');
      });
      it('should not allow minting with already existing metadata hash', async function () {
        const {mintOne, mintBatch, metadataHashes} = await runAssetSetup();
        await mintOne(undefined, undefined, undefined, metadataHashes[0]);
        await expect(
          mintBatch(undefined, undefined, undefined, [
            metadataHashes[0],
            metadataHashes[1],
          ])
        ).to.be.revertedWith('Asset: not allowed to reuse metadata hash');
      });
      it("should not allow minting if the length of the ids and amounts don't match", async function () {
        const {AssetContractAsMinter, generateRandomTokenId, minter} =
          await runAssetSetup();
        const tokenIds = [
          generateRandomTokenId(),
          generateRandomTokenId(),
          generateRandomTokenId(),
        ];
        const amounts = [1, 2];
        const hashes = ['0x1', '0x2', '0x3'];
        await expect(
          AssetContractAsMinter.mintBatch(
            minter.address,
            tokenIds,
            amounts,
            hashes
          )
        ).to.be.revertedWith('Asset: ids and amounts length mismatch');
      });
      it("should not allow minting if the length of the ids and hashes don't match", async function () {
        const {AssetContractAsMinter, generateRandomTokenId, minter} =
          await runAssetSetup();
        const tokenIds = [generateRandomTokenId(), generateRandomTokenId()];
        const amounts = [1, 2];
        const hashes = ['0x1'];
        await expect(
          AssetContractAsMinter.mintBatch(
            minter.address,
            tokenIds,
            amounts,
            hashes
          )
        ).to.be.revertedWith('Asset: ids and metadataHash length mismatch');
      });
    });
    describe('Mint Events', function () {
      it('Should emit TransferSingle event on single mint', async function () {
        const {AssetContract, mintOne} = await runAssetSetup();

        const {tx} = await mintOne();
        await expect(tx).to.emit(AssetContract, 'TransferSingle');
      });
      it('Should emit TransferSingle event with correct args on single mint', async function () {
        const {AssetContract, mintOne, generateRandomTokenId, minter} =
          await runAssetSetup();
        const tokenId = generateRandomTokenId();
        const amount = 3;
        const recipient = minter.address;
        const {tx} = await mintOne(recipient, tokenId, amount);
        await expect(tx)
          .to.emit(AssetContract, 'TransferSingle')
          .withArgs(
            minter.address,
            ethers.constants.AddressZero,
            recipient,
            tokenId,
            amount
          );
      });
      it('Should emit TransferBatch event on batch mint', async function () {
        const {AssetContract, mintBatch} = await runAssetSetup();
        const {tx} = await mintBatch();
        await expect(tx).to.emit(AssetContract, 'TransferBatch');
      });
      it('Should emit TransferBatch event with correct args on batch mint', async function () {
        const {AssetContract, mintBatch, generateRandomTokenId, minter} =
          await runAssetSetup();
        const tokenIds = [generateRandomTokenId(), generateRandomTokenId()];
        const amounts = [7, 2];
        const recipient = minter.address;
        const {tx} = await mintBatch(recipient, tokenIds, amounts);
        await expect(tx)
          .to.emit(AssetContract, 'TransferBatch')
          .withArgs(
            minter.address,
            ethers.constants.AddressZero,
            recipient,
            [
              ethers.utils.hexlify(tokenIds[0]),
              ethers.utils.hexlify(tokenIds[1]),
            ],
            amounts
          );
      });
    });
  });
  describe('Burning', function () {
    it('Should allow account with BURNER_ROLE to burn tokens from any account', async function () {
      const {AssetContract, mintOne, burnOne, owner} = await runAssetSetup();
      const {tokenId} = await mintOne(owner.address, undefined, 10);
      expect(await AssetContract.balanceOf(owner.address, tokenId)).to.be.equal(
        10
      );
      await burnOne(owner.address, tokenId, 5);
      const balanceAfterBurn = await AssetContract.balanceOf(
        owner.address,
        tokenId
      );
      expect(balanceAfterBurn).to.be.equal(5);
    });
    it('Should not allow account without BURNER_ROLE to burn tokens from any account', async function () {
      const {
        AssetContract,
        AssetContractAsMinter,
        mintOne,
        owner,
        burnerRole,
        minter,
      } = await runAssetSetup();
      const {tokenId} = await mintOne(owner.address, undefined, 10);
      expect(await AssetContract.balanceOf(owner.address, tokenId)).to.be.equal(
        10
      );
      await expect(
        AssetContractAsMinter.burnFrom(owner.address, tokenId, 5)
      ).to.be.revertedWith(
        `AccessControl: account ${minter.address.toLowerCase()} is missing role ${burnerRole}`
      );
    });
    it('Should allow account with BURNER_ROLE to burn batch of tokens from any account', async function () {
      const {AssetContract, mintBatch, burnBatch, owner} =
        await runAssetSetup();
      const amounts = [2, 4];
      const {tokenIds} = await mintBatch(owner.address, undefined, amounts);
      const balance = await AssetContract.balanceOfBatch(
        new Array(tokenIds.length).fill(owner.address),
        tokenIds
      );
      expect(balance).to.be.deep.equal(amounts);
      await burnBatch(owner.address, tokenIds, [1, 1]);
      const balanceAfterBurn = await AssetContract.balanceOfBatch(
        new Array(tokenIds.length).fill(owner.address),
        tokenIds
      );
      expect(balanceAfterBurn).to.be.deep.equal([1, 3]);
    });
    it('Should not allow account without BURNER_ROLE to burn batch of tokens from any account', async function () {
      const {
        AssetContract,
        AssetContractAsMinter,
        mintBatch,
        owner,
        burnerRole,
        minter,
      } = await runAssetSetup();
      const amounts = [2, 4];
      const {tokenIds} = await mintBatch(owner.address, undefined, amounts);
      const balance = await AssetContract.balanceOfBatch(
        new Array(tokenIds.length).fill(owner.address),
        tokenIds
      );
      expect(balance).to.be.deep.equal(amounts);
      await expect(
        AssetContractAsMinter.burnBatchFrom(owner.address, tokenIds, [1, 1])
      ).to.be.revertedWith(
        `AccessControl: account ${minter.address.toLowerCase()} is missing role ${burnerRole}`
      );
    });
    it('should allow users to burn their own tokens - single token', async function () {
      const {AssetContractAsOwner, mintOne, owner} = await runAssetSetup();
      const {tokenId} = await mintOne(owner.address, undefined, 10);
      expect(
        await AssetContractAsOwner.balanceOf(owner.address, tokenId)
      ).to.be.equal(10);
      await AssetContractAsOwner.burn(owner.address, tokenId, 5);
      const balanceAfterBurn = await AssetContractAsOwner.balanceOf(
        owner.address,
        tokenId
      );
      expect(balanceAfterBurn).to.be.equal(5);
    });
    it('should allow users to burn their own tokens - batch of tokens', async function () {
      const {AssetContractAsOwner, mintBatch, owner} = await runAssetSetup();
      const amounts = [2, 4];
      const {tokenIds} = await mintBatch(owner.address, undefined, amounts);
      const balance = await AssetContractAsOwner.balanceOfBatch(
        new Array(tokenIds.length).fill(owner.address),
        tokenIds
      );
      expect(balance).to.be.deep.equal(amounts);
      await AssetContractAsOwner.burnBatch(owner.address, tokenIds, [1, 1]);
      const balanceAfterBurn = await AssetContractAsOwner.balanceOfBatch(
        new Array(tokenIds.length).fill(owner.address),
        tokenIds
      );
      expect(balanceAfterBurn).to.be.deep.equal([1, 3]);
    });
    describe('Burning Events', function () {
      it('should emit TransferSingle event on burnFrom', async function () {
        const {AssetContractAsBurner, mintOne, minter} = await runAssetSetup();
        const {tokenId} = await mintOne();
        const tx = await AssetContractAsBurner.burnFrom(
          minter.address,
          tokenId,
          5
        );
        await expect(tx).to.emit(AssetContractAsBurner, 'TransferSingle');
      });
      it('should emit TransferSingle event with correct args on burnFrom', async function () {
        const {AssetContractAsBurner, mintOne, minter, burner} =
          await runAssetSetup();
        const {tokenId} = await mintOne();
        const tx = await AssetContractAsBurner.burnFrom(
          minter.address,
          tokenId,
          5
        );
        await expect(tx)
          .to.emit(AssetContractAsBurner, 'TransferSingle')
          .withArgs(
            burner.address,
            minter.address,
            ethers.constants.AddressZero,
            tokenId,
            5
          );
      });
      it('should emit TransferBatch event on burnBatchFrom', async function () {
        const {AssetContractAsBurner, mintBatch, minter} =
          await runAssetSetup();
        const amounts = [2, 4];
        const {tokenIds} = await mintBatch(minter.address, undefined, amounts);
        const tx = await AssetContractAsBurner.burnBatchFrom(
          minter.address,
          tokenIds,
          [1, 1]
        );
        await expect(tx).to.emit(AssetContractAsBurner, 'TransferBatch');
      });
      it('should emit TransferBatch event with correct args on burnBatchFrom', async function () {
        const {AssetContractAsBurner, mintBatch, minter, burner} =
          await runAssetSetup();
        const amounts = [2, 4];
        const {tokenIds} = await mintBatch(minter.address, undefined, amounts);
        const tx = await AssetContractAsBurner.burnBatchFrom(
          minter.address,
          tokenIds,
          [1, 1]
        );
        await expect(tx)
          .to.emit(AssetContractAsBurner, 'TransferBatch')
          .withArgs(
            burner.address,
            minter.address,
            ethers.constants.AddressZero,
            [
              ethers.utils.hexlify(tokenIds[0]),
              ethers.utils.hexlify(tokenIds[1]),
            ],
            [1, 1]
          );
      });
      it("should emit TransferSingle event on owner's burn", async function () {
        const {AssetContractAsOwner, mintOne, owner} = await runAssetSetup();
        const {tokenId} = await mintOne(owner.address, undefined, 10);
        const tx = await AssetContractAsOwner.burn(owner.address, tokenId, 5);
        await expect(tx).to.emit(AssetContractAsOwner, 'TransferSingle');
      });
      it("should emit TransferSingle event with correct args on owner's burn", async function () {
        const {AssetContractAsOwner, mintOne, owner} = await runAssetSetup();
        const {tokenId} = await mintOne(owner.address, undefined, 10);
        const tx = await AssetContractAsOwner.burn(owner.address, tokenId, 5);
        await expect(tx)
          .to.emit(AssetContractAsOwner, 'TransferSingle')
          .withArgs(
            owner.address,
            owner.address,
            ethers.constants.AddressZero,
            tokenId,
            5
          );
      });
      it("should emit TransferBatch event on owner's burnBatch", async function () {
        const {AssetContractAsOwner, mintBatch, owner} = await runAssetSetup();
        const amounts = [2, 4];
        const {tokenIds} = await mintBatch(owner.address, undefined, amounts);
        const tx = await AssetContractAsOwner.burnBatch(
          owner.address,
          tokenIds,
          [1, 1]
        );
        await expect(tx).to.emit(AssetContractAsOwner, 'TransferBatch');
      });
      it("should emit TransferBatch event with correct args on owner's burnBatch", async function () {
        const {AssetContractAsOwner, mintBatch, owner} = await runAssetSetup();
        const amounts = [2, 4];
        const {tokenIds} = await mintBatch(owner.address, undefined, amounts);
        const tx = await AssetContractAsOwner.burnBatch(
          owner.address,
          tokenIds,
          [1, 1]
        );
        await expect(tx)
          .to.emit(AssetContractAsOwner, 'TransferBatch')
          .withArgs(
            owner.address,
            owner.address,
            ethers.constants.AddressZero,
            [
              ethers.utils.hexlify(tokenIds[0]),
              ethers.utils.hexlify(tokenIds[1]),
            ],
            [1, 1]
          );
      });
    });
  });
  describe('Trusted Forwarder', function () {
    it('should allow to read the trusted forwarder', async function () {
      const {AssetContract, trustedForwarder} = await runAssetSetup();
      expect(await AssetContract.getTrustedForwarder()).to.be.equal(
        trustedForwarder.address
      );
    });
    it('should correctly check if an address is a trusted forwarder or not', async function () {
      const {AssetContract, trustedForwarder} = await runAssetSetup();
      expect(await AssetContract.isTrustedForwarder(trustedForwarder.address))
        .to.be.true;
      expect(
        await AssetContract.isTrustedForwarder(ethers.constants.AddressZero)
      ).to.be.false;
    });
    it('should return correct msgData', async function () {
      const {MockAssetContract} = await runAssetSetup();
      // call the function to satisfy the coverage only
      await MockAssetContract.msgData();
    });
    it('should allow DEFAULT_ADMIN to set the trusted forwarder ', async function () {
      const {AssetContract} = await runAssetSetup();
      const randomAddress = ethers.Wallet.createRandom().address;
      await AssetContract.setTrustedForwarder(randomAddress);
      expect(await AssetContract.getTrustedForwarder()).to.be.equal(
        randomAddress
      );
    });
  });
  describe('Transferring', function () {
    it('should allow owner to transfer a single token', async function () {
      const {AssetContractAsOwner, mintOne, owner} = await runAssetSetup();
      const {tokenId} = await mintOne(owner.address, undefined, 10);
      await AssetContractAsOwner.safeTransferFrom(
        owner.address,
        ethers.Wallet.createRandom().address,
        tokenId,
        5,
        '0x'
      );
      const balanceAfterTransfer = await AssetContractAsOwner.balanceOf(
        owner.address,
        tokenId
      );
      expect(balanceAfterTransfer).to.be.equal(5);
    });
    it('should allow owner to transfer a batch of tokens', async function () {
      const {AssetContractAsOwner, mintBatch, owner} = await runAssetSetup();
      const amounts = [2, 4];
      const {tokenIds} = await mintBatch(owner.address, undefined, amounts);
      const balance = await AssetContractAsOwner.balanceOfBatch(
        new Array(tokenIds.length).fill(owner.address),
        tokenIds
      );
      expect(balance).to.be.deep.equal(amounts);
      await AssetContractAsOwner.safeBatchTransferFrom(
        owner.address,
        ethers.Wallet.createRandom().address,
        tokenIds,
        [1, 1],
        '0x'
      );
      const balanceAfterTransfer = await AssetContractAsOwner.balanceOfBatch(
        new Array(tokenIds.length).fill(owner.address),
        tokenIds
      );
      expect(balanceAfterTransfer).to.be.deep.equal([1, 3]);
    });
    it('should allow non-owner to transfer a single token if approved', async function () {
      const {
        AssetContractAsMinter,
        AssetContractAsOwner,
        mintOne,
        minter,
        owner,
      } = await runAssetSetup();
      const {tokenId} = await mintOne(minter.address, undefined, 10);
      await AssetContractAsMinter.setApprovalForAll(owner.address, true);
      await AssetContractAsOwner.safeTransferFrom(
        minter.address,
        ethers.Wallet.createRandom().address,
        tokenId,
        5,
        '0x'
      );
      const balanceAfterTransfer = await AssetContractAsMinter.balanceOf(
        minter.address,
        tokenId
      );
      expect(balanceAfterTransfer).to.be.equal(5);
    });
    it('should allow non-owner to transfer a batch of tokens if approved', async function () {
      const {
        AssetContractAsMinter,
        AssetContractAsOwner,
        mintBatch,
        minter,
        owner,
      } = await runAssetSetup();
      const amounts = [2, 4];
      const {tokenIds} = await mintBatch(minter.address, undefined, amounts);
      const balance = await AssetContractAsMinter.balanceOfBatch(
        new Array(tokenIds.length).fill(minter.address),
        tokenIds
      );
      expect(balance).to.be.deep.equal(amounts);
      await AssetContractAsMinter.setApprovalForAll(owner.address, true);
      await AssetContractAsOwner.safeBatchTransferFrom(
        minter.address,
        ethers.Wallet.createRandom().address,
        tokenIds,
        [1, 1],
        '0x'
      );
      const balanceAfterTransfer = await AssetContractAsMinter.balanceOfBatch(
        new Array(tokenIds.length).fill(minter.address),
        tokenIds
      );
      expect(balanceAfterTransfer).to.be.deep.equal([1, 3]);
    });
    it('should not allow non-owner to transfer a single token if not approved', async function () {
      const {AssetContractAsOwner, mintOne, minter} = await runAssetSetup();
      const {tokenId} = await mintOne(minter.address, undefined, 10);
      await expect(
        AssetContractAsOwner.safeTransferFrom(
          minter.address,
          ethers.Wallet.createRandom().address,
          tokenId,
          5,
          '0x'
        )
      ).to.be.revertedWith('ERC1155: caller is not token owner or approved');
    });
    it('should not allow non-owner to transfer a batch of tokens if not approved', async function () {
      const {AssetContractAsOwner, mintBatch, minter} = await runAssetSetup();
      const amounts = [2, 4];
      const {tokenIds} = await mintBatch(minter.address, undefined, amounts);
      const balance = await AssetContractAsOwner.balanceOfBatch(
        new Array(tokenIds.length).fill(minter.address),
        tokenIds
      );
      expect(balance).to.be.deep.equal(amounts);
      await expect(
        AssetContractAsOwner.safeBatchTransferFrom(
          minter.address,
          ethers.Wallet.createRandom().address,
          tokenIds,
          [1, 1],
          '0x'
        )
      ).to.be.revertedWith('ERC1155: caller is not token owner or approved');
    });
    it('should emit TransferSingle event on single transfer', async function () {
      const {AssetContractAsOwner, mintOne, owner} = await runAssetSetup();
      const {tokenId} = await mintOne(owner.address, undefined, 10);
      const tx = await AssetContractAsOwner.safeTransferFrom(
        owner.address,
        ethers.Wallet.createRandom().address,
        tokenId,
        5,
        '0x'
      );
      await expect(tx).to.emit(AssetContractAsOwner, 'TransferSingle');
    });
    it('should emit TransferBatch event on batch transfer', async function () {
      const {AssetContractAsOwner, mintBatch, owner} = await runAssetSetup();
      const amounts = [2, 4];
      const {tokenIds} = await mintBatch(owner.address, undefined, amounts);
      const tx = await AssetContractAsOwner.safeBatchTransferFrom(
        owner.address,
        ethers.Wallet.createRandom().address,
        tokenIds,
        [1, 1],
        '0x'
      );
      await expect(tx).to.emit(AssetContractAsOwner, 'TransferBatch');
    });
  });
  describe('Approving', function () {
    it('should allow owners to approve other accounts to use their tokens', async function () {
      const {AssetContractAsOwner, owner} = await runAssetSetup();
      const randomAddress = ethers.Wallet.createRandom().address;
      await AssetContractAsOwner.setApprovalForAll(randomAddress, true);
      const approved = await AssetContractAsOwner.isApprovedForAll(
        owner.address,
        randomAddress
      );
      expect(approved).to.be.true;
    });
    it('should emit ApprovalForAll event approval', async function () {
      const {AssetContractAsOwner} = await runAssetSetup();
      const randomAddress = ethers.Wallet.createRandom().address;
      const tx = await AssetContractAsOwner.setApprovalForAll(
        randomAddress,
        true
      );
      await expect(tx).to.emit(AssetContractAsOwner, 'ApprovalForAll');
    });
  });
  describe('Interface support', function () {
    it('should support ERC165', async function () {
      const {AssetContract} = await runAssetSetup();
      expect(await AssetContract.supportsInterface('0x01ffc9a7')).to.be.true;
    });
    it('should support ERC1155', async function () {
      const {AssetContract} = await runAssetSetup();
      expect(await AssetContract.supportsInterface('0xd9b67a26')).to.be.true;
    });
    it('should support ERC1155MetadataURI', async function () {
      const {AssetContract} = await runAssetSetup();
      expect(await AssetContract.supportsInterface('0x0e89341c')).to.be.true;
    });
    it('should support AccessControlUpgradeable', async function () {
      const {AssetContract} = await runAssetSetup();
      expect(await AssetContract.supportsInterface('0x7965db0b')).to.be.true;
    });
    it('should support ERC2771', async function () {
      const {AssetContract} = await runAssetSetup();
      expect(await AssetContract.supportsInterface('0x572b6c05')).to.be.true;
    });
  });
});<|MERGE_RESOLUTION|>--- conflicted
+++ resolved
@@ -1,12 +1,6 @@
 import {expect} from 'chai';
-<<<<<<< HEAD
-import {expectEventWithArgs} from '../util';
-import {ethers} from 'hardhat';
-import {runAssetSetup} from './fixtures/asset/assetFixture';
-=======
 import {runAssetSetup} from './fixtures/assetFixture';
 import {ethers} from 'hardhat';
->>>>>>> 933d2552
 
 describe('Base Asset Contract (/packages/asset/contracts/Asset.sol)', function () {
   describe('Access Control', function () {
