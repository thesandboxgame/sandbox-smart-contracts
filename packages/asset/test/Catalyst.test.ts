import {expect} from 'chai';
import {setupOperatorFilter} from './fixtures/operatorFilterFixture';
import {ethers, upgrades} from 'hardhat';
import {runCatalystSetup} from './fixtures/catalyst/catalystFixture';
import {CATALYST_BASE_URI, CATALYST_IPFS_CID_PER_TIER} from '../data/constants';
const catalystArray = [1, 2, 3, 4, 5, 6];
const zeroAddress = '0x0000000000000000000000000000000000000000';

describe('Catalyst (/packages/asset/contracts/Catalyst.sol)', function () {
  describe('Contract setup', function () {
    it('Should deploy correctly', async function () {
      const {
        catalyst,
        trustedForwarder,
        catalystAdmin,
        catalystMinter,
        catalystAdminRole,
        minterRole,
      } = await runCatalystSetup();
      expect(await catalyst.getTrustedForwarder()).to.be.equal(
        trustedForwarder.address
      );
      expect(
        await catalyst.hasRole(catalystAdminRole, catalystAdmin.address)
      ).to.be.equals(true);
      expect(
        await catalyst.hasRole(minterRole, catalystMinter.address)
      ).to.be.equals(true);
      expect(await catalyst.tokenCount()).to.be.equals(6);
      expect(catalyst.address).to.be.properAddress;
    });
    it("base uri can't be empty in initialization", async function () {
      const {
        trustedForwarder,
        catalystAdmin,
        catalystMinter,
<<<<<<< HEAD
        catalystRoyaltyRecipient,
        OperatorFilterSubscriptionContract,
=======
        OperatorFilterSubscription,
        RoyaltyManagerContract,
>>>>>>> 28790cb8
      } = await runCatalystSetup();
      const CatalystFactory = await ethers.getContractFactory('Catalyst');

      await expect(
        upgrades.deployProxy(
          CatalystFactory,
          [
            '',
            trustedForwarder.address,
<<<<<<< HEAD
            catalystRoyaltyRecipient.address,
            OperatorFilterSubscriptionContract.address,
=======
            OperatorFilterSubscription.address,
>>>>>>> 28790cb8
            catalystAdmin.address, // DEFAULT_ADMIN_ROLE
            catalystMinter.address, // MINTER_ROLE
            CATALYST_IPFS_CID_PER_TIER,
            RoyaltyManagerContract.address,
          ],
          {
            initializer: 'initialize',
          }
        )
      ).to.revertedWith("Catalyst: base uri can't be empty");
    });
    it("trusted forwarder can't be zero in initialization", async function () {
      const {
        catalystAdmin,
        catalystMinter,
<<<<<<< HEAD
        catalystRoyaltyRecipient,
        OperatorFilterSubscriptionContract,
=======
        OperatorFilterSubscription,
        RoyaltyManagerContract,
>>>>>>> 28790cb8
      } = await runCatalystSetup();
      const CatalystFactory = await ethers.getContractFactory('Catalyst');

      await expect(
        upgrades.deployProxy(
          CatalystFactory,
          [
            CATALYST_BASE_URI,
            zeroAddress,
<<<<<<< HEAD
            catalystRoyaltyRecipient.address,
            OperatorFilterSubscriptionContract.address,
=======
            OperatorFilterSubscription.address,
>>>>>>> 28790cb8
            catalystAdmin.address, // DEFAULT_ADMIN_ROLE
            catalystMinter.address, // MINTER_ROLE
            CATALYST_IPFS_CID_PER_TIER,
            RoyaltyManagerContract.address,
          ],
          {
            initializer: 'initialize',
          }
        )
      ).to.revertedWith("Catalyst: trusted forwarder can't be zero");
    });
    it("subscription can't be zero in initialization", async function () {
      const {
        trustedForwarder,
        catalystAdmin,
        catalystMinter,
        RoyaltyManagerContract,
      } = await runCatalystSetup();
      const CatalystFactory = await ethers.getContractFactory('Catalyst');

      await expect(
        upgrades.deployProxy(
          CatalystFactory,
          [
            CATALYST_BASE_URI,
            trustedForwarder.address,
            zeroAddress,
            catalystAdmin.address, // DEFAULT_ADMIN_ROLE
            catalystMinter.address, // MINTER_ROLE
            CATALYST_IPFS_CID_PER_TIER,
            RoyaltyManagerContract.address,
          ],
          {
            initializer: 'initialize',
          }
        )
      ).to.revertedWith("Catalyst: subscription can't be zero");
    });
    it("admin can't be zero in initialization", async function () {
      const {
        trustedForwarder,
        catalystMinter,
<<<<<<< HEAD
        catalystRoyaltyRecipient,
        OperatorFilterSubscriptionContract,
=======
        OperatorFilterSubscription,
        RoyaltyManagerContract,
>>>>>>> 28790cb8
      } = await runCatalystSetup();
      const CatalystFactory = await ethers.getContractFactory('Catalyst');

      await expect(
        upgrades.deployProxy(
          CatalystFactory,
          [
            CATALYST_BASE_URI,
            trustedForwarder.address,
<<<<<<< HEAD
            catalystRoyaltyRecipient.address,
            OperatorFilterSubscriptionContract.address,
            zeroAddress,
            catalystMinter.address,
            CATALYST_DEFAULT_ROYALTY,
=======
            OperatorFilterSubscription.address,
            zeroAddress, // DEFAULT_ADMIN_ROLE
            catalystMinter.address, // MINTER_ROLE
>>>>>>> 28790cb8
            CATALYST_IPFS_CID_PER_TIER,
            RoyaltyManagerContract.address,
          ],
          {
            initializer: 'initialize',
          }
        )
      ).to.revertedWith("Catalyst: admin can't be zero");
    });
    it("royalty manager can't be zero in initialization", async function () {
      const {
        trustedForwarder,
        catalystAdmin,
        catalystMinter,
        OperatorFilterSubscriptionContract,
      } = await runCatalystSetup();
      const CatalystFactory = await ethers.getContractFactory('Catalyst');

      await expect(
        upgrades.deployProxy(
          CatalystFactory,
          [
            CATALYST_BASE_URI,
            trustedForwarder.address,
<<<<<<< HEAD
            zeroAddress,
            OperatorFilterSubscriptionContract.address,
            catalystAdmin.address,
            catalystMinter.address,
            CATALYST_DEFAULT_ROYALTY,
            CATALYST_IPFS_CID_PER_TIER,
          ],
          {
            initializer: 'initialize',
          }
        )
      ).to.revertedWith("Catalyst: royalty recipient can't be zero");
    });
    it("royalty can't be zero in initialization", async function () {
      const {
        trustedForwarder,
        catalystAdmin,
        catalystMinter,
        catalystRoyaltyRecipient,
        OperatorFilterSubscriptionContract,
      } = await runCatalystSetup();
      const CatalystFactory = await ethers.getContractFactory('Catalyst');

      await expect(
        upgrades.deployProxy(
          CatalystFactory,
          [
            CATALYST_BASE_URI,
            trustedForwarder.address,
            catalystRoyaltyRecipient.address,
            OperatorFilterSubscriptionContract.address,
            catalystAdmin.address,
            catalystMinter.address,
            0,
=======
            OperatorFilterSubscription.address,
            catalystAdmin.address, // DEFAULT_ADMIN_ROLE
            catalystMinter.address, // MINTER_ROLE
>>>>>>> 28790cb8
            CATALYST_IPFS_CID_PER_TIER,
            zeroAddress,
          ],
          {
            initializer: 'initialize',
          }
        )
      ).to.revertedWith("Catalyst: royalty manager can't be zero");
    });
    it("minter can't be zero in initialization", async function () {
      const {
        trustedForwarder,
        catalystAdmin,
<<<<<<< HEAD
        catalystRoyaltyRecipient,
        OperatorFilterSubscriptionContract,
=======
        OperatorFilterSubscription,
        RoyaltyManagerContract,
>>>>>>> 28790cb8
      } = await runCatalystSetup();
      const CatalystFactory = await ethers.getContractFactory('Catalyst');

      await expect(
        upgrades.deployProxy(
          CatalystFactory,
          [
            CATALYST_BASE_URI,
            trustedForwarder.address,
<<<<<<< HEAD
            catalystRoyaltyRecipient.address,
            OperatorFilterSubscriptionContract.address,
            catalystAdmin.address,
            zeroAddress,
            CATALYST_DEFAULT_ROYALTY,
=======
            OperatorFilterSubscription.address,
            catalystAdmin.address, // DEFAULT_ADMIN_ROLE
            zeroAddress, // MINTER_ROLE
>>>>>>> 28790cb8
            CATALYST_IPFS_CID_PER_TIER,
            RoyaltyManagerContract.address,
          ],
          {
            initializer: 'initialize',
          }
        )
      ).to.revertedWith("Catalyst: minter can't be zero");
    });
    it("token CID can't be zero in initialization", async function () {
      const {
        trustedForwarder,
        catalystAdmin,
        catalystMinter,
<<<<<<< HEAD
        catalystRoyaltyRecipient,
        OperatorFilterSubscriptionContract,
=======
        OperatorFilterSubscription,
        RoyaltyManagerContract,
>>>>>>> 28790cb8
      } = await runCatalystSetup();
      const CatalystFactory = await ethers.getContractFactory('Catalyst');

      await expect(
        upgrades.deployProxy(
          CatalystFactory,
          [
            CATALYST_BASE_URI,
            trustedForwarder.address,
<<<<<<< HEAD
            catalystRoyaltyRecipient.address,
            OperatorFilterSubscriptionContract.address,
=======
            OperatorFilterSubscription.address,
>>>>>>> 28790cb8
            catalystAdmin.address,
            catalystMinter.address,
            [''],
            RoyaltyManagerContract.address,
          ],
          {
            initializer: 'initialize',
          }
        )
      ).to.revertedWith("Catalyst: CID can't be empty");
    });
  });
  describe('Admin Role', function () {
    it('Admin can set minter', async function () {
      const {catalystAsAdmin, user1, minterRole} = await runCatalystSetup();
      await catalystAsAdmin.grantRole(minterRole, user1.address);
      expect(
        await catalystAsAdmin.hasRole(minterRole, user1.address)
      ).to.be.equal(true);
    });
    it('only Admin can set minter', async function () {
      const {catalyst, user1, minterRole, catalystAdminRole} =
        await runCatalystSetup();

      await expect(
        catalyst.connect(user1).grantRole(minterRole, user1.address)
      ).to.be.revertedWith(
        `AccessControl: account ${user1.address.toLocaleLowerCase()} is missing role ${catalystAdminRole}`
      );
    });
    it('Admin can remove minter', async function () {
      const {catalystAsAdmin, minterRole, catalystMinter} =
        await runCatalystSetup();
      expect(
        await catalystAsAdmin.hasRole(minterRole, catalystMinter.address)
      ).to.be.equal(true);
      await catalystAsAdmin.revokeRole(minterRole, catalystMinter.address);
      expect(
        await catalystAsAdmin.hasRole(minterRole, catalystMinter.address)
      ).to.be.equal(false);
    });
    it('only Admin can remove minter', async function () {
      const {catalyst, user1, minterRole, catalystAdminRole, catalystMinter} =
        await runCatalystSetup();

      await expect(
        catalyst
          .connect(user1) // TODO: this can just be .connect(user1). Review this whole file
          .revokeRole(minterRole, catalystMinter.address)
      ).to.be.revertedWith(
        `AccessControl: account ${user1.address.toLocaleLowerCase()} is missing role ${catalystAdminRole}`
      );
    });
    it('Admin can add new catalyst', async function () {
      const {catalystAsAdmin} = await runCatalystSetup();
      await catalystAsAdmin.addNewCatalystType(7, '0x01');
      expect(await catalystAsAdmin.uri(7)).to.be.equal('ipfs://0x01');
    });

    it('only Admin can add new catalyst', async function () {
      const {catalyst, user1, catalystAdminRole} = await runCatalystSetup();

      await expect(
        catalyst.connect(user1).addNewCatalystType(7, '0x01')
      ).to.be.revertedWith(
        `AccessControl: account ${user1.address.toLocaleLowerCase()} is missing role ${catalystAdminRole}`
      );
    });
    it('Admin can set trusted forwarder', async function () {
      const {catalystAsAdmin, user1} = await runCatalystSetup();
      await catalystAsAdmin.setTrustedForwarder(user1.address);
      expect(await catalystAsAdmin.getTrustedForwarder()).to.be.equal(
        user1.address
      );
    });
    it('only Admin can set trusted forwarder', async function () {
      const {catalyst, user1, catalystAdminRole} = await runCatalystSetup();

      await expect(
        catalyst.connect(user1).setTrustedForwarder(user1.address)
      ).to.be.revertedWith(
        `AccessControl: account ${user1.address.toLocaleLowerCase()} is missing role ${catalystAdminRole}`
      );
    });
    it('Admin can set metadata hash', async function () {
      const {catalystAsAdmin} = await runCatalystSetup();
      expect(await catalystAsAdmin.uri(1)).to.be.equal(
        `ipfs://${CATALYST_IPFS_CID_PER_TIER[0]}`
      );
      await catalystAsAdmin.setMetadataHash(1, '0x01');
      expect(await catalystAsAdmin.uri(1)).to.be.equal('ipfs://0x01');
    });
    it('only Admin can set metadata hash', async function () {
      const {catalyst, user1, catalystAdminRole} = await runCatalystSetup();

      await expect(
        catalyst.connect(user1).setMetadataHash(1, '0x01')
      ).to.be.revertedWith(
        `AccessControl: account ${user1.address.toLocaleLowerCase()} is missing role ${catalystAdminRole}`
      );
    });
    it('Admin can set base uri', async function () {
      const {catalystAsAdmin} = await runCatalystSetup();
      expect(await catalystAsAdmin.uri(1)).to.be.equal(
        `ipfs://${CATALYST_IPFS_CID_PER_TIER[0]}`
      );
      await catalystAsAdmin.setBaseURI('ipfs////');
      expect(await catalystAsAdmin.uri(1)).to.be.equal(
        `ipfs////${CATALYST_IPFS_CID_PER_TIER[0]}`
      );
    });
    it('empty base uri cant be set ', async function () {
      const {catalystAsAdmin} = await runCatalystSetup();
      await expect(catalystAsAdmin.setBaseURI('')).to.be.revertedWith(
        "Catalyst: base uri can't be empty"
      );
    });
    it('only Admin can set base uri', async function () {
      const {catalyst, user1, catalystAdminRole} = await runCatalystSetup();

      await expect(
        catalyst.connect(user1).setBaseURI('ipfs////')
      ).to.be.revertedWith(
        `AccessControl: account ${user1.address.toLocaleLowerCase()} is missing role ${catalystAdminRole}`
      );
    });
    it('cant add invalid token id', async function () {
      const {catalystAsAdmin} = await runCatalystSetup();
      await expect(
        catalystAsAdmin.addNewCatalystType(0, '0x01')
      ).to.be.revertedWith('Catalyst: invalid catalyst id');
    });

    // TODO: fix
    it('cant add invalid token uri', async function () {
      const {catalystAsAdmin} = await runCatalystSetup();
      await expect(
        catalystAsAdmin.addNewCatalystType(9, '')
      ).to.be.revertedWith("Catalyst: CID can't be empty");
    });
    it('cant set invalid trusted forwarder', async function () {
      const {catalystAsAdmin} = await runCatalystSetup();
      await expect(
        catalystAsAdmin.setTrustedForwarder(zeroAddress)
      ).to.be.revertedWith("Catalyst: trusted forwarder can't be zero address");
    });
    it('cant set metadata hash for invalid catalyst', async function () {
      const {catalystAsAdmin} = await runCatalystSetup();
      await expect(
        catalystAsAdmin.setMetadataHash(0, '0x01')
      ).to.be.revertedWith('Catalyst: invalid catalyst id');
    });
    it('cant set empty metadata hash', async function () {
      const {catalystAsAdmin} = await runCatalystSetup();
      await expect(catalystAsAdmin.setMetadataHash(1, '')).to.be.revertedWith(
        "Catalyst: metadataHash can't be empty"
      );
    });
    it('cant set invalid base uri', async function () {
      const {catalystAsAdmin} = await runCatalystSetup();
      await expect(catalystAsAdmin.setBaseURI('')).to.be.revertedWith(
        "Catalyst: base uri can't be empty"
      );
    });
  });
  describe('Mint Token', function () {
    it('minter can mint', async function () {
      const {catalystAsMinter, user1} = await runCatalystSetup();
      await catalystAsMinter.mint(user1.address, 6, 2);
      expect(await catalystAsMinter.balanceOf(user1.address, 6)).to.be.equal(2);
    });
    it('Non minter cannot mint', async function () {
      const {catalyst, user2, user1, minterRole} = await runCatalystSetup();
      await expect(
        catalyst.connect(user1).mint(user2.address, 1, 1)
      ).to.be.revertedWith(
        `AccessControl: account ${user1.address.toLocaleLowerCase()} is missing role ${minterRole}`
      );
    });

    it('Cannot mint invalid catalyst Id', async function () {
      const {catalystAsMinter, user1} = await runCatalystSetup();
      await expect(
        catalystAsMinter.mint(user1.address, 7, 1)
      ).to.be.revertedWith('Catalyst: invalid catalyst id');
    });
    it('Minter can batch mint token', async function () {
      const {catalyst, user1, catalystAsMinter} = await runCatalystSetup();
      const catalystId = [];
      const catalystAmount = [];
      for (let i = 0; i < catalystArray.length; i++) {
        catalystId.push(catalystArray[i]);
        catalystAmount.push(catalystArray[i] * 2);
      }
      await catalystAsMinter.mintBatch(
        user1.address,
        catalystId,
        catalystAmount
      );
      for (let i = 0; i < catalystArray.length; i++) {
        expect(
          await catalyst.balanceOf(user1.address, catalystArray[i])
        ).to.be.equal(catalystArray[i] * 2);
      }
    });
    it('Minter can mint token', async function () {
      const {catalyst, user1, catalystAsMinter} = await runCatalystSetup();
      await catalystAsMinter.mint(user1.address, 1, 10);
      expect(await catalyst.balanceOf(user1.address, 1)).to.be.equal(10);
    });
  });
  describe('Total Supply', function () {
    it('Total Supply increase on minting', async function () {
      const {catalyst, user1, catalystAsMinter} = await runCatalystSetup();
      for (let i = 0; i < catalystArray.length; i++) {
        expect(await catalyst.totalSupply(catalystArray[i])).to.equal(0);
        await catalystAsMinter.mint(user1.address, catalystArray[i], 2);
        expect(await catalyst.totalSupply(catalystArray[i])).to.be.equal(2);
      }
    });
    it('Total Supply increase on batch minting', async function () {
      const {catalyst, user1, catalystAsMinter} = await runCatalystSetup();
      const catalystId = [];
      const catalystAmount = [];
      for (let i = 0; i < catalystArray.length; i++) {
        catalystId.push(catalystArray[i]);
        catalystAmount.push(catalystArray[i] * 2);
      }
      await catalystAsMinter.mintBatch(
        user1.address,
        catalystId,
        catalystAmount
      );
      for (let i = 0; i < catalystArray.length; i++) {
        expect(await catalyst.totalSupply(catalystArray[i])).to.equal(
          catalystArray[i] * 2
        );
      }
    });
    it('Total Supply decrease on burning', async function () {
      const {catalyst, user1, catalystAsBurner, catalystAsMinter} =
        await runCatalystSetup();
      const catalystAmount = [];
      for (let i = 0; i < catalystArray.length; i++) {
        expect(await catalyst.totalSupply(catalystArray[i])).to.be.equal(0);
        catalystAmount.push(catalystArray[i] * 2);
      }
      await catalystAsMinter.mintBatch(
        user1.address,
        catalystArray,
        catalystAmount
      );
      for (let i = 0; i < catalystArray.length; i++) {
        expect(await catalyst.totalSupply(catalystArray[i])).to.equal(
          catalystAmount[i]
        );

        await catalystAsBurner.burnFrom(user1.address, catalystArray[i], 2);
        expect(await catalyst.totalSupply(catalystArray[i])).to.be.equal(
          catalystArray[i] * 2 - 2
        );
      }
    });
    it('Total Supply decrease on batch burning', async function () {
      const {catalyst, user1, catalystAsMinter, catalystAsBurner} =
        await runCatalystSetup();
      for (let i = 0; i < catalystArray.length; i++) {
        expect(await catalyst.totalSupply(catalystArray[i])).to.equal(0);
      }
      const catalystId = [];
      let catalystAmount = [];
      for (let i = 0; i < catalystArray.length; i++) {
        catalystId.push(catalystArray[i]);
        catalystAmount.push(catalystArray[i] * 2);
      }
      await catalystAsMinter.mintBatch(
        user1.address,
        catalystId,
        catalystAmount
      );
      for (let i = 0; i < catalystArray.length; i++) {
        expect(await catalyst.totalSupply(catalystArray[i])).to.equal(
          catalystArray[i] * 2
        );
      }
      catalystAmount = [];

      for (let i = 0; i < catalystArray.length; i++) {
        catalystAmount.push(1);
      }

      await catalystAsBurner.burnBatchFrom(
        user1.address,
        catalystId,
        catalystAmount
      );
      for (let i = 0; i < catalystArray.length; i++) {
        expect(await catalyst.totalSupply(catalystArray[i])).to.equal(
          catalystArray[i] * 2 - 1
        );
      }
    });
  });
  describe('Burn catalyst', function () {
    it("minter can burn user's catalyst", async function () {
      const {catalyst, user1, catalystAsMinter, catalystAsBurner} =
        await runCatalystSetup();
      await catalystAsMinter.mint(user1.address, 1, 5);
      expect(await catalyst.balanceOf(user1.address, 1)).to.be.equal(5);
      await catalystAsBurner.burnFrom(user1.address, 1, 2);
      expect(await catalyst.balanceOf(user1.address, 1)).to.be.equal(3);
    });
    it("minter can batch burn user's catalyst", async function () {
      const {catalyst, user1, catalystAsMinter, catalystAsBurner} =
        await runCatalystSetup();
      await catalystAsMinter.mint(user1.address, 1, 5);
      await catalystAsMinter.mint(user1.address, 2, 6);

      expect(await catalyst.balanceOf(user1.address, 1)).to.be.equal(5);
      expect(await catalyst.balanceOf(user1.address, 2)).to.be.equal(6);
      const catalystId = [1, 2];
      const catalystAmount = [2, 2];
      await catalystAsBurner.burnBatchFrom(
        user1.address,
        catalystId,
        catalystAmount
      );
      expect(await catalyst.balanceOf(user1.address, 1)).to.be.equal(3);
      expect(await catalyst.balanceOf(user1.address, 2)).to.be.equal(4);
    });
    it('user can burn their catalyst', async function () {
      const {catalyst, user1, catalystAsMinter} = await runCatalystSetup();
      await catalystAsMinter.mint(user1.address, 1, 5);
      expect(await catalyst.balanceOf(user1.address, 1)).to.be.equal(5);
      await catalyst.connect(user1).burn(user1.address, 1, 2);
      expect(await catalyst.balanceOf(user1.address, 1)).to.be.equal(3);
    });
    it('user can batch burn their catalyst', async function () {
      const {catalyst, user1, catalystAsMinter} = await runCatalystSetup();
      await catalystAsMinter.mint(user1.address, 1, 5);
      await catalystAsMinter.mint(user1.address, 2, 6);

      expect(await catalyst.balanceOf(user1.address, 1)).to.be.equal(5);
      expect(await catalyst.balanceOf(user1.address, 2)).to.be.equal(6);
      const catalystId = [1, 2];
      const catalystAmount = [2, 2];
      await catalyst
        .connect(user1)
        .burnBatch(user1.address, catalystId, catalystAmount);
      expect(await catalyst.balanceOf(user1.address, 1)).to.be.equal(3);
      expect(await catalyst.balanceOf(user1.address, 2)).to.be.equal(4);
    });
  });
  describe('Metadata', function () {
    it("user can view token's metadata", async function () {
      const {catalyst} = await runCatalystSetup();
      for (let i = 0; i < catalystArray.length; i++) {
        expect(await catalyst.uri(catalystArray[i])).to.be.equal(
          `ipfs://${CATALYST_IPFS_CID_PER_TIER[i]}`
        );
      }
    });
  });

  describe('Token transfer and approval', function () {
    it('owner can approve operator', async function () {
      const {catalyst, user1, catalystAsMinter, user2} =
        await runCatalystSetup();
      await catalystAsMinter.mint(user1.address, 1, 10);
      expect(await catalyst.balanceOf(user1.address, 1)).to.be.equal(10);
      await catalyst.connect(user1).setApprovalForAll(user2.address, true);
      expect(
        await catalyst.isApprovedForAll(user1.address, user2.address)
      ).to.be.equal(true);
    });
    it('approved operator can transfer', async function () {
      const {catalyst, user1, catalystAsMinter, user2} =
        await runCatalystSetup();
      await catalystAsMinter.mint(user1.address, 1, 10);
      expect(await catalyst.balanceOf(user1.address, 1)).to.be.equal(10);
      await catalyst
        .connect(await ethers.provider.getSigner(user1.address))
        .setApprovalForAll(user2.address, true);
      expect(
        await catalyst.isApprovedForAll(user1.address, user2.address)
      ).to.be.equal(true);
      await catalyst
        .connect(await ethers.provider.getSigner(user1.address))
        .safeTransferFrom(user1.address, user2.address, 1, 10, zeroAddress);
      expect(await catalyst.balanceOf(user2.address, 1)).to.be.equal(10);
    });
    it('approved operator can batch transfer', async function () {
      const {catalyst, user1, catalystAsMinter, user2} =
        await runCatalystSetup();
      await catalystAsMinter.mint(user1.address, 1, 10);
      await catalystAsMinter.mint(user1.address, 2, 10);

      expect(await catalyst.balanceOf(user1.address, 1)).to.be.equal(10);
      expect(await catalyst.balanceOf(user1.address, 2)).to.be.equal(10);
      await catalyst
        .connect(await ethers.provider.getSigner(user1.address))
        .setApprovalForAll(user2.address, true);
      expect(
        await catalyst.isApprovedForAll(user1.address, user2.address)
      ).to.be.equal(true);
      await catalyst
        .connect(await ethers.provider.getSigner(user1.address))
        .safeBatchTransferFrom(
          user1.address,
          user2.address,
          [1, 2],
          [10, 10],
          zeroAddress
        );
      expect(await catalyst.balanceOf(user2.address, 1)).to.be.equal(10);
      expect(await catalyst.balanceOf(user2.address, 2)).to.be.equal(10);
    });
  });
  describe('OperatorFilterer', function () {
    describe('common subscription setup', function () {
      it('should be registered', async function () {
        const {operatorFilterRegistry, Catalyst} = await setupOperatorFilter();
        expect(
          await operatorFilterRegistry.isRegistered(Catalyst.address)
        ).to.be.equal(true);
      });

      it('should be subscribed to common subscription', async function () {
        const {operatorFilterRegistry, Catalyst, operatorFilterSubscription} =
          await setupOperatorFilter();
        expect(
          await operatorFilterRegistry.subscriptionOf(Catalyst.address)
        ).to.be.equal(operatorFilterSubscription.address);
      });

      it('default subscription should blacklist Mock Market places 1, 2 and not 3, 4', async function () {
        const {
          operatorFilterRegistry,
          mockMarketPlace1,
          mockMarketPlace2,
          mockMarketPlace3,
          mockMarketPlace4,
          DEFAULT_SUBSCRIPTION,
        } = await setupOperatorFilter();
        expect(
          await operatorFilterRegistry.isOperatorFiltered(
            DEFAULT_SUBSCRIPTION,
            mockMarketPlace1.address
          )
        ).to.be.equal(true);
        const MockERC1155MarketPlace1CodeHash =
          await operatorFilterRegistry.codeHashOf(mockMarketPlace1.address);
        expect(
          await operatorFilterRegistry.isCodeHashFiltered(
            DEFAULT_SUBSCRIPTION,
            MockERC1155MarketPlace1CodeHash
          )
        ).to.be.equal(true);

        expect(
          await operatorFilterRegistry.isOperatorFiltered(
            DEFAULT_SUBSCRIPTION,
            mockMarketPlace2.address
          )
        ).to.be.equal(true);

        const MockERC1155MarketPlace2CodeHash =
          await operatorFilterRegistry.codeHashOf(mockMarketPlace2.address);
        expect(
          await operatorFilterRegistry.isCodeHashFiltered(
            DEFAULT_SUBSCRIPTION,
            MockERC1155MarketPlace2CodeHash
          )
        ).to.be.equal(true);

        expect(
          await operatorFilterRegistry.isOperatorFiltered(
            DEFAULT_SUBSCRIPTION,
            mockMarketPlace3.address
          )
        ).to.be.equal(false);

        const MockERC1155MarketPlace3CodeHash =
          await operatorFilterRegistry.codeHashOf(mockMarketPlace3.address);
        expect(
          await operatorFilterRegistry.isCodeHashFiltered(
            DEFAULT_SUBSCRIPTION,
            MockERC1155MarketPlace3CodeHash
          )
        ).to.be.equal(false);

        expect(
          await operatorFilterRegistry.isOperatorFiltered(
            DEFAULT_SUBSCRIPTION,
            mockMarketPlace4.address
          )
        ).to.be.equal(false);

        const MockERC1155MarketPlace4CodeHash =
          await operatorFilterRegistry.codeHashOf(mockMarketPlace4.address);
        expect(
          await operatorFilterRegistry.isCodeHashFiltered(
            DEFAULT_SUBSCRIPTION,
            MockERC1155MarketPlace4CodeHash
          )
        ).to.be.equal(false);
      });

      it('common subscription should blacklist Mock Market places 1, 2 and not 3, 4 like default subscription', async function () {
        const {
          operatorFilterRegistry,
          mockMarketPlace1,
          mockMarketPlace2,
          mockMarketPlace3,
          mockMarketPlace4,
          operatorFilterSubscription,
        } = await setupOperatorFilter();
        expect(
          await operatorFilterRegistry.isOperatorFiltered(
            operatorFilterSubscription.address,
            mockMarketPlace1.address
          )
        ).to.be.equal(true);
        const MockERC1155MarketPlace1CodeHash =
          await operatorFilterRegistry.codeHashOf(mockMarketPlace1.address);
        expect(
          await operatorFilterRegistry.isCodeHashFiltered(
            operatorFilterSubscription.address,
            MockERC1155MarketPlace1CodeHash
          )
        ).to.be.equal(true);

        expect(
          await operatorFilterRegistry.isOperatorFiltered(
            operatorFilterSubscription.address,
            mockMarketPlace2.address
          )
        ).to.be.equal(true);

        const MockERC1155MarketPlace2CodeHash =
          await operatorFilterRegistry.codeHashOf(mockMarketPlace2.address);
        expect(
          await operatorFilterRegistry.isCodeHashFiltered(
            operatorFilterSubscription.address,
            MockERC1155MarketPlace2CodeHash
          )
        ).to.be.equal(true);

        expect(
          await operatorFilterRegistry.isOperatorFiltered(
            operatorFilterSubscription.address,
            mockMarketPlace3.address
          )
        ).to.be.equal(false);

        const MockERC1155MarketPlace3CodeHash =
          await operatorFilterRegistry.codeHashOf(mockMarketPlace3.address);
        expect(
          await operatorFilterRegistry.isCodeHashFiltered(
            operatorFilterSubscription.address,
            MockERC1155MarketPlace3CodeHash
          )
        ).to.be.equal(false);

        expect(
          await operatorFilterRegistry.isOperatorFiltered(
            operatorFilterSubscription.address,
            mockMarketPlace4.address
          )
        ).to.be.equal(false);

        const MockERC1155MarketPlace4CodeHash =
          await operatorFilterRegistry.codeHashOf(mockMarketPlace4.address);
        expect(
          await operatorFilterRegistry.isCodeHashFiltered(
            operatorFilterSubscription.address,
            MockERC1155MarketPlace4CodeHash
          )
        ).to.be.equal(false);
      });

      it('Catalyst should blacklist Mock Market places 1, 2 and not 3, 4 like default subscription', async function () {
        const {
          operatorFilterRegistry,
          mockMarketPlace1,
          mockMarketPlace2,
          mockMarketPlace3,
          mockMarketPlace4,
          Catalyst,
        } = await setupOperatorFilter();
        expect(
          await operatorFilterRegistry.isOperatorFiltered(
            Catalyst.address,
            mockMarketPlace1.address
          )
        ).to.be.equal(true);
        const MockERC1155MarketPlace1CodeHash =
          await operatorFilterRegistry.codeHashOf(mockMarketPlace1.address);
        expect(
          await operatorFilterRegistry.isCodeHashFiltered(
            Catalyst.address,
            MockERC1155MarketPlace1CodeHash
          )
        ).to.be.equal(true);

        expect(
          await operatorFilterRegistry.isOperatorFiltered(
            Catalyst.address,
            mockMarketPlace2.address
          )
        ).to.be.equal(true);

        const MockERC1155MarketPlace2CodeHash =
          await operatorFilterRegistry.codeHashOf(mockMarketPlace2.address);
        expect(
          await operatorFilterRegistry.isCodeHashFiltered(
            Catalyst.address,
            MockERC1155MarketPlace2CodeHash
          )
        ).to.be.equal(true);

        expect(
          await operatorFilterRegistry.isOperatorFiltered(
            Catalyst.address,
            mockMarketPlace3.address
          )
        ).to.be.equal(false);

        const MockERC1155MarketPlace3CodeHash =
          await operatorFilterRegistry.codeHashOf(mockMarketPlace3.address);
        expect(
          await operatorFilterRegistry.isCodeHashFiltered(
            Catalyst.address,
            MockERC1155MarketPlace3CodeHash
          )
        ).to.be.equal(false);

        expect(
          await operatorFilterRegistry.isOperatorFiltered(
            Catalyst.address,
            mockMarketPlace4.address
          )
        ).to.be.equal(false);

        const MockERC1155MarketPlace4CodeHash =
          await operatorFilterRegistry.codeHashOf(mockMarketPlace4.address);
        expect(
          await operatorFilterRegistry.isCodeHashFiltered(
            Catalyst.address,
            MockERC1155MarketPlace4CodeHash
          )
        ).to.be.equal(false);
      });

      it("removing market places from common subscription's blacklist should reflect on Catalyst's blacklist", async function () {
        const {
          operatorFilterRegistry,
          mockMarketPlace1,
          operatorFilterRegistryAsDeployer,
          operatorFilterSubscription,
          Catalyst,
        } = await setupOperatorFilter();
        expect(
          await operatorFilterRegistry.isOperatorFiltered(
            Catalyst.address,
            mockMarketPlace1.address
          )
        ).to.be.equal(true);
        const MockERC1155MarketPlace1CodeHash =
          await operatorFilterRegistry.codeHashOf(mockMarketPlace1.address);
        expect(
          await operatorFilterRegistry.isCodeHashFiltered(
            Catalyst.address,
            MockERC1155MarketPlace1CodeHash
          )
        ).to.be.equal(true);

        expect(
          await operatorFilterRegistry.isOperatorFiltered(
            operatorFilterSubscription.address,
            mockMarketPlace1.address
          )
        ).to.be.equal(true);

        expect(
          await operatorFilterRegistry.isCodeHashFiltered(
            operatorFilterSubscription.address,
            MockERC1155MarketPlace1CodeHash
          )
        ).to.be.equal(true);

        await operatorFilterRegistryAsDeployer.updateOperator(
          operatorFilterSubscription.address,
          mockMarketPlace1.address,
          false
        );

        await operatorFilterRegistryAsDeployer.updateCodeHash(
          operatorFilterSubscription.address,
          MockERC1155MarketPlace1CodeHash,
          false
        );

        expect(
          await operatorFilterRegistry.isOperatorFiltered(
            Catalyst.address,
            mockMarketPlace1.address
          )
        ).to.be.equal(false);

        expect(
          await operatorFilterRegistry.isCodeHashFiltered(
            Catalyst.address,
            MockERC1155MarketPlace1CodeHash
          )
        ).to.be.equal(false);

        expect(
          await operatorFilterRegistry.isOperatorFiltered(
            operatorFilterSubscription.address,
            mockMarketPlace1.address
          )
        ).to.be.equal(false);

        expect(
          await operatorFilterRegistry.isCodeHashFiltered(
            operatorFilterSubscription.address,
            MockERC1155MarketPlace1CodeHash
          )
        ).to.be.equal(false);
      });

      it("adding market places to common subscription's blacklist should reflect on Catalyst's blacklist", async function () {
        const {
          operatorFilterRegistry,
          mockMarketPlace3,
          operatorFilterRegistryAsDeployer,
          operatorFilterSubscription,
          Catalyst,
        } = await setupOperatorFilter();
        expect(
          await operatorFilterRegistry.isOperatorFiltered(
            Catalyst.address,
            mockMarketPlace3.address
          )
        ).to.be.equal(false);
        const MockERC1155MarketPlace3CodeHash =
          await operatorFilterRegistry.codeHashOf(mockMarketPlace3.address);
        expect(
          await operatorFilterRegistry.isCodeHashFiltered(
            Catalyst.address,
            MockERC1155MarketPlace3CodeHash
          )
        ).to.be.equal(false);

        expect(
          await operatorFilterRegistry.isOperatorFiltered(
            operatorFilterSubscription.address,
            mockMarketPlace3.address
          )
        ).to.be.equal(false);

        expect(
          await operatorFilterRegistry.isCodeHashFiltered(
            operatorFilterSubscription.address,
            MockERC1155MarketPlace3CodeHash
          )
        ).to.be.equal(false);

        await operatorFilterRegistryAsDeployer.updateOperator(
          operatorFilterSubscription.address,
          mockMarketPlace3.address,
          true
        );

        await operatorFilterRegistryAsDeployer.updateCodeHash(
          operatorFilterSubscription.address,
          MockERC1155MarketPlace3CodeHash,
          true
        );

        expect(
          await operatorFilterRegistry.isOperatorFiltered(
            Catalyst.address,
            mockMarketPlace3.address
          )
        ).to.be.equal(true);

        expect(
          await operatorFilterRegistry.isCodeHashFiltered(
            Catalyst.address,
            MockERC1155MarketPlace3CodeHash
          )
        ).to.be.equal(true);

        expect(
          await operatorFilterRegistry.isOperatorFiltered(
            operatorFilterSubscription.address,
            mockMarketPlace3.address
          )
        ).to.be.equal(true);

        expect(
          await operatorFilterRegistry.isCodeHashFiltered(
            operatorFilterSubscription.address,
            MockERC1155MarketPlace3CodeHash
          )
        ).to.be.equal(true);
      });
    });

    describe('Catalyst transfer and approval ', function () {
      it('should be able to safe transfer Catalyst if from is the owner of token', async function () {
        const {Catalyst, users} = await setupOperatorFilter();
        await Catalyst.mintWithoutMinterRole(users[0].address, 1, 1);

        await users[0].Catalyst.safeTransferFrom(
          users[0].address,
          users[1].address,
          1,
          1,
          '0x'
        );

        expect(await Catalyst.balanceOf(users[1].address, 1)).to.be.equal(1);
      });

      it('should be able to safe batch transfer Catalyst if from is the owner of token', async function () {
        const {Catalyst, users} = await setupOperatorFilter();
        await Catalyst.mintWithoutMinterRole(users[0].address, 1, 1);
        await Catalyst.mintWithoutMinterRole(users[0].address, 2, 1);

        await users[0].Catalyst.safeBatchTransferFrom(
          users[0].address,
          users[1].address,
          [1, 2],
          [1, 1],
          '0x'
        );

        expect(await Catalyst.balanceOf(users[1].address, 1)).to.be.equal(1);
        expect(await Catalyst.balanceOf(users[1].address, 2)).to.be.equal(1);
      });

      it('should be able to safe transfer Catalyst if from is the owner of Catalyst and to is a blacklisted marketplace', async function () {
        const {mockMarketPlace1, Catalyst, users} = await setupOperatorFilter();
        await Catalyst.mintWithoutMinterRole(users[0].address, 1, 1);

        await users[0].Catalyst.safeTransferFrom(
          users[0].address,
          mockMarketPlace1.address,
          1,
          1,
          '0x'
        );

        expect(
          await Catalyst.balanceOf(mockMarketPlace1.address, 1)
        ).to.be.equal(1);
      });

      it('should be able to safe batch transfer Catalysts if from is the owner of Catalysts and to is a blacklisted marketplace', async function () {
        const {mockMarketPlace1, Catalyst, users} = await setupOperatorFilter();
        await Catalyst.mintWithoutMinterRole(users[0].address, 1, 1);
        await Catalyst.mintWithoutMinterRole(users[0].address, 2, 1);

        await users[0].Catalyst.safeBatchTransferFrom(
          users[0].address,
          mockMarketPlace1.address,
          [1, 2],
          [1, 1],
          '0x'
        );

        expect(
          await Catalyst.balanceOf(mockMarketPlace1.address, 1)
        ).to.be.equal(1);
        expect(
          await Catalyst.balanceOf(mockMarketPlace1.address, 2)
        ).to.be.equal(1);
      });

      it('it should not setApprovalForAll blacklisted market places', async function () {
        const {mockMarketPlace1, users} = await setupOperatorFilter();
        await expect(
          users[0].Catalyst.setApprovalForAll(mockMarketPlace1.address, true)
        ).to.be.reverted;
      });

      it('it should setApprovalForAll non blacklisted market places', async function () {
        const {mockMarketPlace3, Catalyst, users} = await setupOperatorFilter();
        await users[0].Catalyst.setApprovalForAll(
          mockMarketPlace3.address,
          true
        );
        expect(
          await Catalyst.isApprovedForAll(
            users[0].address,
            mockMarketPlace3.address
          )
        ).to.be.equal(true);
      });

      it('it should not be able to setApprovalForAll non blacklisted market places after they are blacklisted ', async function () {
        const {
          mockMarketPlace3,
          operatorFilterRegistryAsDeployer,
          operatorFilterSubscription,
          Catalyst,
          users,
        } = await setupOperatorFilter();
        await users[0].Catalyst.setApprovalForAll(
          mockMarketPlace3.address,
          true
        );

        expect(
          await Catalyst.isApprovedForAll(
            users[0].address,
            mockMarketPlace3.address
          )
        ).to.be.equal(true);

        await operatorFilterRegistryAsDeployer.updateOperator(
          operatorFilterSubscription.address,
          mockMarketPlace3.address,
          true
        );

        await expect(
          users[1].Catalyst.setApprovalForAll(mockMarketPlace3.address, true)
        ).to.be.revertedWithCustomError;
      });

      it('it should not be able to setApprovalForAll non blacklisted market places after there codeHashes are blacklisted ', async function () {
        const {
          mockMarketPlace3,
          operatorFilterRegistryAsDeployer,
          operatorFilterSubscription,
          Catalyst,
          users,
        } = await setupOperatorFilter();

        const mockMarketPlace3CodeHash =
          await operatorFilterRegistryAsDeployer.codeHashOf(
            mockMarketPlace3.address
          );

        await users[0].Catalyst.setApprovalForAll(
          mockMarketPlace3.address,
          true
        );

        expect(
          await Catalyst.isApprovedForAll(
            users[0].address,
            mockMarketPlace3.address
          )
        ).to.be.equal(true);

        await operatorFilterRegistryAsDeployer.updateCodeHash(
          operatorFilterSubscription.address,
          mockMarketPlace3CodeHash,
          true
        );

        await expect(
          users[1].Catalyst.setApprovalForAll(mockMarketPlace3.address, true)
        ).to.be.revertedWith;
      });

      it('it should be able to setApprovalForAll blacklisted market places after they are removed from the blacklist ', async function () {
        const {
          mockMarketPlace1,
          operatorFilterRegistryAsDeployer,
          operatorFilterSubscription,
          Catalyst,
          users,
        } = await setupOperatorFilter();

        const mockMarketPlace1CodeHash =
          await operatorFilterRegistryAsDeployer.codeHashOf(
            mockMarketPlace1.address
          );

        await expect(
          users[0].Catalyst.setApprovalForAll(mockMarketPlace1.address, true)
        ).to.be.revertedWithCustomError;

        await operatorFilterRegistryAsDeployer.updateCodeHash(
          operatorFilterSubscription.address,
          mockMarketPlace1CodeHash,
          false
        );

        await operatorFilterRegistryAsDeployer.updateOperator(
          operatorFilterSubscription.address,
          mockMarketPlace1.address,
          false
        );

        await users[0].Catalyst.setApprovalForAll(
          mockMarketPlace1.address,
          true
        );

        expect(
          await Catalyst.isApprovedForAll(
            users[0].address,
            mockMarketPlace1.address
          )
        ).to.be.equal(true);
      });

      it('it should not be able to transfer through blacklisted market places', async function () {
        const {mockMarketPlace1, Catalyst, users} = await setupOperatorFilter();
        await Catalyst.mintWithoutMinterRole(users[0].address, 1, 1);

        await users[0].Catalyst.setApprovalForAllWithoutFilter(
          mockMarketPlace1.address,
          true
        );
        await expect(
          mockMarketPlace1.transferTokenForERC1155(
            Catalyst.address,
            users[0].address,
            users[1].address,
            1,
            1,
            '0x'
          )
        ).to.be.revertedWithCustomError;
      });

      it('it should not be able to transfer through market places after they are blacklisted', async function () {
        const {
          mockMarketPlace3,
          Catalyst,
          users,
          operatorFilterRegistryAsDeployer,
          operatorFilterSubscription,
        } = await setupOperatorFilter();
        await Catalyst.mintWithoutMinterRole(users[0].address, 1, 2);

        await users[0].Catalyst.setApprovalForAllWithoutFilter(
          mockMarketPlace3.address,
          true
        );

        await mockMarketPlace3.transferTokenForERC1155(
          Catalyst.address,
          users[0].address,
          users[1].address,
          1,
          1,
          '0x'
        );

        expect(await Catalyst.balanceOf(users[1].address, 1)).to.be.equal(1);

        await operatorFilterRegistryAsDeployer.updateOperator(
          operatorFilterSubscription.address,
          mockMarketPlace3.address,
          true
        );

        await expect(
          mockMarketPlace3.transferTokenForERC1155(
            Catalyst.address,
            users[0].address,
            users[1].address,
            1,
            1,
            '0x'
          )
        ).to.be.revertedWithCustomError;
      });

      it('it should be able to transfer through non blacklisted market places', async function () {
        const {mockMarketPlace3, Catalyst, users} = await setupOperatorFilter();
        await Catalyst.mintWithoutMinterRole(users[0].address, 1, 1);

        await users[0].Catalyst.setApprovalForAllWithoutFilter(
          mockMarketPlace3.address,
          true
        );
        await mockMarketPlace3.transferTokenForERC1155(
          Catalyst.address,
          users[0].address,
          users[1].address,
          1,
          1,
          '0x'
        );

        expect(await Catalyst.balanceOf(users[1].address, 1)).to.be.equal(1);
      });

      it('it should not be able to transfer through non blacklisted market places after their codeHash is blacklisted', async function () {
        const {
          mockMarketPlace3,
          Catalyst,
          users,
          operatorFilterRegistryAsDeployer,
          operatorFilterSubscription,
        } = await setupOperatorFilter();
        await Catalyst.mintWithoutMinterRole(users[0].address, 1, 2);

        await users[0].Catalyst.setApprovalForAllWithoutFilter(
          mockMarketPlace3.address,
          true
        );
        await mockMarketPlace3.transferTokenForERC1155(
          Catalyst.address,
          users[0].address,
          users[1].address,
          1,
          1,
          '0x'
        );

        expect(await Catalyst.balanceOf(users[1].address, 1)).to.be.equal(1);

        const mockMarketPlace3CodeHash =
          await operatorFilterRegistryAsDeployer.codeHashOf(
            mockMarketPlace3.address
          );
        await operatorFilterRegistryAsDeployer.updateCodeHash(
          operatorFilterSubscription.address,
          mockMarketPlace3CodeHash,
          true
        );

        await expect(
          mockMarketPlace3.transferTokenForERC1155(
            Catalyst.address,
            users[0].address,
            users[1].address,
            1,
            1,
            '0x'
          )
        ).to.be.revertedWithCustomError;
      });

      it('it should be able to transfer through blacklisted market places after they are removed from blacklist', async function () {
        const {
          mockMarketPlace1,
          Catalyst,
          users,
          operatorFilterRegistryAsDeployer,
          operatorFilterSubscription,
        } = await setupOperatorFilter();
        const mockMarketPlace1CodeHash =
          await operatorFilterRegistryAsDeployer.codeHashOf(
            mockMarketPlace1.address
          );
        await Catalyst.mintWithoutMinterRole(users[0].address, 1, 1);

        await users[0].Catalyst.setApprovalForAllWithoutFilter(
          mockMarketPlace1.address,
          true
        );

        await expect(
          mockMarketPlace1.transferTokenForERC1155(
            Catalyst.address,
            users[0].address,
            users[1].address,
            1,
            1,
            '0x'
          )
        ).to.be.revertedWithCustomError;

        await operatorFilterRegistryAsDeployer.updateCodeHash(
          operatorFilterSubscription.address,
          mockMarketPlace1CodeHash,
          false
        );

        await operatorFilterRegistryAsDeployer.updateOperator(
          operatorFilterSubscription.address,
          mockMarketPlace1.address,
          false
        );
        await mockMarketPlace1.transferTokenForERC1155(
          Catalyst.address,
          users[0].address,
          users[1].address,
          1,
          1,
          '0x'
        );

        expect(await Catalyst.balanceOf(users[1].address, 1)).to.be.equal(1);
      });

      it('it should not be able to batch transfer through blacklisted market places', async function () {
        const {mockMarketPlace1, Catalyst, users} = await setupOperatorFilter();
        await Catalyst.mintWithoutMinterRole(users[0].address, 1, 1);
        await Catalyst.mintWithoutMinterRole(users[0].address, 2, 1);

        await users[0].Catalyst.setApprovalForAllWithoutFilter(
          mockMarketPlace1.address,
          true
        );
        await expect(
          mockMarketPlace1.batchTransferTokenERC1155(
            Catalyst.address,
            users[0].address,
            users[1].address,
            [1, 2],
            [1, 1],
            '0x'
          )
        ).to.be.revertedWithCustomError;
      });

      it('it should not be able to batch transfer through market places after they are blacklisted', async function () {
        const {
          mockMarketPlace3,
          Catalyst,
          users,
          operatorFilterRegistryAsDeployer,
          operatorFilterSubscription,
        } = await setupOperatorFilter();
        await Catalyst.mintWithoutMinterRole(users[0].address, 1, 2);
        await Catalyst.mintWithoutMinterRole(users[0].address, 2, 2);

        await users[0].Catalyst.setApprovalForAllWithoutFilter(
          mockMarketPlace3.address,
          true
        );

        await mockMarketPlace3.batchTransferTokenERC1155(
          Catalyst.address,
          users[0].address,
          users[1].address,
          [1, 2],
          [1, 1],
          '0x'
        );

        expect(await Catalyst.balanceOf(users[1].address, 1)).to.be.equal(1);

        expect(await Catalyst.balanceOf(users[1].address, 2)).to.be.equal(1);

        await operatorFilterRegistryAsDeployer.updateOperator(
          operatorFilterSubscription.address,
          mockMarketPlace3.address,
          true
        );

        await expect(
          mockMarketPlace3.batchTransferTokenERC1155(
            Catalyst.address,
            users[0].address,
            users[1].address,
            [1, 2],
            [1, 1],
            '0x'
          )
        ).to.be.revertedWithCustomError;
      });

      it('it should be able to batch transfer through non blacklisted market places', async function () {
        const {mockMarketPlace3, Catalyst, users} = await setupOperatorFilter();
        await Catalyst.mintWithoutMinterRole(users[0].address, 1, 1);
        await Catalyst.mintWithoutMinterRole(users[0].address, 2, 1);

        await users[0].Catalyst.setApprovalForAllWithoutFilter(
          mockMarketPlace3.address,
          true
        );
        await mockMarketPlace3.batchTransferTokenERC1155(
          Catalyst.address,
          users[0].address,
          users[1].address,
          [1, 2],
          [1, 1],
          '0x'
        );

        expect(await Catalyst.balanceOf(users[1].address, 1)).to.be.equal(1);
        expect(await Catalyst.balanceOf(users[1].address, 2)).to.be.equal(1);
      });

      it('it should not be able to batch transfer through non blacklisted market places after their codeHash is blacklisted', async function () {
        const {
          mockMarketPlace3,
          Catalyst,
          users,
          operatorFilterRegistryAsDeployer,
          operatorFilterSubscription,
        } = await setupOperatorFilter();
        await Catalyst.mintWithoutMinterRole(users[0].address, 1, 2);
        await Catalyst.mintWithoutMinterRole(users[0].address, 2, 2);

        await users[0].Catalyst.setApprovalForAllWithoutFilter(
          mockMarketPlace3.address,
          true
        );
        await mockMarketPlace3.batchTransferTokenERC1155(
          Catalyst.address,
          users[0].address,
          users[1].address,
          [1, 2],
          [1, 1],
          '0x'
        );

        expect(await Catalyst.balanceOf(users[1].address, 1)).to.be.equal(1);
        expect(await Catalyst.balanceOf(users[1].address, 2)).to.be.equal(1);

        const mockMarketPlace3CodeHash =
          await operatorFilterRegistryAsDeployer.codeHashOf(
            mockMarketPlace3.address
          );
        await operatorFilterRegistryAsDeployer.updateCodeHash(
          operatorFilterSubscription.address,
          mockMarketPlace3CodeHash,
          true
        );

        await expect(
          mockMarketPlace3.batchTransferTokenERC1155(
            Catalyst.address,
            users[0].address,
            users[1].address,
            [1, 2],
            [1, 1],
            '0x'
          )
        ).to.be.revertedWithCustomError;
      });

      it('it should be able to batch transfer through blacklisted market places after they are removed from blacklist', async function () {
        const {
          mockMarketPlace1,
          Catalyst,
          users,
          operatorFilterRegistryAsDeployer,
          operatorFilterSubscription,
        } = await setupOperatorFilter();
        const mockMarketPlace1CodeHash =
          await operatorFilterRegistryAsDeployer.codeHashOf(
            mockMarketPlace1.address
          );
        await Catalyst.mintWithoutMinterRole(users[0].address, 1, 1);
        await Catalyst.mintWithoutMinterRole(users[0].address, 2, 1);

        await users[0].Catalyst.setApprovalForAllWithoutFilter(
          mockMarketPlace1.address,
          true
        );

        await expect(
          mockMarketPlace1.batchTransferTokenERC1155(
            Catalyst.address,
            users[0].address,
            users[1].address,
            [1, 2],
            [1, 1],
            '0x'
          )
        ).to.be.revertedWithCustomError;

        await operatorFilterRegistryAsDeployer.updateCodeHash(
          operatorFilterSubscription.address,
          mockMarketPlace1CodeHash,
          false
        );

        await operatorFilterRegistryAsDeployer.updateOperator(
          operatorFilterSubscription.address,
          mockMarketPlace1.address,
          false
        );
        await mockMarketPlace1.batchTransferTokenERC1155(
          Catalyst.address,
          users[0].address,
          users[1].address,
          [1, 2],
          [1, 1],
          '0x'
        );

        expect(await Catalyst.balanceOf(users[1].address, 1)).to.be.equal(1);
        expect(await Catalyst.balanceOf(users[1].address, 2)).to.be.equal(1);
      });
    });
  });
});<|MERGE_RESOLUTION|>--- conflicted
+++ resolved
@@ -34,13 +34,8 @@
         trustedForwarder,
         catalystAdmin,
         catalystMinter,
-<<<<<<< HEAD
-        catalystRoyaltyRecipient,
         OperatorFilterSubscriptionContract,
-=======
-        OperatorFilterSubscription,
         RoyaltyManagerContract,
->>>>>>> 28790cb8
       } = await runCatalystSetup();
       const CatalystFactory = await ethers.getContractFactory('Catalyst');
 
@@ -50,12 +45,7 @@
           [
             '',
             trustedForwarder.address,
-<<<<<<< HEAD
-            catalystRoyaltyRecipient.address,
             OperatorFilterSubscriptionContract.address,
-=======
-            OperatorFilterSubscription.address,
->>>>>>> 28790cb8
             catalystAdmin.address, // DEFAULT_ADMIN_ROLE
             catalystMinter.address, // MINTER_ROLE
             CATALYST_IPFS_CID_PER_TIER,
@@ -71,13 +61,8 @@
       const {
         catalystAdmin,
         catalystMinter,
-<<<<<<< HEAD
-        catalystRoyaltyRecipient,
         OperatorFilterSubscriptionContract,
-=======
-        OperatorFilterSubscription,
         RoyaltyManagerContract,
->>>>>>> 28790cb8
       } = await runCatalystSetup();
       const CatalystFactory = await ethers.getContractFactory('Catalyst');
 
@@ -87,12 +72,7 @@
           [
             CATALYST_BASE_URI,
             zeroAddress,
-<<<<<<< HEAD
-            catalystRoyaltyRecipient.address,
             OperatorFilterSubscriptionContract.address,
-=======
-            OperatorFilterSubscription.address,
->>>>>>> 28790cb8
             catalystAdmin.address, // DEFAULT_ADMIN_ROLE
             catalystMinter.address, // MINTER_ROLE
             CATALYST_IPFS_CID_PER_TIER,
@@ -135,13 +115,9 @@
       const {
         trustedForwarder,
         catalystMinter,
-<<<<<<< HEAD
         catalystRoyaltyRecipient,
         OperatorFilterSubscriptionContract,
-=======
-        OperatorFilterSubscription,
         RoyaltyManagerContract,
->>>>>>> 28790cb8
       } = await runCatalystSetup();
       const CatalystFactory = await ethers.getContractFactory('Catalyst');
 
@@ -151,17 +127,9 @@
           [
             CATALYST_BASE_URI,
             trustedForwarder.address,
-<<<<<<< HEAD
-            catalystRoyaltyRecipient.address,
             OperatorFilterSubscriptionContract.address,
-            zeroAddress,
-            catalystMinter.address,
-            CATALYST_DEFAULT_ROYALTY,
-=======
-            OperatorFilterSubscription.address,
             zeroAddress, // DEFAULT_ADMIN_ROLE
             catalystMinter.address, // MINTER_ROLE
->>>>>>> 28790cb8
             CATALYST_IPFS_CID_PER_TIER,
             RoyaltyManagerContract.address,
           ],
@@ -186,13 +154,11 @@
           [
             CATALYST_BASE_URI,
             trustedForwarder.address,
-<<<<<<< HEAD
-            zeroAddress,
             OperatorFilterSubscriptionContract.address,
             catalystAdmin.address,
             catalystMinter.address,
-            CATALYST_DEFAULT_ROYALTY,
             CATALYST_IPFS_CID_PER_TIER,
+            zeroAddress
           ],
           {
             initializer: 'initialize',
@@ -200,13 +166,12 @@
         )
       ).to.revertedWith("Catalyst: royalty recipient can't be zero");
     });
-    it("royalty can't be zero in initialization", async function () {
+    it("minter can't be zero in initialization", async function () {
       const {
         trustedForwarder,
         catalystAdmin,
-        catalystMinter,
-        catalystRoyaltyRecipient,
         OperatorFilterSubscriptionContract,
+        RoyaltyManagerContract,
       } = await runCatalystSetup();
       const CatalystFactory = await ethers.getContractFactory('Catalyst');
 
@@ -216,56 +181,9 @@
           [
             CATALYST_BASE_URI,
             trustedForwarder.address,
-            catalystRoyaltyRecipient.address,
             OperatorFilterSubscriptionContract.address,
-            catalystAdmin.address,
-            catalystMinter.address,
-            0,
-=======
-            OperatorFilterSubscription.address,
-            catalystAdmin.address, // DEFAULT_ADMIN_ROLE
-            catalystMinter.address, // MINTER_ROLE
->>>>>>> 28790cb8
-            CATALYST_IPFS_CID_PER_TIER,
-            zeroAddress,
-          ],
-          {
-            initializer: 'initialize',
-          }
-        )
-      ).to.revertedWith("Catalyst: royalty manager can't be zero");
-    });
-    it("minter can't be zero in initialization", async function () {
-      const {
-        trustedForwarder,
-        catalystAdmin,
-<<<<<<< HEAD
-        catalystRoyaltyRecipient,
-        OperatorFilterSubscriptionContract,
-=======
-        OperatorFilterSubscription,
-        RoyaltyManagerContract,
->>>>>>> 28790cb8
-      } = await runCatalystSetup();
-      const CatalystFactory = await ethers.getContractFactory('Catalyst');
-
-      await expect(
-        upgrades.deployProxy(
-          CatalystFactory,
-          [
-            CATALYST_BASE_URI,
-            trustedForwarder.address,
-<<<<<<< HEAD
-            catalystRoyaltyRecipient.address,
-            OperatorFilterSubscriptionContract.address,
-            catalystAdmin.address,
-            zeroAddress,
-            CATALYST_DEFAULT_ROYALTY,
-=======
-            OperatorFilterSubscription.address,
             catalystAdmin.address, // DEFAULT_ADMIN_ROLE
             zeroAddress, // MINTER_ROLE
->>>>>>> 28790cb8
             CATALYST_IPFS_CID_PER_TIER,
             RoyaltyManagerContract.address,
           ],
@@ -280,13 +198,8 @@
         trustedForwarder,
         catalystAdmin,
         catalystMinter,
-<<<<<<< HEAD
-        catalystRoyaltyRecipient,
         OperatorFilterSubscriptionContract,
-=======
-        OperatorFilterSubscription,
         RoyaltyManagerContract,
->>>>>>> 28790cb8
       } = await runCatalystSetup();
       const CatalystFactory = await ethers.getContractFactory('Catalyst');
 
@@ -296,12 +209,7 @@
           [
             CATALYST_BASE_URI,
             trustedForwarder.address,
-<<<<<<< HEAD
-            catalystRoyaltyRecipient.address,
             OperatorFilterSubscriptionContract.address,
-=======
-            OperatorFilterSubscription.address,
->>>>>>> 28790cb8
             catalystAdmin.address,
             catalystMinter.address,
             [''],
@@ -349,7 +257,7 @@
 
       await expect(
         catalyst
-          .connect(user1) // TODO: this can just be .connect(user1). Review this whole file
+          .connect(user1)
           .revokeRole(minterRole, catalystMinter.address)
       ).to.be.revertedWith(
         `AccessControl: account ${user1.address.toLocaleLowerCase()} is missing role ${catalystAdminRole}`
@@ -434,8 +342,6 @@
         catalystAsAdmin.addNewCatalystType(0, '0x01')
       ).to.be.revertedWith('Catalyst: invalid catalyst id');
     });
-
-    // TODO: fix
     it('cant add invalid token uri', async function () {
       const {catalystAsAdmin} = await runCatalystSetup();
       await expect(
