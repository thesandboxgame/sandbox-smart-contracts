import {HardhatRuntimeEnvironment} from 'hardhat/types';
import {DeployFunction} from 'hardhat-deploy/types';

const func: DeployFunction = async function (hre: HardhatRuntimeEnvironment) {
  const {deployments, getNamedAccounts} = hre;
  const {deploy} = deployments;
  const {deployer, assetAdmin, upgradeAdmin, filterOperatorSubscription} =
    await getNamedAccounts();

  const TRUSTED_FORWARDER = await deployments.get('TRUSTED_FORWARDER_V2');

  await deploy('Asset', {
    from: deployer,
    contract: '@sandbox-smart-contracts/asset/contracts/Asset.sol:Asset',
    proxy: {
      owner: upgradeAdmin,
      proxyContract: 'OpenZeppelinTransparentProxy',
      execute: {
        methodName: 'initialize',
<<<<<<< HEAD
        args: [
          TRUSTED_FORWARDER.address,
          assetAdmin,
          [1, 2, 3, 4, 5, 6], // catalystTiers
          [2, 4, 6, 8, 10, 12], // catalystRecycleCopiesNeeded
          'ipfs://',
          filterOperatorSubscription,
        ],
=======
        args: [TRUSTED_FORWARDER.address, assetAdmin, 'ipfs://'],
>>>>>>> 2b5eb06b
      },
      upgradeIndex: 0,
    },
    log: true,
  });
};
export default func;

func.tags = ['Asset', 'Asset_deploy', 'L2'];
func.dependencies = ['TRUSTED_FORWARDER_V2'];<|MERGE_RESOLUTION|>--- conflicted
+++ resolved
@@ -17,18 +17,7 @@
       proxyContract: 'OpenZeppelinTransparentProxy',
       execute: {
         methodName: 'initialize',
-<<<<<<< HEAD
-        args: [
-          TRUSTED_FORWARDER.address,
-          assetAdmin,
-          [1, 2, 3, 4, 5, 6], // catalystTiers
-          [2, 4, 6, 8, 10, 12], // catalystRecycleCopiesNeeded
-          'ipfs://',
-          filterOperatorSubscription,
-        ],
-=======
-        args: [TRUSTED_FORWARDER.address, assetAdmin, 'ipfs://'],
->>>>>>> 2b5eb06b
+        args: [TRUSTED_FORWARDER.address, assetAdmin, 'ipfs://', filterOperatorSubscription],
       },
       upgradeIndex: 0,
     },
