import {HardhatRuntimeEnvironment} from 'hardhat/types';
import {DeployFunction} from 'hardhat-deploy/types';

export const DEFAULT_BPS = 300;

const func: DeployFunction = async function (hre: HardhatRuntimeEnvironment) {
  const {deployments, getNamedAccounts} = hre;
  const {deploy} = deployments;
<<<<<<< HEAD
  const {deployer, assetAdmin, upgradeAdmin, filterOperatorSubscription} =
=======
  const {deployer, assetAdmin, upgradeAdmin, commonRoyaltyReceiver} =
>>>>>>> 28790cb8
    await getNamedAccounts();

  const TRUSTED_FORWARDER = await deployments.get('TRUSTED_FORWARDER_V2');
  const RoyaltyManager = await deployments.get('RoyaltyManager');

  await deploy('Asset', {
    from: deployer,
    contract: '@sandbox-smart-contracts/asset/contracts/Asset.sol:Asset',
    proxy: {
      owner: upgradeAdmin,
      proxyContract: 'OpenZeppelinTransparentProxy',
      execute: {
        methodName: 'initialize',
        args: [
          TRUSTED_FORWARDER.address,
          assetAdmin,
          'ipfs://',
<<<<<<< HEAD
          filterOperatorSubscription,
=======
          commonRoyaltyReceiver,
          DEFAULT_BPS,
          RoyaltyManager.address,
>>>>>>> 28790cb8
        ],
      },
      upgradeIndex: 0,
    },
    log: true,
  });
};
export default func;

func.tags = ['Asset', 'Asset_deploy', 'L2'];
func.dependencies = ['TRUSTED_FORWARDER_V2'];<|MERGE_RESOLUTION|>--- conflicted
+++ resolved
@@ -6,12 +6,13 @@
 const func: DeployFunction = async function (hre: HardhatRuntimeEnvironment) {
   const {deployments, getNamedAccounts} = hre;
   const {deploy} = deployments;
-<<<<<<< HEAD
-  const {deployer, assetAdmin, upgradeAdmin, filterOperatorSubscription} =
-=======
-  const {deployer, assetAdmin, upgradeAdmin, commonRoyaltyReceiver} =
->>>>>>> 28790cb8
-    await getNamedAccounts();
+  const {
+    deployer,
+    assetAdmin,
+    upgradeAdmin,
+    commonRoyaltyReceiver,
+    filterOperatorSubscription,
+  } = await getNamedAccounts();
 
   const TRUSTED_FORWARDER = await deployments.get('TRUSTED_FORWARDER_V2');
   const RoyaltyManager = await deployments.get('RoyaltyManager');
@@ -28,13 +29,10 @@
           TRUSTED_FORWARDER.address,
           assetAdmin,
           'ipfs://',
-<<<<<<< HEAD
-          filterOperatorSubscription,
-=======
           commonRoyaltyReceiver,
           DEFAULT_BPS,
           RoyaltyManager.address,
->>>>>>> 28790cb8
+          filterOperatorSubscription,
         ],
       },
       upgradeIndex: 0,
