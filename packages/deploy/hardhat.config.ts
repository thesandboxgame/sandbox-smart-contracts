import '@nomicfoundation/hardhat-chai-matchers';
import '@nomicfoundation/hardhat-ethers';
import '@nomicfoundation/hardhat-network-helpers';
import 'dotenv/config';
import 'hardhat-deploy';
import 'hardhat-deploy-ethers';
import './tasks/importedPackages';
import './tasks/landMetadataRegistry';
import './tasks/steal';
import {
  addForkingSupport,
  addNodeAndMnemonic,
  skipDeploymentsOnLiveNetworks,
} from './utils/hardhatConfig';

// Package name : solidity source code path
const importedPackages = {
  '@sandbox-smart-contracts/avatar': 'contracts/',
  '@sandbox-smart-contracts/asset@1.1.0': [
    'contracts/Asset.sol',
    'contracts/AssetCreate.sol',
    'contracts/AssetReveal.sol',
    'contracts/Catalyst.sol',
    'contracts/AuthSuperValidator.sol',
  ],
  '@sandbox-smart-contracts/asset': [
    'contracts/Asset.sol',
    'contracts/AssetCreate.sol',
    'contracts/AssetReveal.sol',
    'contracts/Catalyst.sol',
    'contracts/AuthSuperValidator.sol',
  ],
  '@sandbox-smart-contracts/giveaway': 'contracts/SignedMultiGiveaway.sol',
  '@sandbox-smart-contracts/faucets': 'contracts/FaucetsERC1155.sol',
  '@sandbox-smart-contracts/marketplace': [
    'contracts/RoyaltiesRegistry.sol',
    'contracts/OrderValidator.sol',
    'contracts/Exchange.sol',
  ],
  '@sandbox-smart-contracts/dependency-operator-filter': [
    'contracts/OperatorFilterSubscription.sol',
    'contracts/OperatorFiltererUpgradeable.sol',
    'contracts/mock/MockMarketPlace1.sol',
    'contracts/mock/MockMarketPlace2.sol',
    'contracts/mock/MockMarketPlace3.sol',
    'contracts/mock/MockMarketPlace4.sol',
  ],
  '@sandbox-smart-contracts/dependency-royalty-management': [
    'contracts/MultiRoyaltyDistributor.sol',
    'contracts/RoyaltyDistributor.sol',
    'contracts/RoyaltyManager.sol',
    'contracts/RoyaltySplitter.sol',
  ],
  '@sandbox-smart-contracts/core': [
    '/src/solc_0.8/polygon/child/sand/PolygonSand.sol',
    '/src/solc_0.8/test/FakeChildChainManager.sol',
    '/src/solc_0.8/test/MockOperatorFilterRegistry.sol',
    '/src/solc_0.8/OperatorFilterer/contracts/OperatorFilterRegistrant.sol',
    'src/solc_0.5/Land.sol',
    'src/solc_0.5/LandV2.sol',
    'src/solc_0.5/LandV3.sol',
    'src/solc_0.5/Sand.sol',
    '/src/solc_0.8/polygon/child/land/PolygonLandV1.sol',
    '/src/solc_0.8/polygon/child/land/PolygonLandV2.sol',
  ],
  '@sandbox-smart-contracts/land': [
    'contracts/Land.sol',
    'contracts/PolygonLand.sol',
    'contracts/LandMetadataRegistry.sol',
  ],
<<<<<<< HEAD
  '@sandbox-smart-contracts/batch-transfers': ['contracts/BatchTransfer.sol'],
=======
  '@sandbox-smart-contracts/oft-sand': [
    'contracts/OFTAdapterForSand.sol',
    'contracts/OFTSand.sol',
    'contracts/mock/EndpointMock.sol',
  ],
>>>>>>> cebea00a
};

const namedAccounts = {
  deployer: {
    default: 1,
    mainnet: '0xe19ae8F9B36Ca43D12741288D0e311396140DF6F',
    polygon: '0xCba49d154b4Bb9a9aD7F5Dad396CB9a0a3a62ABc',
    goerli: '0xA796AE911621E00809E0E7C8f0AD6BF118E5139e',
    sepolia: '0xA796AE911621E00809E0E7C8f0AD6BF118E5139e',
    bscTestnet: '0xA796AE911621E00809E0E7C8f0AD6BF118E5139e',
    mumbai: '0x5F890c9522dCE5670d741D4277BFCC2d9cA8Af02',
    amoy: '0x5F890c9522dCE5670d741D4277BFCC2d9cA8Af02',
    baseSepolia: '0xA796AE911621E00809E0E7C8f0AD6BF118E5139e',
  }, // deploy contracts and make sure they are set up correctly

  sandAdmin: {
    default: 2,
    mainnet: '0x6ec4090d0F3cB76d9f3D8c4D5BB058A225E560a1',
    polygon: '0xfD30a48Bc6c56E24B0ebF1B0117d750e2CFf7531',
    goerli: '0x39D01ecc951C2c1f20ba0549e62212659c4d1e06',
    sepolia: '0x39D01ecc951C2c1f20ba0549e62212659c4d1e06',
    bscTestnet: '0x39D01ecc951C2c1f20ba0549e62212659c4d1e06',
    mumbai: '0x49c4D4C94829B9c44052C5f5Cb164Fc612181165',
    amoy: '0x49c4D4C94829B9c44052C5f5Cb164Fc612181165',
    baseSepolia: '0x39D01ecc951C2c1f20ba0549e62212659c4d1e06',
  }, // can add super operators and change admin

  operationsAdmin: {
    default: 2,
    mainnet: '0x6ec4090d0F3cB76d9f3D8c4D5BB058A225E560a1',
    polygon: 'sandAdmin',
  },

  upgradeAdmin: 'sandAdmin',

  multiGiveawayAdmin: {
    default: 'sandAdmin',
    mainnet: 'operationsAdmin',
    polygon: 'sandAdmin',
  },

  liquidityRewardProvider: {
    default: 'sandBeneficiary',
    mainnet: '0x8FFA64FB50559c3Ff09a1022b84B2c5233ed8068',
  },
  liquidityRewardAdmin: 'sandAdmin',

  kyberDepositor: {
    default: 'sandBeneficiary',
    mainnet: 'liquidityRewardProvider',
  },

  sandExecutionAdmin: 'sandAdmin', // can add execution extension to SAND (used for Native metatx support)
  mintingFeeCollector: 'sandAdmin', // will receiver the fee from Asset minting
  sandBeneficiary: 'sandAdmin', // will be the owner of all initial SAND
  assetAdmin: 'sandAdmin', // can add super operator and change admin to Asset
  assetPauser: 'sandAdmin', // can pause AssetCreate and AssetReveal
  assetMinterAdmin: 'sandAdmin', // can set metaTxProcessors & types
  assetBouncerAdmin: 'sandAdmin', // setup the contract allowed to mint Assets
  sandSaleAdmin: 'sandAdmin', // can pause the sandSale and withdraw SAND
  genesisBouncerAdmin: 'sandAdmin', // can set who is allowed to mint
  defaultMinterAdmin: 'sandAdmin', // can change the fees
  genesisMinter: 'sandAdmin', // the first account allowed to mint genesis Assets
  assetAuctionFeeCollector: 'sandSaleBeneficiary', // collect fees from asset auctions
  assetAuctionAdmin: 'sandAdmin', // can change fee collector,

  commonRoyaltyReceiver: 'treasury', // The Sandbox royalty receiver
  royaltyManagerAdmin: 'sandAdmin', // default admin for RoyaltyManager contract
  contractRoyaltySetter: 'sandAdmin', // can set the EIP 2981 royalty split for contracts via RoyaltyManager

  sandSaleBeneficiary: {
    default: 3,
    mainnet: '0x0EB04462D69B1D267d269377E34f60b9De1c8510',
    polygon: '0xbc4fE9A8a46442eDaF13Bd5c615D7CFe0953885B',
    goerli: '0xF22455c7F2a81E197AecD951F588a9B650f5b282',
    sepolia: '0xF22455c7F2a81E197AecD951F588a9B650f5b282',
    mumbai: '0xa5Eb9C9Eb4F4c35B9Be8cFaAA7909F9ebe6Cb609',
    amoy: '0xa5Eb9C9Eb4F4c35B9Be8cFaAA7909F9ebe6Cb609',
  },

  treasury: {
    default: 'sandSaleBeneficiary',
    mainnet: '0x4489590a116618B506F0EfE885432F6A8ED998E9',
    polygon: '0x1b47567CBE36e63293A7A2018F79687f942aB24C',
  },

  landSaleBeneficiary: {
    default: 'sandSaleBeneficiary',
    mainnet: 'treasury',
    polygon: 'treasury',
  }, // updated to company treasury wallet 9th September - collect funds from land sales

  catalystAssetFeeRecipient: 'treasury',

  landSaleFeeRecipient: {
    default: 3,
    goerli: 5,
    sepolia: 5,
    mumbai: 5,
    amoy: 5,
    mainnet: 'sandSaleBeneficiary',
    polygon: '0x42a4a3795446A4c070565da201c6303fC78a2569',
  }, // collect 5% fee from land sales (prior to implementation of FeeDistributor)

  exchangeFeeRecipient: {
    default: 'sandSaleBeneficiary',
    mainnet: 'treasury',
    polygon: 'treasury',
  },

  landAdmin: {
    default: 2,
    mainnet: 'sandAdmin',
    polygon: '0xe75Ce341C98400a45F579e32C95fF49681Fc93fa',
    goerli: 'sandAdmin',
    sepolia: 'sandAdmin',
    mumbai: 'sandAdmin',
    amoy: 'sandAdmin',
  }, // can add super operators and change admin

  gemsAndCatalystsAdmin: 'sandAdmin',
  assetAttributesRegistryAdmin: 'sandAdmin',
  proxyAdminOwner: {
    default: 2,
    mainnet: 'sandAdmin',
    polygon: 'sandAdmin',
    goerli: 'sandAdmin',
    sepolia: 'sandAdmin',
    bscTestnet: 'sandAdmin',
    mumbai: 'sandAdmin',
    amoy: 'sandAdmin',
    baseSepolia: 'sandAdmin',
  },

  landSaleAdmin: 'sandAdmin', // can enable currencies
  gameTokenAdmin: 'sandAdmin', // can set minter address
  gameTokenFeeBeneficiary: 'treasury', // receives fees from GAME token  minting / Mods
  estateAdmin: 'sandAdmin', // can add super operators and change admin
  P2PERC721SaleAdmin: 'sandAdmin', // can set fees
  backendReferralWallet: {
    // default is computed from private key:
    // "0x4242424242424242424242424242424242424242424242424242424242424242"
    default: '0x17c5185167401eD00cF5F5b2fc97D9BBfDb7D025',
    mainnet: '0x3044719d139F866a44c988823513eCB93060bF1b',
    polygon: '0x3044719d139F866a44c988823513eCB93060bF1b',
    goerli: '0xB7060D3FeCAC3AE1F0A0AA416E3e8E472257950e',
    sepolia: '0xB7060D3FeCAC3AE1F0A0AA416E3e8E472257950e',
    mumbai: '0xB7060D3FeCAC3AE1F0A0AA416E3e8E472257950e',
    amoy: '0xB7060D3FeCAC3AE1F0A0AA416E3e8E472257950e',
  },
  // To be used with AuthValidator only
  backendAuthWallet: {
    // default is computed from private key:
    // "0x4242424242424242424242424242424242424242424242424242424242424242"
    default: 'backendReferralWallet',
    mainnet: '0x061872DFd0CAC4Ec7a7c87EEE9B950bb1fAD2906',
    goerli: '0x0c72f82B46f034025622731c271bdf06B848Ed77',
    sepolia: '0x0c72f82B46f034025622731c271bdf06B848Ed77',
    polygon: '0x061872DFd0CAC4Ec7a7c87EEE9B950bb1fAD2906',
    mumbai: '0x0c72f82B46f034025622731c271bdf06B848Ed77',
    amoy: '0x0c72f82B46f034025622731c271bdf06B848Ed77',
  },
  backendCashbackWallet: {
    // default is computed from private key:
    // "0x4242424242424242424242424242424242424242424242424242424242424242"
    default: 'backendReferralWallet',
    polygon: '0x564c8aADBd35b6175C0d18595cc335106AA250Dc',
  },
  backendInstantGiveawayWallet: {
    // default is computed from private key:
    // "0x4242424242424242424242424242424242424242424242424242424242424242"
    default: 'backendReferralWallet',
    polygon: '0x45966Edc0cB7D14f6383921d76963b1274a2c95A',
  },
  raffleSignWallet: {
    // default is computed from private key:
    // "0x4242424242424242424242424242424242424242424242424242424242424242"
    default: 'backendReferralWallet',
    mainnet: '0x4e2422AC29B72290Be28C6a7c3Fad7A7fDA69e7a',
    polygon: '0x4e2422AC29B72290Be28C6a7c3Fad7A7fDA69e7a',
  },
  sandboxAccount: {
    default: 4,
    mainnet: '0x7A9fe22691c811ea339D9B73150e6911a5343DcA',
    polygon: '0x7A9fe22691c811ea339D9B73150e6911a5343DcA',
    goerli: '0x5BC3D5A39a50BE2348b9C529f81aE79f00945897', // Leon account on demo.sandbox
    sepolia: '0x5BC3D5A39a50BE2348b9C529f81aE79f00945897', // Leon account on demo.sandbox
  },
  sandboxFoundation: {
    default: 'sandAdmin',
    mainnet: 'liquidityRewardProvider',
    polygon: 'sandboxAccount', //'0xfe66Ec1B46494FE49F53733a098587bf5D12BD88',
  },
  extraCatalystAndGemMinter: {
    default: null,
    mainnet: null,
    goerli: 'sandboxAccount', // Leon account on demo.sandbox
    sepolia: 'sandboxAccount', // Leon account on demo.sandbox
  },
  defaultOperatorFiltererRegistry: '0x000000000000AAeB6D7670E522A718067333cd4E',
  defaultOperatorFiltererSubscription:
    '0x3cc6CddA760b79bAfa08dF41ECFA224f810dCeB6',
  collectionCatalystMigrationsAdmin: 'sandAdmin',
  catalystMinter: 'sandAdmin', // account that can mint catalysts
  catalystAdmin: 'sandAdmin', // can set minter and admin for catatalyt, as well as super operators
  gemAdmin: 'sandAdmin', // can set minter and admin for gems, as well as super operators
  gemMinter: 'sandAdmin', // account that can mint gems
  catalystRegistryAdmin: 'sandAdmin', // can change the minter
  catalystMinterAdmin: 'sandAdmin', // control the fees and which catalyst are allowed
  starterPackAdmin: 'sandAdmin', // can change price
  starterPackSaleBeneficiary: 'treasury', // collect funds from starter pack sales
  backendMessageSigner: 'backendReferralWallet', // account that sign message for the starter pack
  kyberLiquidityProvider: 'sandBeneficiary',
  gemsCatalystsRegistryAdmin: 'sandAdmin',
  ozdRelayer: {
    default: 1,
    mainnet: '0x0073e6eb087019bdb7bede02d23aeb068b74af99',
    polygon: '0x7051cb544c4a8d5aad1be46cc9524e48108e60b4',
    goerli: '0x4751d4dc3d8cff421598592b51bb1d9a0fb116e9',
    sepolia: '0x4751d4dc3d8cff421598592b51bb1d9a0fb116e9',
    mumbai: '0x3c17c97f29182aec3d16a080cda94d6f773bbd91',
  },
  landMigrationBatchExecutor: 'ozdRelayer',
  nftCollectionAdmin: {
    default: 'sandAdmin',
    mainnet: null,
    polygon: '0xF06dD9b61d480704Cc7bEF717e5Ea6efB6Af75bE', // Final admin should be 0xE79AF6BEb7D31c7faF7a1b891d9684960522D22e
  },
  lazyMintingCatSeller: {
    default: 4,
  },
  lazyMintingTestAccount1: {
    default: 5,
  },
  lazyMintingTestAccount2: {
    default: 6,
  },
  oftSender: {
    sepolia: '0x39D01ecc951C2c1f20ba0549e62212659c4d1e06', // admin on Sand sepolia
    baseSepolia: '0x39D01ecc951C2c1f20ba0549e62212659c4d1e06',
    bscTestnet: '0x39D01ecc951C2c1f20ba0549e62212659c4d1e06',
  },
};

export enum DEPLOY_NETWORKS {
  HARDHAT = 'hardhat',
  ETH_SEPOLIA = 'sepolia',
  ETH_GOERLI = 'goerli',
  ETH_MAINNET = 'mainnet',
  BSC_TESTNET = 'bscTestnet',
  BSC_MAINNET = 'bscMainnet',
  AMOY = 'amoy',
  POLYGON = 'polygon',
  MUMBAI = 'mumbai',
  BASE_SEPOLIA = 'baseSepolia',
  BASE_MAINNET = 'base',
}

export enum DEPLOY_TAGS {
  L1 = 'L1', // Layer one networks like Ethereum mainnet, sepolia
  L1_PROD = 'L1-prod', // Layer one production networks like Ethereum mainnet
  L1_TEST = 'L1-test', // Layer one test networks like Goerli
  L2 = 'L2', // Layer two networks like Polygon, mumbai
  L2_PROD = 'L2-prod', // Layer two production networks like Polygon
  L2_TEST = 'L2-test', // Layer two test networks like Mumbai
}

const networks = {
  [DEPLOY_NETWORKS.HARDHAT]: {
    tags: [
      DEPLOY_TAGS.L1,
      DEPLOY_TAGS.L1_PROD,
      DEPLOY_TAGS.L1_TEST,
      DEPLOY_TAGS.L2,
      DEPLOY_TAGS.L2_PROD,
      DEPLOY_TAGS.L2_TEST,
    ],
    deploy: ['deploy_mocks/', 'deploy/'],
    companionNetworks: {
      [DEPLOY_NETWORKS.ETH_MAINNET]: DEPLOY_NETWORKS.HARDHAT,
      [DEPLOY_NETWORKS.BASE_MAINNET]: DEPLOY_NETWORKS.HARDHAT,
      [DEPLOY_NETWORKS.BSC_MAINNET]: DEPLOY_NETWORKS.HARDHAT,
    },
    blockGasLimit:
      parseInt(process.env.HARDHAT_BLOCK_GAS_LIMIT || '0') || 30000000,
  },
  [DEPLOY_NETWORKS.ETH_GOERLI]: {
    tags: [DEPLOY_TAGS.L1, DEPLOY_TAGS.L1_TEST],
    // gasPrice: 600000000000, // Uncomment in case of pending txs, and adjust gas
    companionNetworks: {
      [DEPLOY_NETWORKS.MUMBAI]: DEPLOY_NETWORKS.MUMBAI,
    },
  },
  [DEPLOY_NETWORKS.ETH_SEPOLIA]: {
    tags: [DEPLOY_TAGS.L1, DEPLOY_TAGS.L1_PROD],
    companionNetworks: {
      [DEPLOY_NETWORKS.AMOY]: DEPLOY_NETWORKS.AMOY,
      [DEPLOY_NETWORKS.BASE_MAINNET]: DEPLOY_NETWORKS.BASE_SEPOLIA,
      [DEPLOY_NETWORKS.BSC_MAINNET]: DEPLOY_NETWORKS.BSC_TESTNET,
    },
  },
  [DEPLOY_NETWORKS.ETH_MAINNET]: {
    tags: [DEPLOY_TAGS.L1, DEPLOY_TAGS.L1_PROD],
    companionNetworks: {
      [DEPLOY_NETWORKS.POLYGON]: DEPLOY_NETWORKS.POLYGON,
      [DEPLOY_NETWORKS.BASE_MAINNET]: DEPLOY_NETWORKS.BASE_MAINNET,
      [DEPLOY_NETWORKS.BSC_MAINNET]: DEPLOY_NETWORKS.BSC_MAINNET,
    },
  },
  [DEPLOY_NETWORKS.BSC_TESTNET]: {
    tags: [DEPLOY_TAGS.L1, DEPLOY_TAGS.L1_TEST],
    companionNetworks: {
      [DEPLOY_NETWORKS.ETH_MAINNET]: DEPLOY_NETWORKS.ETH_SEPOLIA,
      [DEPLOY_NETWORKS.BASE_MAINNET]: DEPLOY_NETWORKS.BASE_SEPOLIA,
    },
  },
  [DEPLOY_NETWORKS.BSC_MAINNET]: {
    tags: [DEPLOY_TAGS.L1, DEPLOY_TAGS.L1_PROD],
    companionNetworks: {
      [DEPLOY_NETWORKS.ETH_MAINNET]: DEPLOY_NETWORKS.ETH_MAINNET,
      [DEPLOY_NETWORKS.BASE_MAINNET]: DEPLOY_NETWORKS.BASE_MAINNET,
    },
  },
  [DEPLOY_NETWORKS.MUMBAI]: {
    tags: [DEPLOY_TAGS.L2, DEPLOY_TAGS.L2_TEST],
    companionNetworks: {
      [DEPLOY_NETWORKS.ETH_GOERLI]: DEPLOY_NETWORKS.ETH_GOERLI,
    },
  },
  [DEPLOY_NETWORKS.AMOY]: {
    tags: [DEPLOY_TAGS.L2, DEPLOY_TAGS.L2_TEST],
    companionNetworks: {
      [DEPLOY_NETWORKS.ETH_SEPOLIA]: DEPLOY_NETWORKS.ETH_SEPOLIA,
    },
  },
  [DEPLOY_NETWORKS.POLYGON]: {
    tags: [DEPLOY_TAGS.L2, DEPLOY_TAGS.L2_PROD],
    companionNetworks: {
      [DEPLOY_NETWORKS.ETH_MAINNET]: DEPLOY_NETWORKS.ETH_MAINNET,
    },
  },
  [DEPLOY_NETWORKS.BASE_SEPOLIA]: {
    tags: [DEPLOY_TAGS.L2, DEPLOY_TAGS.L2_TEST],
    companionNetworks: {
      [DEPLOY_NETWORKS.ETH_MAINNET]: DEPLOY_NETWORKS.ETH_SEPOLIA,
      [DEPLOY_NETWORKS.BSC_MAINNET]: DEPLOY_NETWORKS.BSC_TESTNET,
    },
  },
  [DEPLOY_NETWORKS.BASE_MAINNET]: {
    tags: [DEPLOY_TAGS.L2, DEPLOY_TAGS.L2_PROD],
    companionNetworks: {
      [DEPLOY_NETWORKS.ETH_MAINNET]: DEPLOY_NETWORKS.ETH_MAINNET,
      [DEPLOY_NETWORKS.BSC_MAINNET]: DEPLOY_NETWORKS.BSC_MAINNET,
    },
  },
};

const compilers = [
  '0.8.23',
  '0.8.21',
  '0.8.19',
  '0.8.18',
  '0.8.2',
  '0.7.5',
  '0.7.6',
  '0.6.5',
  '0.5.9',
].map((version) => ({
  version,
  settings: {
    optimizer: {
      enabled: true,
      runs: 2000,
    },
  },
}));

compilers.push({
  version: '0.8.15',
  settings: {
    optimizer: {
      enabled: true,
      runs: 200, // needed for AvatarCollection contract that exceeds maximum contract size
    },
  },
});

const config = skipDeploymentsOnLiveNetworks(
  addForkingSupport({
    importedPackages,
    namedAccounts,
    networks: addNodeAndMnemonic(networks),
    mocha: {
      timeout: 0,
      ...(!process.env.CI ? {} : {invert: true, grep: '@skip-on-ci'}),
    },
    solidity: {
      compilers,
    },
  })
);
export default config;<|MERGE_RESOLUTION|>--- conflicted
+++ resolved
@@ -68,15 +68,12 @@
     'contracts/PolygonLand.sol',
     'contracts/LandMetadataRegistry.sol',
   ],
-<<<<<<< HEAD
   '@sandbox-smart-contracts/batch-transfers': ['contracts/BatchTransfer.sol'],
-=======
   '@sandbox-smart-contracts/oft-sand': [
     'contracts/OFTAdapterForSand.sol',
     'contracts/OFTSand.sol',
     'contracts/mock/EndpointMock.sol',
   ],
->>>>>>> cebea00a
 };
 
 const namedAccounts = {
