{
    "name": "@sandbox-smart-contracts/deploy",
    "version": "0.0.1",
    "description": "TheSandbox game smart contracts deployment",
    "repository": {
        "type": "git",
        "url": "https://github.com/thesandboxgame/sandbox-smart-contracts.git"
    },
    "keywords": [],
    "author": "",
    "license": "MIT",
    "bugs": {
        "url": "https://github.com/thesandboxgame/sandbox-smart-contracts/issues"
    },
    "homepage": "https://github.com/thesandboxgame/sandbox-smart-contracts#readme",
    "private": true,
    "dependencies": {
<<<<<<< HEAD
        "@sandbox-smart-contracts/asset": "*",
        "@sandbox-smart-contracts/dependency-operator-filter": "*",
        "@sandbox-smart-contracts/dependency-royalty-management": "*",
        "@sandbox-smart-contracts/giveaway": "*"
=======
        "@sandbox-smart-contracts/giveaway": "0.0.3"
>>>>>>> 35036f07
    },
    "files": [
        "deployments"
    ],
    "scripts": {
        "compile": "hardhat compile",
        "test": "cross-env NODE_OPTIONS=\"--max-old-space-size=8192 node --unhandled-rejections=strict\" HARDHAT_COMPILE=true NODE_ENV=test hardhat test",
        "void:deploy": "cross-env NODE_OPTIONS=\"--max-old-space-size=8192 --unhandled-rejections=strict\" hardhat deploy",
        "deploy": "npm run void:deploy",
        "hardhat": "hardhat",
        "lint": "eslint --max-warnings 0 \"**/*.{js,ts}\"",
        "lint:fix": "eslint --fix \"**/*.{js,ts}\"",
        "format": "prettier --check \"**/*.{ts,js}\"",
        "format:fix": "prettier --write \"**/*.{ts,js}\"",
        "fork:mainnet": "cross-env HARDHAT_FORK=mainnet HARDHAT_DEPLOY_ACCOUNTS_NETWORK=mainnet HARDHAT_DEPLOY_FIXTURE=true NODE_OPTIONS=\"--max-old-space-size=8192 node --unhandled-rejections=strict\" HARDHAT_COMPILE=true NODE_ENV=test hardhat test",
        "fork:polygon": "cross-env HARDHAT_FORK=polygon HARDHAT_DEPLOY_ACCOUNTS_NETWORK=polygon HARDHAT_DEPLOY_FIXTURE=true NODE_OPTIONS=\"--max-old-space-size=8192 node --unhandled-rejections=strict\" HARDHAT_COMPILE=true NODE_ENV=test hardhat test",
        "fork:goerli": "cross-env HARDHAT_FORK=goerli HARDHAT_DEPLOY_ACCOUNTS_NETWORK=goerli HARDHAT_DEPLOY_FIXTURE=true NODE_OPTIONS=\"--max-old-space-size=8192 node --unhandled-rejections=strict\" HARDHAT_COMPILE=true NODE_ENV=test hardhat test",
        "fork:mumbai": "cross-env HARDHAT_FORK=mumbai HARDHAT_DEPLOY_ACCOUNTS_NETWORK=mumbai HARDHAT_DEPLOY_FIXTURE=true NODE_OPTIONS=\"--max-old-space-size=8192 node --unhandled-rejections=strict\" HARDHAT_COMPILE=true NODE_ENV=test hardhat test"
    },
    "devDependencies": {
        "@ethersproject/abi": "^5.7.0",
        "@ethersproject/providers": "^5.7.2",
        "@nomicfoundation/hardhat-chai-matchers": "1",
        "@nomicfoundation/hardhat-network-helpers": "^1.0.8",
        "@nomiclabs/hardhat-ethers": "^2.2.3",
        "@typechain/ethers-v5": "^11.0.0",
        "@typechain/hardhat": "^8.0.0",
        "@types/chai": "^4.3.5",
        "@types/eslint": "^8",
        "@types/mocha": "^10.0.1",
        "@types/node": "^20.2.5",
        "@types/prettier": "^2",
        "@typescript-eslint/eslint-plugin": "^5.59.8",
        "@typescript-eslint/parser": "^5.59.8",
        "chai": "^4.3.7",
        "cross-env": "^7.0.3",
        "dotenv": "^16.1.4",
        "dotenv-cli": "^7.2.1",
        "eslint": "^8.43.0",
        "eslint-config-prettier": "^8.8.0",
        "eslint-plugin-json": "^3.1.0",
        "eslint-plugin-mocha": "^10.1.0",
        "eslint-plugin-prettier": "^4.2.1",
        "ethers": "5",
        "hardhat": "~2.15.0",
        "hardhat-deploy": "^0.11.30",
        "prettier": "^2.8.8",
        "ts-node": "^10.9.1",
        "typechain": "^8.2.0",
        "typescript": "5.0.4"
    },
    "mocha": {
        "require": "hardhat/register",
        "timeout": 40000,
        "_": [
            "test/**/*.ts"
        ]
    }
}<|MERGE_RESOLUTION|>--- conflicted
+++ resolved
@@ -15,14 +15,10 @@
     "homepage": "https://github.com/thesandboxgame/sandbox-smart-contracts#readme",
     "private": true,
     "dependencies": {
-<<<<<<< HEAD
         "@sandbox-smart-contracts/asset": "*",
         "@sandbox-smart-contracts/dependency-operator-filter": "*",
         "@sandbox-smart-contracts/dependency-royalty-management": "*",
-        "@sandbox-smart-contracts/giveaway": "*"
-=======
         "@sandbox-smart-contracts/giveaway": "0.0.3"
->>>>>>> 35036f07
     },
     "files": [
         "deployments"
