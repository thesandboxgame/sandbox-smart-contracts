--- conflicted
+++ resolved
@@ -15,17 +15,13 @@
     "homepage": "https://github.com/thesandboxgame/sandbox-smart-contracts#readme",
     "private": true,
     "dependencies": {
-<<<<<<< HEAD
-        "@sandbox-smart-contracts/faucets": "0.0.1",
-        "@sandbox-smart-contracts/giveaway": "0.0.3"
-=======
         "@sandbox-smart-contracts/asset": "*",
         "@sandbox-smart-contracts/dependency-operator-filter": "*",
         "@sandbox-smart-contracts/dependency-royalty-management": "*",
         "@sandbox-smart-contracts/giveaway": "0.0.3",
+        "@sandbox-smart-contracts/faucets": "0.0.1",
         "@sandbox-smart-contracts/marketplace": "*",
         "@sandbox-smart-contracts/core": "*"
->>>>>>> 7fdcb04d
     },
     "files": [
         "deployments"
