{
    "name": "@sandbox-smart-contracts/deploy",
    "version": "0.0.1",
    "description": "TheSandbox game smart contracts deployment",
    "repository": {
        "type": "git",
        "url": "https://github.com/thesandboxgame/sandbox-smart-contracts.git"
    },
    "keywords": [],
    "author": "",
    "license": "MIT",
    "bugs": {
        "url": "https://github.com/thesandboxgame/sandbox-smart-contracts/issues"
    },
    "homepage": "https://github.com/thesandboxgame/sandbox-smart-contracts#readme",
    "private": true,
    "dependencies": {
<<<<<<< HEAD
        "@sandbox-smart-contracts/giveaway": "*",
        "@sandbox-smart-contracts/marketplace": "*"
=======
        "@sandbox-smart-contracts/asset": "*",
        "@sandbox-smart-contracts/dependency-operator-filter": "*",
        "@sandbox-smart-contracts/dependency-royalty-management": "*",
        "@sandbox-smart-contracts/giveaway": "0.0.3"
>>>>>>> 7e149cb5
    },
    "files": [
        "deployments"
    ],
    "scripts": {
        "compile": "hardhat compile",
        "test": "cross-env NODE_OPTIONS=\"--max-old-space-size=8192 node --unhandled-rejections=strict\" HARDHAT_COMPILE=true hardhat test",
        "void:deploy": "cross-env NODE_OPTIONS=\"--max-old-space-size=8192 --unhandled-rejections=strict\" hardhat deploy",
        "deploy": "npm run void:deploy",
        "hardhat": "hardhat",
        "lint": "eslint --max-warnings 0 \"**/*.{js,ts}\"",
        "lint:fix": "eslint --fix \"**/*.{js,ts}\"",
        "format": "prettier --check \"**/*.{ts,js}\"",
        "format:fix": "prettier --write \"**/*.{ts,js}\"",
        "verify": "yarn hardhat etherscan-verify --network",
        "live:deploy": "node ./utils/npmScriptHelper.js deploy",
        "fork:deploy": "node ./utils/npmScriptHelper.js fork:deploy",
        "fork:test": "node ./utils/npmScriptHelper.js fork:test"
    },
    "devDependencies": {
        "@ethersproject/abi": "^5.7.0",
        "@ethersproject/providers": "^5.7.2",
        "@nomicfoundation/hardhat-chai-matchers": "1",
        "@nomicfoundation/hardhat-network-helpers": "^1.0.8",
        "@nomiclabs/hardhat-ethers": "^2.2.3",
        "@typechain/ethers-v5": "^11.0.0",
        "@typechain/hardhat": "^8.0.0",
        "@types/chai": "^4.3.5",
        "@types/eslint": "^8",
        "@types/mocha": "^10.0.1",
        "@types/node": "^20.2.5",
        "@types/prettier": "^2",
        "@typescript-eslint/eslint-plugin": "^5.59.8",
        "@typescript-eslint/parser": "^5.59.8",
        "chai": "^4.3.7",
        "child_process": "^1.0.2",
        "cross-env": "^7.0.3",
        "dotenv": "^16.1.4",
        "dotenv-cli": "^7.2.1",
        "eslint": "^8.43.0",
        "eslint-config-prettier": "^8.8.0",
        "eslint-plugin-json": "^3.1.0",
        "eslint-plugin-mocha": "^10.1.0",
        "eslint-plugin-prettier": "^4.2.1",
        "ethers": "5",
        "hardhat": "~2.15.0",
        "hardhat-contract-sizer": "^2.10.0",
        "hardhat-deploy": "^0.11.30",
        "prettier": "^2.8.8",
        "ts-node": "^10.9.1",
        "typechain": "^8.2.0",
        "typescript": "5.0.4"
    },
    "mocha": {
        "require": "hardhat/register",
        "timeout": 40000,
        "_": [
            "test/**/*.ts"
        ]
    }
}<|MERGE_RESOLUTION|>--- conflicted
+++ resolved
@@ -15,15 +15,11 @@
     "homepage": "https://github.com/thesandboxgame/sandbox-smart-contracts#readme",
     "private": true,
     "dependencies": {
-<<<<<<< HEAD
-        "@sandbox-smart-contracts/giveaway": "*",
-        "@sandbox-smart-contracts/marketplace": "*"
-=======
         "@sandbox-smart-contracts/asset": "*",
         "@sandbox-smart-contracts/dependency-operator-filter": "*",
         "@sandbox-smart-contracts/dependency-royalty-management": "*",
-        "@sandbox-smart-contracts/giveaway": "0.0.3"
->>>>>>> 7e149cb5
+        "@sandbox-smart-contracts/giveaway": "0.0.3",
+        "@sandbox-smart-contracts/marketplace": "*"
     },
     "files": [
         "deployments"
