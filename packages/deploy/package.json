--- conflicted
+++ resolved
@@ -15,16 +15,12 @@
     "homepage": "https://github.com/thesandboxgame/sandbox-smart-contracts#readme",
     "private": true,
     "dependencies": {
-<<<<<<< HEAD
+        "@sandbox-smart-contracts/asset": "*",
         "@sandbox-smart-contracts/avatar": "workspace:^",
-        "@sandbox-smart-contracts/giveaway": "0.0.3"
-=======
-        "@sandbox-smart-contracts/asset": "*",
         "@sandbox-smart-contracts/dependency-operator-filter": "*",
         "@sandbox-smart-contracts/dependency-royalty-management": "*",
         "@sandbox-smart-contracts/giveaway": "0.0.3",
         "@sandbox-smart-contracts/marketplace": "*"
->>>>>>> 6cc1ab65
     },
     "files": [
         "deployments"
@@ -39,18 +35,11 @@
         "lint:fix": "eslint --fix \"**/*.{js,ts}\"",
         "format": "prettier --check \"**/*.{ts,js}\"",
         "format:fix": "prettier --write \"**/*.{ts,js}\"",
-<<<<<<< HEAD
-        "fork:mainnet": "cross-env HARDHAT_FORK=mainnet HARDHAT_DEPLOY_ACCOUNTS_NETWORK=mainnet HARDHAT_DEPLOY_FIXTURE=true NODE_OPTIONS=\"--max-old-space-size=8192 node --unhandled-rejections=strict\" HARDHAT_COMPILE=true NODE_ENV=test hardhat test",
-        "fork:polygon": "cross-env HARDHAT_FORK=polygon HARDHAT_DEPLOY_ACCOUNTS_NETWORK=polygon HARDHAT_DEPLOY_FIXTURE=true NODE_OPTIONS=\"--max-old-space-size=8192 node --unhandled-rejections=strict\" HARDHAT_COMPILE=true NODE_ENV=test hardhat test",
-        "fork:goerli": "cross-env HARDHAT_FORK=goerli HARDHAT_DEPLOY_ACCOUNTS_NETWORK=goerli HARDHAT_DEPLOY_FIXTURE=true NODE_OPTIONS=\"--max-old-space-size=8192 node --unhandled-rejections=strict\" HARDHAT_COMPILE=true NODE_ENV=test hardhat test",
-        "fork:mumbai": "cross-env HARDHAT_FORK=mumbai HARDHAT_DEPLOY_ACCOUNTS_NETWORK=mumbai HARDHAT_DEPLOY_FIXTURE=true NODE_OPTIONS=\"--max-old-space-size=8192 node --unhandled-rejections=strict\" HARDHAT_COMPILE=true NODE_ENV=test hardhat test",
-        "fork:deploy:mumbai": "cross-env HARDHAT_FORK=mumbai HARDHAT_DEPLOY_ACCOUNTS_NETWORK=mumbai HARDHAT_DEPLOY_FIXTURE=true NODE_OPTIONS=\"--max-old-space-size=8192 node --unhandled-rejections=strict\" HARDHAT_COMPILE=true hardhat deploy"
-=======
         "verify": "yarn hardhat etherscan-verify --network",
         "live:deploy": "node ./utils/npmScriptHelper.js deploy",
         "fork:deploy": "node ./utils/npmScriptHelper.js fork:deploy",
-        "fork:test": "node ./utils/npmScriptHelper.js fork:test"
->>>>>>> 6cc1ab65
+        "fork:test": "node ./utils/npmScriptHelper.js fork:test",
+        "fork:deploy:mumbai": "cross-env HARDHAT_FORK=mumbai HARDHAT_DEPLOY_ACCOUNTS_NETWORK=mumbai HARDHAT_DEPLOY_FIXTURE=true NODE_OPTIONS=\"--max-old-space-size=8192 node --unhandled-rejections=strict\" HARDHAT_COMPILE=true hardhat deploy"
     },
     "devDependencies": {
         "@ethersproject/abi": "^5.7.0",
