--- conflicted
+++ resolved
@@ -43,19 +43,6 @@
 }
 
 async function getMintedLands({minX, minY, maxX, maxY}: {minX: number, minY: number, maxX: number, maxY: number}): Promise<SectorLand[]> {
-<<<<<<< HEAD
-  let l1, l2;
-  if (hre.network.tags.testnet) {
-    // l1 = "GOERLI"
-    // l2 = "MUMBAI"
-    l1 = "MAINNET"
-    l2 = "POLYGON"
-  } else {
-    l1 = "MAINNET"
-    l2 = "POLYGON"
-  }
-=======
->>>>>>> 642458d9
   console.log({minX, minY, maxX, maxY})
   const query = `{
     landTokens(where: {x_gte: ${minX + 204} y_gte: ${minY + 204} x_lte:${maxX + 204} y_lte: ${maxY + 204}}) {
