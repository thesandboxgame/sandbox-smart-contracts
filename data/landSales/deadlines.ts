const deadlines: { [sector: number]: number } = {
  0: Date.UTC(2100, 0, 1) / 1000,         // Fri, 01 Jan 2100 00:00:00 UTC
  1: Date.UTC(2019, 11, 19, 11) / 1000,   // Thu, 19 Dec 2019 11:00:00 UTC
  2: Date.UTC(2020, 1, 26, 12) / 1000,    // Wed, 26 Feb 2020 12:00:00 UTC
  3: Date.UTC(2020, 3, 14, 13) / 1000,    // Tue, 14 Apr 2020 13:00:00 UTC
  4: Date.UTC(2020, 6, 9, 18, 59) / 1000, // Thu, 09 Jul 2020 18:59:00 UTC
  5: Date.UTC(2020, 6, 9, 18, 59) / 1000, // Thu, 09 Jul 2020 18:59:00 UTC
  6: Date.UTC(2020, 6, 9, 18, 59) / 1000, // Thu, 09 Jul 2020 18:59:00 UTC
  7: Date.UTC(2020, 6, 9, 18, 59) / 1000, // Thu, 09 Jul 2020 18:59:00 UTC
  8: Date.UTC(2020, 6, 9, 18, 59) / 1000, // Thu, 09 Jul 2020 18:59:00 UTC
  9: Date.UTC(2020, 6, 9, 18, 59) / 1000, // Thu, 09 Jul 2020 18:59:00 UTC
  10: Date.UTC(2020, 7, 18, 13) / 1000,   // Tue, 18 Aug 2020 13:00:00 UTC
  11: Date.UTC(2020, 8, 25, 17) / 1000,   // Fri, 25 Sep 2020 17:00:00 UTC
  12: Date.UTC(2020, 8, 25, 17) / 1000,   // Fri, 25 Sep 2020 17:00:00 UTC
  13: Date.UTC(2020, 8, 25, 17) / 1000,   // Fri, 25 Sep 2020 17:00:00 UTC
  14: Date.UTC(2020, 8, 25, 17) / 1000,   // Fri, 25 Sep 2020 17:00:00 UTC
  15: Date.UTC(2020, 10, 26, 13) / 1000,  // Thu, 26 Nov 2020 13:00:00 UTC
  16: Date.UTC(2021, 1, 17, 13) / 1000,   // Tue, 17 Feb 2021 13:00:00 UTC
  17: Date.UTC(2021, 2, 3, 13) / 1000,    // Wed, 03 Mar 2021 13:00:00 UTC
  18: Date.UTC(2021, 3, 29, 13) / 1000,   // Thu, 29 Apr 2021 13:00:00 UTC
  19: Date.UTC(2021, 5, 10, 13) / 1000,   // Thu, 10 Jun 2021 13:00:00 UTC
  20: Date.UTC(2021, 6, 1, 13) / 1000,    // Thu, 01 Jul 2021 13:00:00 UTC
  21: Date.UTC(2021, 6, 8, 13) / 1000,    // Thu, 08 Jul 2021 13:00:00 UTC
  22: Date.UTC(2021, 6, 15, 13) / 1000,   // Thu, 15 Jul 2021 13:00:00 UTC
  23: Date.UTC(2021, 6, 22, 13) / 1000,   // Thu, 22 Jul 2021 13:00:00 UTC
  24: Date.UTC(2021, 6, 29, 13) / 1000,   // Thu, 29 Jul 2021 13:00:00 UTC
  25: Date.UTC(2021, 7, 12, 13) / 1000,   // Thu, 12 Aug 2021 13:00:00 UTC
  26: Date.UTC(2021, 7, 19, 13) / 1000,   // Thu, 19 Aug 2021 13:00:00 UTC
  27: Date.UTC(2021, 8, 2, 13) / 1000,    // Thu, 02 Sep 2021 13:00:00 UTC
  28: Date.UTC(2021, 8, 9, 13) / 1000,    // Thu, 09 Sep 2021 13:00:00 UTC
  29: Date.UTC(2021, 8, 16, 13) / 1000,   // Thu, 16 Sep 2021 13:00:00 UTC
  30: Date.UTC(2021, 8, 23, 13) / 1000,   // Thu, 23 Sep 2021 13:00:00 UTC
  31: Date.UTC(2021, 8, 30, 13) / 1000,   // Thu, 30 Sep 2021 13:00:00 UTC
  32: Date.UTC(2021, 10, 11, 13) / 1000,  // Thu, 11 Nov 2021 13:00:00 UTC
  33: Date.UTC(2021, 11, 9, 13) / 1000,   // Thu, 09 Dec 2021 13:00:00 UTC
  34: Date.UTC(2021, 11, 23, 13) / 1000,  // Thu, 23 Dec 2021 13:00:00 UTC
  // TODO: to be determined
<<<<<<< HEAD
  35: Date.UTC(2022, 2, 3, 13) / 1000,    // Thu, 03 Mar 2022 13:00:00 UTC
  36: Date.UTC(2022, 0, 20, 13) / 1000,   // Thu, 20 Jan 2022 13:00:00 UTC
  38: Date.UTC(2022, 1, 17, 13) / 1000,   // Thu, 17 Feb 2022 13:00:00 UTC
  39: Date.UTC(2022, 2, 10, 13) / 1000,   // Thu, 10 Mar 2022 13:00:00 UTC
  40: Date.UTC(2022, 3, 14, 13) / 1000,   // Thu, 14 Apr 2022 13:00:00 UTC
=======
  35: Date.UTC(2022, 2, 3, 13) / 1000, // Thursday, 3 March 2022 13:00:00 GMT+00:00
  36: Date.UTC(2022, 0, 20, 13) / 1000, // Thursday, 20 January 2022 13:00:00 GMT+00:00
  38: Date.UTC(2022, 1, 17, 13) / 1000, // Thursday, 17 February 2022 13:00:00 GMT+00:00
  39: Date.UTC(2022, 2, 10, 13) / 1000, // Thursday, 10 March 2022 13:00:00 GMT+00:00
  40: Date.UTC(2022, 3, 14, 13) / 1000, // Thursday, 14 April 2022 13:00:00 GMT+00:00
  41: Date.UTC(2022, 4, 5, 13) / 1000,    // Thu, 05 May 2022 13:00:00 UTC
>>>>>>> aff84a1d
};
export default deadlines;<|MERGE_RESOLUTION|>--- conflicted
+++ resolved
@@ -35,19 +35,11 @@
   33: Date.UTC(2021, 11, 9, 13) / 1000,   // Thu, 09 Dec 2021 13:00:00 UTC
   34: Date.UTC(2021, 11, 23, 13) / 1000,  // Thu, 23 Dec 2021 13:00:00 UTC
   // TODO: to be determined
-<<<<<<< HEAD
   35: Date.UTC(2022, 2, 3, 13) / 1000,    // Thu, 03 Mar 2022 13:00:00 UTC
   36: Date.UTC(2022, 0, 20, 13) / 1000,   // Thu, 20 Jan 2022 13:00:00 UTC
   38: Date.UTC(2022, 1, 17, 13) / 1000,   // Thu, 17 Feb 2022 13:00:00 UTC
   39: Date.UTC(2022, 2, 10, 13) / 1000,   // Thu, 10 Mar 2022 13:00:00 UTC
   40: Date.UTC(2022, 3, 14, 13) / 1000,   // Thu, 14 Apr 2022 13:00:00 UTC
-=======
-  35: Date.UTC(2022, 2, 3, 13) / 1000, // Thursday, 3 March 2022 13:00:00 GMT+00:00
-  36: Date.UTC(2022, 0, 20, 13) / 1000, // Thursday, 20 January 2022 13:00:00 GMT+00:00
-  38: Date.UTC(2022, 1, 17, 13) / 1000, // Thursday, 17 February 2022 13:00:00 GMT+00:00
-  39: Date.UTC(2022, 2, 10, 13) / 1000, // Thursday, 10 March 2022 13:00:00 GMT+00:00
-  40: Date.UTC(2022, 3, 14, 13) / 1000, // Thursday, 14 April 2022 13:00:00 GMT+00:00
   41: Date.UTC(2022, 4, 5, 13) / 1000,    // Thu, 05 May 2022 13:00:00 UTC
->>>>>>> aff84a1d
 };
 export default deadlines;