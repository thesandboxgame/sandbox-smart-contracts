import {HardhatRuntimeEnvironment} from 'hardhat/types';
import {DeployFunction} from 'hardhat-deploy/types';

const func: DeployFunction = async function (hre: HardhatRuntimeEnvironment) {
  const {deployments, getNamedAccounts} = hre;
  const {deploy} = deployments;
  const {upgradeAdmin} = await getNamedAccounts();

  const TRUSTED_FORWARDER = await deployments.get('TRUSTED_FORWARDER');
  const {deployer} = await getNamedAccounts();
<<<<<<< HEAD

  await deploy(`PolygonGemsCatalystsRegistry`, {
=======
  await deploy(`GemsCatalystsRegistry`, {
>>>>>>> e1ae78b5
    from: deployer,
    log: true,
    contract: `GemsCatalystsRegistry`,
    proxy: {
<<<<<<< HEAD
      owner: upgradeAdmin,
      proxyContract: 'OpenZeppelinTransparentProxy',
      execute: {
        methodName: 'initV1',
        args: [TRUSTED_FORWARDER.address, deployer],
=======
      owner: upgradeAdmin, //is this correct?
      proxyContract: 'OpenZeppelinTransparentProxy',
      execute: {
        methodName: 'initV1',
        args: [deployer, TRUSTED_FORWARDER.address],
>>>>>>> e1ae78b5
      },
      upgradeIndex: 0,
    },
    skipIfAlreadyDeployed: true,
  });
};
export default func;
func.tags = ['GemsCatalystsRegistry', 'GemsCatalystsRegistry_deploy', 'L2'];
func.dependencies = ['TRUSTED_FORWARDER'];<|MERGE_RESOLUTION|>--- conflicted
+++ resolved
@@ -8,29 +8,17 @@
 
   const TRUSTED_FORWARDER = await deployments.get('TRUSTED_FORWARDER');
   const {deployer} = await getNamedAccounts();
-<<<<<<< HEAD
 
   await deploy(`PolygonGemsCatalystsRegistry`, {
-=======
-  await deploy(`GemsCatalystsRegistry`, {
->>>>>>> e1ae78b5
     from: deployer,
     log: true,
     contract: `GemsCatalystsRegistry`,
     proxy: {
-<<<<<<< HEAD
       owner: upgradeAdmin,
       proxyContract: 'OpenZeppelinTransparentProxy',
       execute: {
         methodName: 'initV1',
         args: [TRUSTED_FORWARDER.address, deployer],
-=======
-      owner: upgradeAdmin, //is this correct?
-      proxyContract: 'OpenZeppelinTransparentProxy',
-      execute: {
-        methodName: 'initV1',
-        args: [deployer, TRUSTED_FORWARDER.address],
->>>>>>> e1ae78b5
       },
       upgradeIndex: 0,
     },
