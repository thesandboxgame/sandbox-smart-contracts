--- conflicted
+++ resolved
@@ -14,11 +14,7 @@
   const {gemMinter, deployer} = await getNamedAccounts();
 
   for (const gem of gems) {
-<<<<<<< HEAD
-    await deploy(`Gem_${gem.symbol}`, {
-=======
     await deploy(`PolygonGem_${gem.symbol}`, {
->>>>>>> af64a982
       contract: 'GemV1',
       from: deployer,
       log: true,
