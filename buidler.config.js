require("dotenv").config();
usePlugin("solidity-coverage");
usePlugin("buidler-deploy");
usePlugin("buidler-ethers-v5");
usePlugin("@nomiclabs/buidler-solhint");
usePlugin("buidler-gas-reporter");

const mnemonic = process.env.MNEMONIC;
const mnemonic_mainnet = process.env.MNEMONIC_MAINNET;
const mnemonic_rinkeby = process.env.MNEMONIC_RINKEBY;
const accounts = mnemonic
  ? {
      mnemonic,
    }
  : undefined;
const accounts_mainnet = mnemonic_mainnet
  ? {
      mnemonic: mnemonic_mainnet,
    }
  : undefined;

const accounts_rinkeby = mnemonic_rinkeby
  ? {
      mnemonic: mnemonic_rinkeby,
    }
  : undefined;

function eth_node(networkName) {
  let uri;
  if (networkName === "mainnet") {
    uri = process.env.ETH_NODE_URI_MAINNET;
    if (uri && uri !== "") {
      return uri;
    }
  }
  uri = process.env.ETH_NODE_URI;
  if (uri) {
    uri = uri.replace("{{networkName}}", networkName);
  }
  if (!uri || uri === "") {
    // throw new Error(`environment variable "ETH_NODE_URI" not configured `);
    return "";
  }
  if (uri.indexOf("{{") >= 0) {
    throw new Error(`invalid uri or network not supported by nod eprovider : ${uri}`);
  }
  return uri;
}

module.exports = {
  gasReporter: {
    enabled: process.env.REPORT_GAS ? true : false,
    src: "src",
  },
  mocha: {
    timeout: 0, // for gas-reporter // TODO create a test plugin that allow to pass mocha args in the command line
  },
  namedAccounts: {
    deployer: {
      default: 1,
      1: "0x18dd4e0eb8699eA4FeE238dE41ECfb95e32272f8",
      rinkeby: "0x8A0e83DE499d7543CF486974a6196a35B5F573E7",
    }, // deploy contracts and make sure they are set up correctly

    sandAdmin: {
      default: 2,
      1: "0xeaa0993e1d21c2103e4f172a20d29371fbaf6d06",
      rinkeby: "0xa4519D601F43D0b8f167842a367465681F652252",
    }, // can add super operators and change admin

    sandExecutionAdmin: "sandAdmin", // can add execution extension to SAND (used for Native metatx support)
    mintingFeeCollector: "sandAdmin", // will receiver the fee from Asset minting
    sandBeneficiary: "sandAdmin", // will be the owner of all initial SAND
    assetAdmin: "sandAdmin", // can add super operator and change admin to Asset
    assetBouncerAdmin: "sandAdmin", // setup the contract allowed to mint Assets
    sandSaleAdmin: "sandAdmin", // can pause the sandSale and withdraw SAND
    genesisBouncerAdmin: "sandAdmin", // can set who is allowed to mint
    commonMinterAdmin: "sandAdmin", // can change the fees
    genesisMinter: "deployer", // the first account allowed to mint genesis Assets
    assetAuctionFeeCollector: "sandSaleBeneficiary", // collect fees from asset auctions
    assetAuctionAdmin: "sandAdmin", // can change fee collector

    sandSaleBeneficiary: {
      default: 3,
      1: "0x9695ed5020BB47880738Db356678fe8cBc8FF60b", // TODO use another wallet ?
      rinkeby: "0x60927eB036621b801491B6c5e9A60A8d2dEeD75A",
    },

    landSaleBeneficiary: "sandSaleBeneficiary", // collect funds from land sales

    landAdmin: {
      default: 2,
      1: "0xeaa0993e1d21c2103e4f172a20d29371fbaf6d06",
      rinkeby: "0xa4519D601F43D0b8f167842a367465681F652252",
    }, // can add super operators and change admin

    landSaleAdmin: "sandAdmin", // can enable currencies
    estateAdmin: "sandAdmin", // can add super operators and change admin
    P2PERC721SaleAdmin: "sandAdmin", // can set fees
    backendReferralWallet: {
      // default is computed from private key:
      // "0x4242424242424242424242424242424242424242424242424242424242424242"
      default: "0x17c5185167401eD00cF5F5b2fc97D9BBfDb7D025",
      1: "0x3044719d139F866a44c988823513eCB93060bF1b",
      rinkeby: "0xa4519D601F43D0b8f167842a367465681F652252",
    },
<<<<<<< HEAD
    catalystMinter: "sandAdmin", // TODO ?
    catalystAdmin: "sandAdmin",
    gemAdmin: "sandAdmin",
    gemMinter: "sandAdmin", // TODO ?
    catalystRegistryAdmin: "sandAdmin",
    catalystMinterAdmin: "sandAdmin",
    feeDistributionRecipients: null, // TODO add real addresses
=======
    sandboxAccount: {
      default: 4,
      1: "0x7A9fe22691c811ea339D9B73150e6911a5343DcA",
      rinkeby: "0x5BC3D5A39a50BE2348b9C529f81aE79f00945897", // Leon account on demo.sandbox
    },
    extraCatalystAndGemMinter: {
      default: null,
      1: null,
      rinkeby: "0x5BC3D5A39a50BE2348b9C529f81aE79f00945897", // Leon account on demo.sandbox
    },
    catalystMinter: "sandAdmin", // account that can mint catalysts
    catalystAdmin: "sandAdmin", // can set minter and admin for catatalyt, as well as super operators
    gemAdmin: "sandAdmin", // can set minter and admin for gems, as well as super operators
    gemMinter: "sandAdmin", // account that can mint gems
    catalystRegistryAdmin: "sandAdmin", // can change the minter
    catalystMinterAdmin: "sandAdmin", // control the fees and which catalyst are allowed
    starterPackAdmin: "sandAdmin", // can change price
    starterPackSaleBeneficiary: "sandSaleBeneficiary", // collect funds from starter pack sales
    backendMessageSigner: "backendReferralWallet", // account that sign message for the starter pack
>>>>>>> 0c81bd21
    // testing
    others: {
      default: "from:5",
      deployments: "", // TODO builder-deploy support live
    },
  },
  solc: {
    version: "0.6.5",
    optimizer: {
      enabled: true,
      runs: 2000,
    },
  },
  paths: {
    sources: "src",
  },
  networks: {
    rinkeby: {
      url: eth_node("rinkeby"),
      accounts: accounts_rinkeby,
    },
    rinkeby_test: {
      url: eth_node("rinkeby"),
      accounts,
    },
    mainnet: {
      url: eth_node("mainnet"),
      accounts: accounts_mainnet,
    },
    coverage: {
      url: "http://localhost:5458",
    },
  },
};<|MERGE_RESOLUTION|>--- conflicted
+++ resolved
@@ -104,15 +104,6 @@
       1: "0x3044719d139F866a44c988823513eCB93060bF1b",
       rinkeby: "0xa4519D601F43D0b8f167842a367465681F652252",
     },
-<<<<<<< HEAD
-    catalystMinter: "sandAdmin", // TODO ?
-    catalystAdmin: "sandAdmin",
-    gemAdmin: "sandAdmin",
-    gemMinter: "sandAdmin", // TODO ?
-    catalystRegistryAdmin: "sandAdmin",
-    catalystMinterAdmin: "sandAdmin",
-    feeDistributionRecipients: null, // TODO add real addresses
-=======
     sandboxAccount: {
       default: 4,
       1: "0x7A9fe22691c811ea339D9B73150e6911a5343DcA",
@@ -132,7 +123,6 @@
     starterPackAdmin: "sandAdmin", // can change price
     starterPackSaleBeneficiary: "sandSaleBeneficiary", // collect funds from starter pack sales
     backendMessageSigner: "backendReferralWallet", // account that sign message for the starter pack
->>>>>>> 0c81bd21
     // testing
     others: {
       default: "from:5",
