require("dotenv").config();
usePlugin("solidity-coverage");
usePlugin("buidler-deploy");
usePlugin("buidler-ethers-v5");
usePlugin("@nomiclabs/buidler-solhint");
usePlugin("buidler-gas-reporter");

const mnemonic = process.env.MNEMONIC;
const mnemonic_mainnet = process.env.MNEMONIC_MAINNET;
const mnemonic_rinkeby = process.env.MNEMONIC_RINKEBY;
const accounts = mnemonic
  ? {
      mnemonic,
    }
  : undefined;
const accounts_mainnet = mnemonic_mainnet
  ? {
      mnemonic: mnemonic_mainnet,
    }
  : undefined;

const accounts_rinkeby = mnemonic_rinkeby
  ? {
      mnemonic: mnemonic_rinkeby,
    }
  : undefined;

function eth_node(networkName) {
  let uri;
  if (networkName === "mainnet") {
    uri = process.env.ETH_NODE_URI_MAINNET;
    if (uri && uri !== "") {
      return uri;
    }
  }
  uri = process.env.ETH_NODE_URI;
  if (uri) {
    uri = uri.replace("{{networkName}}", networkName);
  }
  if (!uri || uri === "") {
    // throw new Error(`environment variable "ETH_NODE_URI" not configured `);
    return "";
  }
  if (uri.indexOf("{{") >= 0) {
    throw new Error(`invalid uri or network not supported by nod eprovider : ${uri}`);
  }
  return uri;
}

module.exports = {
  gasReporter: {
    enabled: process.env.REPORT_GAS ? true : false,
    src: "src",
  },
  mocha: {
    timeout: 0, // for gas-reporter // TODO create a test plugin that allow to pass mocha args in the command line
  },
  namedAccounts: {
    deployer: {
      default: 1,
      1: "0x18dd4e0eb8699eA4FeE238dE41ECfb95e32272f8",
      rinkeby: "0x8A0e83DE499d7543CF486974a6196a35B5F573E7",
    }, // deploy contracts and make sure they are set up correctly

    sandAdmin: {
      default: 2,
      1: "0xeaa0993e1d21c2103e4f172a20d29371fbaf6d06",
      rinkeby: "0xa4519D601F43D0b8f167842a367465681F652252",
    }, // can add super operators and change admin

    liquidityRewardProvider: {
      default: "sandBeneficiary",
      1: "0x8FFA64FB50559c3Ff09a1022b84B2c5233ed8068",
    },
    liquidityRewardAdmin: "sandAdmin",

    kyberDepositor: {
      default: "sandBeneficiary",
      1: "0x8FFA64FB50559c3Ff09a1022b84B2c5233ed8068",
    },

    sandExecutionAdmin: "sandAdmin", // can add execution extension to SAND (used for Native metatx support)
    mintingFeeCollector: "sandAdmin", // will receiver the fee from Asset minting
    sandBeneficiary: "sandAdmin", // will be the owner of all initial SAND
    assetAdmin: "sandAdmin", // can add super operator and change admin to Asset
    assetBouncerAdmin: "sandAdmin", // setup the contract allowed to mint Assets
    sandSaleAdmin: "sandAdmin", // can pause the sandSale and withdraw SAND
    genesisBouncerAdmin: "sandAdmin", // can set who is allowed to mint
    commonMinterAdmin: "sandAdmin", // can change the fees
    genesisMinter: "deployer", // the first account allowed to mint genesis Assets
    assetAuctionFeeCollector: "sandSaleBeneficiary", // collect fees from asset auctions
    assetAuctionAdmin: "sandAdmin", // can change fee collector

    sandSaleBeneficiary: {
      default: 3,
      1: "0x9695ed5020BB47880738Db356678fe8cBc8FF60b", // TODO use another wallet ?
      rinkeby: "0x60927eB036621b801491B6c5e9A60A8d2dEeD75A",
    },

<<<<<<< HEAD
    Foundation: {
      default: 5,
      1: "", // TODO
    },

    StakingPool: {
      default: 5,
      1: "", // TODO
    },

    landSaleBeneficiary: "sandSaleBeneficiary", // collect funds from land sales
=======
    landSaleBeneficiary: {
      default: "sandSaleBeneficiary",
      rinkeby: "sandSaleBeneficiary",
      1: "0x4489590a116618B506F0EfE885432F6A8ED998E9",
    }, // updated to company treasury wallet 9th September - collect funds from land sales

    landSaleFeeRecipient: {default: 3, rinkeby: accounts_rinkeby[5], 1: "0x0EB04462D69B1D267d269377E34f60b9De1c8510"}, // collect 5% fee from land sales (prior to implementation of FeeDistributor)
>>>>>>> d2bd3c49

    landAdmin: {
      default: 2,
      1: "0xeaa0993e1d21c2103e4f172a20d29371fbaf6d06",
      rinkeby: "0xa4519D601F43D0b8f167842a367465681F652252",
    }, // can add super operators and change admin

    landSaleAdmin: "sandAdmin", // can enable currencies
    estateAdmin: "sandAdmin", // can add super operators and change admin
    P2PERC721SaleAdmin: "sandAdmin", // can set fees
    backendReferralWallet: {
      // default is computed from private key:
      // "0x4242424242424242424242424242424242424242424242424242424242424242"
      default: "0x17c5185167401eD00cF5F5b2fc97D9BBfDb7D025",
      1: "0x3044719d139F866a44c988823513eCB93060bF1b",
      rinkeby: "0xB7060D3FeCAC3AE1F0A0AA416E3e8E472257950e",
    },
    sandboxAccount: {
      default: 4,
      1: "0x7A9fe22691c811ea339D9B73150e6911a5343DcA",
      rinkeby: "0x5BC3D5A39a50BE2348b9C529f81aE79f00945897", // Leon account on demo.sandbox
    },
    extraCatalystAndGemMinter: {
      default: null,
      1: null,
      rinkeby: "0x5BC3D5A39a50BE2348b9C529f81aE79f00945897", // Leon account on demo.sandbox
    },
    catalystMinter: "sandAdmin", // account that can mint catalysts
    catalystAdmin: "sandAdmin", // can set minter and admin for catatalyt, as well as super operators
    gemAdmin: "sandAdmin", // can set minter and admin for gems, as well as super operators
    gemMinter: "sandAdmin", // account that can mint gems
    catalystRegistryAdmin: "sandAdmin", // can change the minter
    catalystMinterAdmin: "sandAdmin", // control the fees and which catalyst are allowed
    starterPackAdmin: "sandAdmin", // can change price
    starterPackSaleBeneficiary: "sandSaleBeneficiary", // collect funds from starter pack sales
    backendMessageSigner: "backendReferralWallet", // account that sign message for the starter pack
    kyberLiquidityProvider: "sandBeneficiary", //TODO check what should be the value

    // testing
    others: {
      default: "from:5",
      deployments: "", // TODO builder-deploy support live
    },
  },
  solc: {
    version: "0.6.5",
    optimizer: {
      enabled: true,
      runs: 2000,
    },
  },
  paths: {
    sources: "src",
  },
  networks: {
    rinkeby: {
      url: eth_node("rinkeby"),
      accounts: accounts_rinkeby,
    },
    rinkeby_test: {
      url: eth_node("rinkeby"),
      accounts,
    },
    mainnet: {
      url: eth_node("mainnet"),
      accounts: accounts_mainnet,
    },
    coverage: {
      url: "http://localhost:5458",
    },
  },
};<|MERGE_RESOLUTION|>--- conflicted
+++ resolved
@@ -97,19 +97,7 @@
       rinkeby: "0x60927eB036621b801491B6c5e9A60A8d2dEeD75A",
     },
 
-<<<<<<< HEAD
-    Foundation: {
-      default: 5,
-      1: "", // TODO
-    },
-
-    StakingPool: {
-      default: 5,
-      1: "", // TODO
-    },
-
     landSaleBeneficiary: "sandSaleBeneficiary", // collect funds from land sales
-=======
     landSaleBeneficiary: {
       default: "sandSaleBeneficiary",
       rinkeby: "sandSaleBeneficiary",
@@ -117,7 +105,6 @@
     }, // updated to company treasury wallet 9th September - collect funds from land sales
 
     landSaleFeeRecipient: {default: 3, rinkeby: accounts_rinkeby[5], 1: "0x0EB04462D69B1D267d269377E34f60b9De1c8510"}, // collect 5% fee from land sales (prior to implementation of FeeDistributor)
->>>>>>> d2bd3c49
 
     landAdmin: {
       default: 2,
