{
  "name": "tsb-contracts",
  "version": "0.0.1",
  "description": "smart contracts for the sandbox",
  "license": "UNLICENSED",
  "files": [
    "deployments/mainnet",
    "deployments/rinkeby"
  ],
  "keywords": [
    "ethereum",
    "smart-contracts",
    "The Sandbox"
  ],
  "resolutions": {
    "websocket": "1.0.32"
  },
  "devDependencies": {
    "@codechecks/client": "^0.1.10",
    "@ethereum-waffle/chai": "^3.0.2",
    "@ethersproject/wallet": "^5.0.5",
    "@nomiclabs/hardhat-ethers": "npm:hardhat-deploy-ethers",
    "@openzeppelin/contracts": "^3.2.1-solc-0.7",
    "@openzeppelin/contracts-0.6": "npm:@openzeppelin/contracts@latest",
    "@openzeppelin/hardhat-upgrades": "^1.4.3",
    "@types/chai": "^4.2.11",
    "@types/fs-extra": "^9.0.6",
    "@types/inquirer": "^7.3.1",
    "@types/mocha": "^8.0.2",
    "@types/node": "^14.10.2",
    "@typescript-eslint/eslint-plugin": "^4.6.0",
    "@typescript-eslint/parser": "^4.6.0",
    "@urql/core": "^1.16.1",
    "chai": "^4.2.0",
    "cross-env": "^7.0.2",
    "dotenv": "^8.2.0",
    "dotenv-cli": "^4.0.0",
    "eslint": "^7.7.0",
    "eslint-config-prettier": "^6.11.0",
    "eslint-plugin-mocha": "^8.0.0",
    "ethers": "^5.0.17",
    "fs-extra": "^9.0.1",
    "googleapis": "^66.0.0",
    "graphql": "^15.4.0",
    "hardhat": "^2.0.4",
    "hardhat-contract-sizer": "^2.0.2",
<<<<<<< HEAD
    "hardhat-deploy": "^0.7.0-beta.48",
    "hardhat-gas-reporter": "^1.0.0",
=======
    "hardhat-deploy": "^0.7.0-beta.44",
    "hardhat-gas-reporter": "^1.0.4",
>>>>>>> fb4d13df
    "inquirer": "^7.3.3",
    "isomorphic-unfetch": "^3.1.0",
    "mocha": "^8.1.1",
    "prando": "^5.1.2",
    "prettier": "^2.0.5",
    "prettier-plugin-solidity": "^1.0.0-alpha.57",
    "readline": "^1.3.0",
    "solhint": "^3.3.1",
    "solhint-plugin-prettier": "^0.0.5",
    "solidity-coverage": "^0.7.14",
    "ts-node": "^9.0.0",
    "typescript": "^4.0.5"
  },
  "scripts": {
    "postinstall": "node ./.setup.js",
    "lint": "eslint --max-warnings 0 \"**/*.{js,ts}\" && solhint --max-warnings 0 \"src/**/*.sol\"",
    "lint:fix": "eslint --fix \"**/*.{js,ts}\" && solhint --fix \"src/**/*.sol\"",
    "format": "prettier --check \"**/*.{ts,js,sol}\"",
    "format:fix": "prettier --write \"**/*.{ts,js,sol}\"",
    "test": "dotenv cross-env HARDHAT_DEPLOY_FIXTURE=true HARDHAT_COMPILE=true mocha --bail --recursive test",
    "test:single": "dotenv cross-env HARDHAT_COMPILE=true mocha --bail --recursive test",
    "gas": "dotenv cross-env REPORT_GAS=true hardhat test",
    "sizer": "hardhat size-contracts",
    "coverage": "dotenv cross-env HARDHAT_DEPLOY_FIXTURE=true hardhat coverage --testfiles 'test/*.ts''test/*.js'",
    "dev": "hardhat node --watch --export contractsInfo.json",
    "compile": "hardhat compile",
    "local:dev": "hardhat --network localhost deploy --watch",
    "local:deploy": "hardhat --network localhost deploy",
    "local:run": "dotenv -- cross-env HARDHAT_NETWORK=localhost ts-node --files",
    "local:export": "hardhat --network localhost export",
    "void:deploy": "hardhat deploy",
    "void:run": "dotenv -- cross-env ts-node --files",
    "rinkeby:deploy": "hardhat --network rinkeby deploy",
    "rinkeby:export": "hardhat --network rinkeby export",
    "rinkeby:run": "dotenv -- cross-env HARDHAT_NETWORK=rinkeby ts-node --files",
    "mainnet:deploy": "hardhat --network mainnet deploy",
    "mainnet:export": "hardhat --network mainnet export",
    "mainnet:run": "dotenv -- cross-env HARDHAT_NETWORK=mainnet ts-node --files",
    "mainnet:fork:run": "dotenv -- cross-env HARDHAT_DEPLOY_ACCOUNTS_NETWORK=mainnet HARDHAT_FORK=mainnet HARDHAT_FORK_NUMBER=11698314 ts-node --files",
    "mainnet:fork:deploy": "cross-env HARDHAT_DEPLOY_ACCOUNTS_NETWORK=mainnet HARDHAT_FORK=mainnet HARDHAT_FORK_NUMBER=11698314 hardhat deploy",
    "rinkeby:fork:run": "dotenv -- cross-env HARDHAT_DEPLOY_ACCOUNTS_NETWORK=rinkeby HARDHAT_FORK=rinkeby HARDHAT_FORK_NUMBER=7933174 ts-node --files",
    "rinkeby:fork:deploy": "cross-env HARDHAT_DEPLOY_ACCOUNTS_NETWORK=rinkeby HARDHAT_FORK=rinkeby HARDHAT_FORK_NUMBER=7933174 hardhat deploy",
    "rinkeby_test:deploy": "hardhat --network rinkeby_test deploy",
    "rinkeby_test:export": "hardhat --network rinkeby_test export",
    "rinkeby_test:run": "dotenv -- cross-env HARDHAT_NETWORK=rinkeby_test ts-node --files",
    "hardhat": "hardhat"
  }
}<|MERGE_RESOLUTION|>--- conflicted
+++ resolved
@@ -44,13 +44,8 @@
     "graphql": "^15.4.0",
     "hardhat": "^2.0.4",
     "hardhat-contract-sizer": "^2.0.2",
-<<<<<<< HEAD
     "hardhat-deploy": "^0.7.0-beta.48",
-    "hardhat-gas-reporter": "^1.0.0",
-=======
-    "hardhat-deploy": "^0.7.0-beta.44",
     "hardhat-gas-reporter": "^1.0.4",
->>>>>>> fb4d13df
     "inquirer": "^7.3.3",
     "isomorphic-unfetch": "^3.1.0",
     "mocha": "^8.1.1",
