--- conflicted
+++ resolved
@@ -83,11 +83,7 @@
     "test:single": "dotenv -- cross-env NODE_OPTIONS=\"--max-old-space-size=4096 --unhandled-rejections=strict\" HARDHAT_COMPILE=true NODE_ENV=test mocha --bail --recursive test",
     "gas": "dotenv -- cross-env REPORT_GAS=true NODE_OPTIONS=\"--max-old-space-size=4096 --unhandled-rejections=strict\" hardhat test",
     "sizer": "hardhat size-contracts",
-<<<<<<< HEAD
     "coverage": "dotenv -- cross-env NODE_OPTIONS=\"--max-old-space-size=8192 --unhandled-rejections=strict\" HARDHAT_COMPILE=true hardhat coverage --testfiles 'test/*.ts''test/*.js'",
-=======
-    "coverage": "dotenv -- cross-env NODE_OPTIONS=\"--max-old-space-size=4096 --unhandled-rejections=strict\" HARDHAT_COMPILE=true NODE_ENV=test hardhat coverage --testfiles 'test/*.ts''test/*.js'",
->>>>>>> 844665a9
     "dev": "hardhat node --watch --export contractsInfo.json",
     "compile": "hardhat compile",
     "void:deploy": "hardhat deploy",
