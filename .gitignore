--- conflicted
+++ resolved
@@ -11,12 +11,7 @@
 
 # yarn 3
 .yarn/*
-<<<<<<< HEAD
-.yarn/*/*
-!.yarn/cache
-=======
 .yarn/cache
->>>>>>> 25af25dc
 !.yarn/patches
 !.yarn/plugins
 !.yarn/releases
