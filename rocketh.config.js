--- conflicted
+++ resolved
@@ -53,14 +53,11 @@
             default: 0,
             1: '0x9695ed5020BB47880738Db356678fe8cBc8FF60b', // TODO use another wallet ?
         },
-<<<<<<< HEAD
         bundleSandSaleAdmin: 'sandAdmin',
         bundleSandSaleBeneficiary: 'sandSaleBeneficiary',
-=======
         landSaleBeneficiary: 'sandSaleBeneficiary',
         landAdmin: 'sandAdmin',
         landSaleAdmin: 'sandAdmin',
->>>>>>> 05644027
 
         // testing
         others: {
