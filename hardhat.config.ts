import 'dotenv/config';
import {HardhatUserConfig} from 'hardhat/types';
import 'hardhat-deploy';
import '@nomiclabs/hardhat-ethers'; // aliased to hardhat-deploy-ethers
import 'hardhat-gas-reporter';
import '@openzeppelin/hardhat-upgrades';
import 'solidity-coverage';
import 'hardhat-contract-sizer';
import '@nomiclabs/hardhat-etherscan';
import {accounts, node_url} from './utils/network';

const config: HardhatUserConfig = {
  gasReporter: {
    currency: 'USD',
    gasPrice: 100,
    enabled: process.env.REPORT_GAS ? true : false,
    coinmarketcap: process.env.COINMARKETCAP_API_KEY,
    maxMethodDiff: 10,
  },
  mocha: {
    timeout: 0,
  },
  solidity: {
    compilers: [
      {
        version: '0.8.2',
        settings: {
          optimizer: {
            enabled: true,
            runs: 2000,
          },
        },
      },
      {
        version: '0.7.5',
        settings: {
          optimizer: {
            enabled: true,
            runs: 2000,
          },
        },
      },
      {
        version: '0.6.5',
        settings: {
          optimizer: {
            enabled: true,
            runs: 2000,
          },
        },
      },
      {
        version: '0.5.9',
        settings: {
          optimizer: {
            enabled: true,
            runs: 2000,
          },
        },
      },
    ],
    overrides: {
      'src/solc_0.8/polygon/child/asset/PolygonAssetV2.sol': {
        version: '0.8.2',
        settings: {
          optimizer: {
            enabled: true,
            runs: 0,
          },
        },
      },
      'src/solc_0.8/asset/AssetV2.sol': {
        version: '0.8.2',
        settings: {
          optimizer: {
            enabled: true,
            runs: 100,
          },
        },
      },
    },
  },
  namedAccounts: {
    deployer: {
      default: 1,
      mainnet: '0xe19ae8F9B36Ca43D12741288D0e311396140DF6F',
      polygon: '0x7074BB056C53ACC0b6091dd3FAe591aa3A4acC88',
      rinkeby: '0x8A0e83DE499d7543CF486974a6196a35B5F573E7',
      goerli: '0xA796AE911621E00809E0E7C8f0AD6BF118E5139e',
      mumbai: '0x5F890c9522dCE5670d741D4277BFCC2d9cA8Af02',
    }, // deploy contracts and make sure they are set up correctly

    sandAdmin: {
      default: 2,
      mainnet: '0xeaa0993e1d21c2103e4f172a20d29371fbaf6d06',
      polygon: '0x7A9fe22691c811ea339D9B73150e6911a5343DcA', // TODO: get sand admin multi sig contract
      rinkeby: '0xa4519D601F43D0b8f167842a367465681F652252',
      goerli: '0x39D01ecc951C2c1f20ba0549e62212659c4d1e06',
      mumbai: '0x49c4D4C94829B9c44052C5f5Cb164Fc612181165',
    }, // can add super operators and change admin

    upgradeAdmin: 'sandAdmin',

    multiGiveawayAdmin: 'sandAdmin',

    liquidityRewardProvider: {
      default: 'sandBeneficiary',
      mainnet: '0x8FFA64FB50559c3Ff09a1022b84B2c5233ed8068',
    },
    liquidityRewardAdmin: 'sandAdmin',

    kyberDepositor: {
      default: 'sandBeneficiary',
      mainnet: '0x8FFA64FB50559c3Ff09a1022b84B2c5233ed8068',
    },

    sandExecutionAdmin: 'sandAdmin', // can add execution extension to SAND (used for Native metatx support)
    mintingFeeCollector: 'sandAdmin', // will receiver the fee from Asset minting
    sandBeneficiary: 'sandAdmin', // will be the owner of all initial SAND
    assetAdmin: 'sandAdmin', // can add super operator and change admin to Asset
    assetMinterAdmin: 'sandAdmin', // can set metaTxProcessors & types
    assetBouncerAdmin: 'sandAdmin', // setup the contract allowed to mint Assets
    sandSaleAdmin: 'sandAdmin', // can pause the sandSale and withdraw SAND
    genesisBouncerAdmin: 'sandAdmin', // can set who is allowed to mint
    defaultMinterAdmin: 'sandAdmin', // can change the fees
    genesisMinter: 'sandAdmin', // the first account allowed to mint genesis Assets
    assetAuctionFeeCollector: 'sandSaleBeneficiary', // collect fees from asset auctions
    assetAuctionAdmin: 'sandAdmin', // can change fee collector

    sandSaleBeneficiary: {
      default: 3,
      mainnet: '0x0EB04462D69B1D267d269377E34f60b9De1c8510',
      polygon: '0xbc4fE9A8a46442eDaF13Bd5c615D7CFe0953885B', // TODO: get sand admin multi sig contract
      rinkeby: '0x60927eB036621b801491B6c5e9A60A8d2dEeD75A',
      goerli: '0xF22455c7F2a81E197AecD951F588a9B650f5b282',
      mumbai: '0xa5Eb9C9Eb4F4c35B9Be8cFaAA7909F9ebe6Cb609',
    },

    Foundation: {
      default: 5,
      mainnet: '', // TODO
    },

    StakingPool: {
      default: 6,
      mainnet: '', // TODO
    },

    treasury: {
      default: 'sandSaleBeneficiary',
      rinkeby: 'sandSaleBeneficiary',
      goerli: 'sandSaleBeneficiary',
      mainnet: '0x4489590a116618B506F0EfE885432F6A8ED998E9',
    },

    landSaleBeneficiary: {
      default: 'sandSaleBeneficiary',
      rinkeby: 'sandSaleBeneficiary',
      goerli: 'sandSaleBeneficiary',
      mainnet: 'treasury',
    }, // updated to company treasury wallet 9th September - collect funds from land sales

    catalystAssetFeeRecipient: 'treasury',

    landSaleFeeRecipient: {
      default: 3,
      rinkeby: 5,
      goerli: 5,
      mainnet: '0x0EB04462D69B1D267d269377E34f60b9De1c8510',
    }, // collect 5% fee from land sales (prior to implementation of FeeDistributor)

    landAdmin: {
      default: 2,
      mainnet: '0xeaa0993e1d21c2103e4f172a20d29371fbaf6d06',
      polygon: '0xe75Ce341C98400a45F579e32C95fF49681Fc93fa', // TODO: get sand admin multi sig contract
      rinkeby: '0xa4519D601F43D0b8f167842a367465681F652252',
      goerli: '0x39D01ecc951C2c1f20ba0549e62212659c4d1e06',
      mumbai: '0x49c4D4C94829B9c44052C5f5Cb164Fc612181165',
    }, // can add super operators and change admin

    gemsAndCatalystsAdmin: 'sandAdmin',
    assetAttributesRegistryAdmin: 'sandAdmin',
    proxyAdminOwner: {
      default: 2,
      mainnet: '0xeaa0993e1d21c2103e4f172a20d29371fbaf6d06',
      polygon: '0xe75Ce341C98400a45F579e32C95fF49681Fc93fa', // TODO: get sand admin multi sig contract
      rinkeby: '0xa4519D601F43D0b8f167842a367465681F652252',
      goerli: '0x39D01ecc951C2c1f20ba0549e62212659c4d1e06',
      mumbai: '0x49c4D4C94829B9c44052C5f5Cb164Fc612181165',
    },

    landSaleAdmin: 'sandAdmin', // can enable currencies
    gameTokenAdmin: 'sandAdmin', // can set minter address
    gameTokenFeeBeneficiary: 'treasury', // receives fees from GAME token  minting / Mods
    estateAdmin: 'sandAdmin', // can add super operators and change admin
    P2PERC721SaleAdmin: 'sandAdmin', // can set fees
    backendReferralWallet: {
      // default is computed from private key:
      // "0x4242424242424242424242424242424242424242424242424242424242424242"
      default: '0x17c5185167401eD00cF5F5b2fc97D9BBfDb7D025',
      mainnet: '0x3044719d139F866a44c988823513eCB93060bF1b',
      rinkeby: '0xB7060D3FeCAC3AE1F0A0AA416E3e8E472257950e',
      goerli: '0xB7060D3FeCAC3AE1F0A0AA416E3e8E472257950e',
    },
    backendAuthWallet: {
      // default is computed from private key:
      // "0x4242424242424242424242424242424242424242424242424242424242424242"
      default: '0x17c5185167401eD00cF5F5b2fc97D9BBfDb7D025',
      mainnet: '0x061872DFd0CAC4Ec7a7c87EEE9B950bb1fAD2906',
      rinkeby: '0x0c72f82B46f034025622731c271bdf06B848Ed77',
      goerli: '0x0c72f82B46f034025622731c271bdf06B848Ed77',
    },
    sandboxAccount: {
      default: 4,
      mainnet: '0x7A9fe22691c811ea339D9B73150e6911a5343DcA',
      polygon: '0x7A9fe22691c811ea339D9B73150e6911a5343DcA',
      rinkeby: '0x5BC3D5A39a50BE2348b9C529f81aE79f00945897', // Leon account on demo.sandbox
      goerli: '0x5BC3D5A39a50BE2348b9C529f81aE79f00945897', // Leon account on demo.sandbox
    },
    extraCatalystAndGemMinter: {
      default: null,
      mainnet: null,
      rinkeby: '0x5BC3D5A39a50BE2348b9C529f81aE79f00945897', // Leon account on demo.sandbox
      goerli: '0x5BC3D5A39a50BE2348b9C529f81aE79f00945897', // Leon account on demo.sandbox
    },
    collectionCatalystMigrationsAdmin: 'sandAdmin', // TODO use special account or deployer ?
    catalystMinter: 'sandAdmin', // account that can mint catalysts
    catalystAdmin: 'sandAdmin', // can set minter and admin for catatalyt, as well as super operators
    gemAdmin: 'sandAdmin', // can set minter and admin for gems, as well as super operators
    gemMinter: 'sandAdmin', // account that can mint gems
    catalystRegistryAdmin: 'sandAdmin', // can change the minter
    catalystMinterAdmin: 'sandAdmin', // control the fees and which catalyst are allowed
    starterPackAdmin: 'sandAdmin', // can change price
    starterPackSaleBeneficiary: 'treasury', // collect funds from starter pack sales
    backendMessageSigner: 'backendReferralWallet', // account that sign message for the starter pack
    kyberLiquidityProvider: 'sandBeneficiary', //TODO check what should be the value
    gemsCatalystsRegistryAdmin: 'sandAdmin',
  },
  networks: {
    /**
     * TAGS:
     *  - mainnet -> production networks
     *  - testnet -> non production networks
     *  - L1      -> Layer 1 networks
     *  - L2      -> Layer 2 networks
     */
    hardhat: {
      accounts: accounts(process.env.HARDHAT_FORK),
      tags: ['testnet', 'L1', 'L2'],
      forking: process.env.HARDHAT_FORK
        ? {
            url: node_url(process.env.HARDHAT_FORK),
            blockNumber: process.env.HARDHAT_FORK_NUMBER
              ? parseInt(process.env.HARDHAT_FORK_NUMBER)
              : undefined,
          }
        : undefined,
      deploy: ['deploy_polygon', 'deploy'],
      // deploy: ['deploy-for-test', 'deploy'],
      companionNetworks: {
        l1: 'hardhat',
        l2: 'hardhat',
      },
    },
    localhost: {
      url: 'http://localhost:8545',
      accounts: accounts(),
      tags: ['testnet', 'L1', 'L2'],
    },
    rinkeby_test: {
      url: node_url('rinkeby'),
      accounts: accounts('rinkeby_test'),
      tags: ['testnet'],
    },
    rinkeby: {
      url: node_url('rinkeby'),
      accounts: accounts('rinkeby'),
      tags: ['testnet', 'L1'],
    },
    goerli: {
      url: node_url('goerli'),
      accounts: accounts('goerli'),
      tags: ['testnet', 'L1'],
      // gasPrice: 600000000000, // Uncomment in case of pending txs, and adjust gas
      companionNetworks: {
        l2: 'mumbai',
      },
    },
    mainnet: {
      url: node_url('mainnet'),
      accounts: accounts('mainnet'),
      tags: ['mainnet', 'L1'],
      companionNetworks: {
        l2: 'polygon',
      },
    },
    mumbai: {
      url: node_url('mumbai'),
      accounts: accounts('mumbai'),
      tags: ['testnet', 'L2'],
      deploy: ['deploy_polygon'],
<<<<<<< HEAD
      gasPrice: 1000000000, // TODO: this fixes invalid sender issue
      companionNetworks: {
        l1: 'goerli',
      },
=======
      gasPrice: 600000000000, // TODO: this fixes invalid sender issue
>>>>>>> 28a596c2
    },
    polygon: {
      url: node_url('polygon'),
      accounts: accounts('polygon'),
      tags: ['mainnet', 'L2'],
      deploy: ['deploy_polygon'],
      // gasPrice: 30000000000, // TODO: leaving it empty does not work
      companionNetworks: {
        l2: 'mainnet',
      },
    },
  },
  paths: {
    sources: 'src',
  },
  contractSizer: {
    alphaSort: false,
    runOnCompile: false,
    disambiguatePaths: false,
  },

  external: process.env.HARDHAT_FORK
    ? {
        deployments: {
          hardhat: ['deployments/' + process.env.HARDHAT_FORK],
        },
      }
    : undefined,
  etherscan: {
    apiKey: process.env.ETHERSCAN_API_KEY || '',
  },
};

export default config;<|MERGE_RESOLUTION|>--- conflicted
+++ resolved
@@ -299,14 +299,10 @@
       accounts: accounts('mumbai'),
       tags: ['testnet', 'L2'],
       deploy: ['deploy_polygon'],
-<<<<<<< HEAD
       gasPrice: 1000000000, // TODO: this fixes invalid sender issue
       companionNetworks: {
         l1: 'goerli',
       },
-=======
-      gasPrice: 600000000000, // TODO: this fixes invalid sender issue
->>>>>>> 28a596c2
     },
     polygon: {
       url: node_url('polygon'),
